# This is a temporary hack for the integration test framework to be able to stop
# and start nodes dyamically in a kubernetes environment. This script takes
# mina arguments and will start and monitor a mina process with those arguments.
# If a SIGUSR1 signal is sent, it will stop this process, and if a SIGUSR2 is
# sent, it will resume the process. Since this script is a hack, there are some
# shortcomings of the script. Most notably:
#   - the script will stack overflow after a lot of restarts are issued
#   - the script does not attempt to handle errors from the tail child process

import os
from pathlib import Path
import signal
import subprocess
import sys
import time
from socketserver import TCPServer
from http.server import HTTPServer, BaseHTTPRequestHandler

# all signals handled by this program
ALL_SIGNALS = [signal.SIGCHLD, signal.SIGUSR1, signal.SIGUSR2]

active_daemon_request = False
inactive_daemon_request = False
tail_process = None
mina_process = None
daemon_args = sys.argv[1:] if len(sys.argv) > 1 else []

TCPServer.allow_reuse_address = True
HTTPServer.timeout = 1

class MockRequestHandler(BaseHTTPRequestHandler):
  def do_GET(s):
    s.send_response(200)
    s.send_header('Content-Type', 'text/html')
    s.end_headers()
    s.wfile.write(b'<html><body>The daemon is currently offline.<br/><i>This broadcast was brought to you by the puppeteer mock server</i></body></html>')

# just nooping on this signal suffices, since merely trapping it will cause
# `signal.pause()` to resume
def handle_child_termination(signum, frame):
  pass

def handle_start_request(signum, frame):
  global active_daemon_request
  active_daemon_request = True

def handle_stop_request(signum, frame):
  global inactive_daemon_request
  inactive_daemon_request = True

def get_child_processes(pid):
  result = subprocess.run(
    ['ps', '-o', 'pid=', '--ppid', str(pid)],
    stdout=subprocess.PIPE
  )
  output = result.stdout.decode('ascii')
  return list(map(int, filter(lambda s: len(s) > 0, output.split(' '))))

def pid_is_running(pid):
    try:
        os.kill(pid, 0)
    except ProcessLookupError:
        return False
    return True

def wait_for_pid(pid):
    while pid_is_running(pid):
        time.sleep(0.25)

def start_daemon():
  global mina_process
  with open('mina.log', 'a') as f:
    mina_process = subprocess.Popen(
        ['mina'] + daemon_args,
        stdout=f,
        stderr=subprocess.STDOUT
    )
  Path('daemon-active').touch()

def stop_daemon():
  global coda_process
  coda_process.send_signal(signal.SIGTERM)

  child_pids = get_child_processes(coda_process.pid)
  coda_process.wait()
  for child_pid in child_pids:
      wait_for_pid(child_pid)
  Path('daemon-active').unlink()
  coda_process = None

# technically, doing the loops like this will eventually result in a stack overflow
# however, you would need to do a lot of starts and stops to hit this condition

def inactive_loop():
  global active_daemon_request

  with HTTPServer(('127.0.0.1', 3085), MockRequestHandler) as server:
    while True:
      server.handle_request()
      signal.sigtimedwait(ALL_SIGNALS, 0)
      if active_daemon_request:
        start_daemon()
        active_daemon_request = False
        break

  active_loop()

def active_loop():
<<<<<<< HEAD
  global coda_process, inactive_daemon_request

=======
  global mina_process, inactive_daemon_request
>>>>>>> 6c2248bd
  while True:
    signal.pause()
    status = mina_process.poll()
    if status != None:
      cleanup_and_exit(status)
    elif inactive_daemon_request:
      stop_daemon()
      inactive_daemon_request = False
      break

  inactive_loop()

def cleanup_and_exit(status):
  time.sleep(5)
  tail_process.terminate()
  tail_process.wait()
  sys.exit(status)

if __name__ == '__main__':
  signal.signal(signal.SIGCHLD, handle_child_termination)
  signal.signal(signal.SIGUSR1, handle_stop_request)
  signal.signal(signal.SIGUSR2, handle_start_request)

  Path('.mina-config').mkdir(exist_ok=True)
  Path('mina.log').touch()
  Path('.mina-config/mina-prover.log').touch()
  Path('.mina-config/mina-verifier.log').touch()
  Path('.mina-config/mina-best-tip.log').touch()

  # currently does not handle tail process dying
  tail_process = subprocess.Popen(
      ['tail', '-q', '-f', 'mina.log', '-f', '.mina-config/mina-prover.log', '-f', '.mina-config/mina-verifier.log', '-f' , '.mina-config/mina-best-tip.log']
  )

  inactive_loop()<|MERGE_RESOLUTION|>--- conflicted
+++ resolved
@@ -78,15 +78,15 @@
   Path('daemon-active').touch()
 
 def stop_daemon():
-  global coda_process
-  coda_process.send_signal(signal.SIGTERM)
+  global mina_process
+  mina_process.send_signal(signal.SIGTERM)
 
-  child_pids = get_child_processes(coda_process.pid)
-  coda_process.wait()
+  child_pids = get_child_processes(mina_process.pid)
+  mina_process.wait()
   for child_pid in child_pids:
       wait_for_pid(child_pid)
   Path('daemon-active').unlink()
-  coda_process = None
+  mina_process = None
 
 # technically, doing the loops like this will eventually result in a stack overflow
 # however, you would need to do a lot of starts and stops to hit this condition
@@ -106,12 +106,7 @@
   active_loop()
 
 def active_loop():
-<<<<<<< HEAD
-  global coda_process, inactive_daemon_request
-
-=======
   global mina_process, inactive_daemon_request
->>>>>>> 6c2248bd
   while True:
     signal.pause()
     status = mina_process.poll()
