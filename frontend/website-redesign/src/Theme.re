open Css;

module Colors = {
  let orange = `hex("ff603b");
  let mint = `hex("9fe4c9");
  let gray = `hex("d9d9d9");
  let white = Css.white;
  let black = Css.black;
  let purple = `hex("5362C8");
  let digitalBlack = `hex("2d2d2d");
  let digitalBlackA = a => `rgba(45, 45, 45, a);
  let purple = `hex("5362C8");
  let digitalGray = `hex("575757");
};

module Typeface = {
  let monumentGrotesk = fontFamily("Monument Grotesk, serif");
  let monumentGroteskMono = fontFamily("Monument Grotesk Mono, monospace");
  let ibmplexsans = fontFamily("IBM Plex Sans, sans-serif");
};

module MediaQuery = {
  let tablet = "(min-width:48rem)";
  let desktop = "(min-width:90rem)";

  /** to add a style to tablet and desktop, but not mobile */
  let notMobile = "(min-width:23.5rem)";

  /** to add a style just to mobile  */
  let mobile = "(max-width:48rem)";
};

/** this function is needed to include the font files with the font styles */
let generateStyles = rules => (style(rules), rules);

module Type = {
  let h1jumbo =
    style([
      Typeface.monumentGrotesk,
      fontWeight(`normal),
      fontSize(`rem(3.5)),
      lineHeight(`rem(4.1875)),
      color(Colors.digitalBlack),
      media(
        MediaQuery.tablet,
        [fontSize(`rem(4.5)), lineHeight(`rem(5.4))],
      ),
    ]);

  let h1 =
    style([
      Typeface.monumentGrotesk,
      fontWeight(`normal),
      fontSize(`rem(2.25)),
      lineHeight(`rem(2.7)),
      color(Colors.digitalBlack),
      media(
        MediaQuery.tablet,
        [fontSize(`rem(3.0)), lineHeight(`rem(3.6))],
      ),
    ]);

  let h2 =
    style([
      Typeface.monumentGrotesk,
      fontWeight(`normal),
      fontSize(`rem(1.875)),
      lineHeight(`rem(2.25)),
      color(Colors.digitalBlack),
      media(
        MediaQuery.tablet,
        [fontSize(`rem(2.5)), lineHeight(`rem(3.))],
      ),
    ]);

  let h3 =
    style([
      Typeface.monumentGrotesk,
      fontSize(`rem(1.6)),
      lineHeight(`rem(2.1)),
      color(Colors.digitalBlack),
      media(
        MediaQuery.tablet,
        [fontSize(`rem(2.0)), lineHeight(`rem(2.375))],
      ),
    ]);

  /** initially named "h4MonoAllCaps",
   * but cut to h4 for brevity since we currently don't have another h4 style
   */
  let h4 =
    style([
      Typeface.monumentGroteskMono,
      fontSize(`rem(1.125)),
      lineHeight(`rem(1.7)),
      textTransform(`uppercase),
      letterSpacing(`em(0.02)),
      color(Colors.digitalBlack),
      media(
        MediaQuery.tablet,
        [fontSize(`rem(1.25)), lineHeight(`rem(1.9))],
      ),
    ]);

  let footerHeaderLink =
    style([
      Typeface.monumentGroteskMono,
      fontSize(`px(14)),
      lineHeight(`rem(1.)),
      textTransform(`uppercase),
      letterSpacing(`em(0.03)),
    ]);

  let h5 =
    style([
      Typeface.monumentGrotesk,
      fontSize(`rem(1.3)),
      lineHeight(`rem(1.56)),
      color(Colors.digitalBlack),
      media(
        MediaQuery.tablet,
        [fontSize(`rem(1.5)), lineHeight(`rem(1.8))],
      ),
    ]);

  let h6 =
    style([
      Typeface.monumentGrotesk,
      fontSize(`rem(1.125)),
      lineHeight(`rem(1.375)),
      color(Colors.digitalBlack),
      media(
        MediaQuery.tablet,
        [fontSize(`rem(1.125)), lineHeight(`rem(1.4))],
      ),
    ]);

  /** the following are specific component names, but use some styles already defined  */
  let pageLabel =
    style([
      Typeface.monumentGroteskMono,
      fontSize(`rem(0.9)),
      lineHeight(`rem(1.37)),
      textTransform(`uppercase),
      letterSpacing(`em(0.02)),
      color(Colors.digitalBlack),
      margin(`zero),
      media(
        MediaQuery.tablet,
        [fontSize(`rem(1.25)), lineHeight(`rem(1.875))],
      ),
    ]);
  /** some styles have not been perfected, but all can be added and adjusted as needed! */
  let label =
    style([
      Typeface.monumentGroteskMono,
      fontSize(`rem(0.75)),
      lineHeight(`rem(1.)),
      color(Colors.digitalBlack),
      textTransform(`uppercase),
      letterSpacing(`em(0.02)),
      media(
        MediaQuery.tablet,
        [fontSize(`rem(1.25)), lineHeight(`rem(1.875))],
      ),
    ]);

  let buttonLabel =
    style([
      Typeface.monumentGrotesk,
      fontSize(`rem(0.75)),
      fontWeight(`num(500)),
      lineHeight(`rem(1.)),
      color(Colors.digitalBlack),
      textTransform(`uppercase),
      letterSpacing(`px(1)),
    ]);

  let contributorLabel =
    style([
      Typeface.monumentGroteskMono,
      fontSize(`rem(0.75)),
      fontWeight(`num(500)),
      lineHeight(`rem(1.)),
      color(black),
      margin(`zero),
    ]);

  let link =
    style([
      Typeface.monumentGrotesk,
      fontSize(`rem(1.125)),
      lineHeight(`rem(1.7)),
      color(Colors.orange),
      hover([textDecoration(`underline)]),
    ]);

  let navLink =
    style([
      Typeface.monumentGrotesk,
      fontSize(`rem(1.1)),
      lineHeight(`rem(1.1)),
      cursor(`pointer),
      color(Colors.digitalBlack),
      hover([color(Colors.orange)]),
    ]);

  let sidebarLink =
    style([
      Typeface.monumentGrotesk,
      fontSize(`rem(1.)),
      lineHeight(`rem(1.5)),
<<<<<<< HEAD
      cursor(`pointer),
=======
      textDecoration(`none),
>>>>>>> 2fc5c0ee
      color(Colors.digitalBlack),
      hover([color(Colors.orange)]),
    ]);

  let tooltip =
    style([
      Typeface.monumentGrotesk,
      fontSize(`px(13)),
      lineHeight(`rem(1.)),
      color(Colors.digitalBlack),
    ]);

  let creditName =
    style([
      Typeface.monumentGrotesk,
      fontSize(`px(10)),
      lineHeight(`rem(1.)),
      letterSpacing(`em(-0.01)),
    ]);

  let metadata_ = [
      Typeface.monumentGroteskMono,
      fontSize(`px(12)),
      lineHeight(`rem(1.)),
      letterSpacing(`em(0.05)),
      textTransform(`uppercase),
    ];
  let metadata = style(metadata_);

  let announcement =
    style([
      Typeface.monumentGrotesk,
      fontWeight(`num(500)),
      fontSize(`px(16)),
      lineHeight(`rem(1.5)),
    ]);

  let errorMessage =
    style([
      Typeface.monumentGrotesk,
      fontSize(`px(13)),
      lineHeight(`rem(1.)),
      color(`hex("e93939")),
    ]);

  let pageSubhead =
    style([
      Typeface.monumentGroteskMono,
      fontSize(`rem(1.125)),
      lineHeight(`rem(1.68)),
      color(Colors.digitalBlack),
      media(
        MediaQuery.tablet,
        [fontSize(`rem(1.31)), lineHeight(`rem(1.93))],
      ),
    ]);

  let sectionSubhead =
    style([
      Typeface.monumentGrotesk,
      fontSize(`rem(1.)),
      lineHeight(`rem(1.5)),
      letterSpacing(`px(-1)),
      color(Colors.digitalBlack),
      fontWeight(`light),
      media(
        MediaQuery.tablet,
        [fontSize(`rem(1.25)), lineHeight(`rem(1.875))],
      ),
    ]);

  let paragraph =
    style([
      Typeface.monumentGrotesk,
      fontSize(`rem(1.)),
      lineHeight(`rem(1.5)),
      color(Colors.digitalBlack),
      media(
        MediaQuery.tablet,
        [fontSize(`rem(1.125)), lineHeight(`rem(1.69))],
      ),
    ]);

  let paragraphSmall =
    style([
      Typeface.monumentGrotesk,
      fontSize(`rem(0.875)),
      lineHeight(`rem(1.31)),
      color(Colors.digitalBlack),
      media(
        MediaQuery.tablet,
        [fontSize(`rem(1.)), lineHeight(`rem(1.5))],
      ),
    ]);

  let paragraphMono =
    style([
      Typeface.monumentGrotesk,
      fontSize(`rem(1.)),
      lineHeight(`rem(1.5)),
      letterSpacing(`rem(0.03125)),
      color(Colors.digitalBlack),
      media(
        MediaQuery.tablet,
        [
          fontSize(`rem(1.)),
          lineHeight(`rem(1.5)),
          letterSpacing(`px(-1)),
        ],
      ),
    ]);

  let quote =
    style([
      Typeface.monumentGroteskMono,
      fontSize(`rem(1.31)),
      lineHeight(`rem(1.875)),
      letterSpacing(`em(-0.03)),
      color(Colors.digitalBlack),
      media(
        MediaQuery.tablet,
        [fontSize(`rem(2.5)), lineHeight(`rem(3.125))],
      ),
    ]);
};

// Match Tachyons setting pretty much everything to border-box
global(
  "a,article,aside,blockquote,body,code,dd,div,dl,dt,fieldset,figcaption,figure,footer,form,h1,h2,h3,h4,h5,h6,header,html,input[type=email],input[type=number],input[type=password],input[type=tel],input[type=text],input[type=url],legend,li,main,nav,ol,p,pre,section,table,td,textarea,th,tr,ul",
  [boxSizing(`borderBox)],
);

global("body", [unsafe("minWidth", "fit-content")]);

// Reset padding that appears only on some browsers
global(
  "h1,h2,h3,h4,h5,fieldset,ul,li,p,figure",
  [
    unsafe("paddingInlineStart", "0"),
    unsafe("paddingInlineEnd", "0"),
    unsafe("paddingBlockStart", "0"),
    unsafe("paddingBlockEnd", "0"),
    unsafe("marginInlineStart", "0"),
    unsafe("marginInlineEnd", "0"),
    unsafe("marginBlockStart", "0"),
    unsafe("marginBlockEnd", "0"),
    unsafe("WebkitPaddingBefore", "0"),
    unsafe("WebkitPaddingStart", "0"),
    unsafe("WebkitPaddingEnd", "0"),
    unsafe("WebkitPaddingAfter", "0"),
    unsafe("WebkitMarginBefore", "0"),
    unsafe("WebkitMarginAfter", "0"),
  ],
);<|MERGE_RESOLUTION|>--- conflicted
+++ resolved
@@ -210,11 +210,8 @@
       Typeface.monumentGrotesk,
       fontSize(`rem(1.)),
       lineHeight(`rem(1.5)),
-<<<<<<< HEAD
       cursor(`pointer),
-=======
       textDecoration(`none),
->>>>>>> 2fc5c0ee
       color(Colors.digitalBlack),
       hover([color(Colors.orange)]),
     ]);
