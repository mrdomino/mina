type member = {
  name: string,
  genesisMember: bool,
  technicalMVP: bool,
  communityMVP: bool,
  phasePoints: int,
  releasePoints: int,
  allTimePoints: int,
  releaseRank: int,
  phaseRank: int,
  allTimeRank: int,
};

type entry = array(string);

external parseEntry: Js.Json.t => entry = "%identity";

let safeArrayGet = (index, a) => {
  switch (Belt.Array.get(a, index)) {
  | Some(v) => v
  | None => ""
  };
};

let safeParseInt = str =>
  try(int_of_string(str)) {
  | Failure(_) => 0
  };

let fetchLeaderboard = () => {
  Sheets.fetchRange(
    ~sheet="1Nq_Y76ALzSVJRhSFZZm4pfuGbPkZs2vTtCnVQ1ehujE",
    ~range="Member_Profile_Data!A2:Z",
  )
  |> Promise.map(res => {
       Array.map(parseEntry, res)
       |> Array.map(entry => {
            {
              name: entry |> safeArrayGet(0),
              allTimePoints: entry |> safeArrayGet(1) |> safeParseInt,
              phasePoints: entry |> safeArrayGet(2) |> safeParseInt,
              releasePoints: entry |> safeArrayGet(3) |> safeParseInt,
              allTimeRank: entry |> safeArrayGet(4) |> safeParseInt,
              phaseRank: entry |> safeArrayGet(5) |> safeParseInt,
              releaseRank: entry |> safeArrayGet(6) |> safeParseInt,
              genesisMember:
                entry |> safeArrayGet(7) |> String.length == 0 ? false : true,
              technicalMVP:
                entry |> safeArrayGet(8) |> String.length == 0 ? false : true,
              communityMVP:
                entry |> safeArrayGet(9) |> String.length == 0 ? false : true,
            }
          })
     })
  |> Js.Promise.catch(_ => Promise.return([||]));
};

module Toggle = {
  type t =
    | All
    | Genesis
    | NonGenesis;

  let toggles = [|All, Genesis, NonGenesis|];

  let toggle_of_string = toggle => {
    switch (toggle) {
    | "All Participants" => All
    | "Genesis Members" => Genesis
    | "Non-Genesis Members" => NonGenesis
    | _ => All
    };
  };

  let string_of_toggle = toggle => {
    switch (toggle) {
    | All => "All Participants"
    | Genesis => "Genesis Members"
    | NonGenesis => "Non-Genesis Members"
    };
  };
};

module Filter = {
  type t =
    | Release
    | Phase
    | AllTime;

  let string_of_filter = filter => {
    switch (filter) {
    | Release => "This Release"
    | Phase => "This Phase"
    | AllTime => "All Time"
    };
  };

  let filter_of_string = filter => {
    switch (filter) {
    | "This Release" => Release
    | "This Phase" => Phase
    | "All Time" => AllTime
    | _ => AllTime
    };
  };

  let filters = [|Release, Phase, AllTime|];
};

module Styles = {
  open Css;

  let leaderboardContainer =
    style([
      width(`percent(100.)),
      margin2(~v=`zero, ~h=`auto),
      selector("hr", [margin(`zero)]),
    ]);

  let leaderboard =
    style([
      background(white),
      width(`percent(100.)),
      borderRadius(px(3)),
      paddingTop(`rem(1.)),
      Theme.Typeface.ibmplexsans,
      fontSize(rem(1.5)),
      lineHeight(rem(1.5)),
      color(Theme.Colors.leaderboardMidnight),
      selector(
        "div:nth-child(even)",
        [
          backgroundColor(`rgba((245, 245, 245, 1.))),
          hover([backgroundColor(`hex("E0E0E0"))]),
        ],
      ),
    ]);

  let desktopLeaderboardRow =
    style([
      cursor(`pointer),
      padding2(~v=`rem(1.), ~h=`rem(1.)),
      height(`rem(3.5)),
      display(`grid),
      gridColumnGap(rem(1.5)),
      width(`percent(100.)),
      gridTemplateColumns([`rem(3.5), `rem(6.), `auto, `rem(9.)]),
      hover([backgroundColor(`hex("E0E0E0"))]),
      media(
        Theme.MediaQuery.tablet,
        [
          width(`percent(100.)),
          gridTemplateColumns([
            rem(3.5),
            rem(6.),
            `auto,
            rem(9.),
            rem(8.),
            rem(8.),
          ]),
        ],
      ),
    ]);

  let mobileLeaderboardRow =
    style([
      display(`grid),
      gridTemplateColumns([`rem(5.), `auto]),
      gridColumnGap(`rem(1.5)),
      cursor(`pointer),
      padding2(~v=`rem(1.), ~h=`rem(1.)),
      fontWeight(`semiBold),
      fontSize(`rem(1.)),
      height(`percent(100.)),
      width(`percent(100.)),
      lineHeight(`rem(1.5)),
    ]);

  let headerRow =
    merge([
      desktopLeaderboardRow,
      style([
        display(`none),
        paddingBottom(`rem(0.5)),
        fontSize(`rem(1.)),
        fontWeight(`semiBold),
        textTransform(`uppercase),
        letterSpacing(`rem(0.125)),
        media(Theme.MediaQuery.notMobile, [display(`grid)]),
        hover([backgroundColor(white)]),
      ]),
    ]);

  let activeColumn =
    style([
      position(`relative),
      justifySelf(`flexEnd),
      after([
        position(`absolute),
        left(`percent(100.)),
        contentRule(""),
        height(`rem(1.5)),
        width(`rem(1.5)),
        backgroundImage(`url("/static/img/arrowDown.svg")),
        backgroundRepeat(`noRepeat),
        backgroundPosition(`px(4), `px(9)),
      ]),
    ]);

  let inactiveColumn =
    style([
      display(`none),
      justifySelf(`flexEnd),
      media(Theme.MediaQuery.tablet, [display(`inline)]),
    ]);

  let topTen = style([position(`absolute)]);

  let cell =
    style([height(`rem(2.)), whiteSpace(`nowrap), overflowX(`hidden)]);
  let flexEnd = style([justifySelf(`flexEnd)]);
  let rank = merge([cell, flexEnd, style([gridColumn(0, 1)])]);
  let username =
    merge([cell, style([textOverflow(`ellipsis), fontWeight(`semiBold)])]);
  let pointsCell = merge([cell, style([justifySelf(`flexEnd)])]);
  let activePointsCell =
    merge([cell, style([justifySelf(`flexEnd), fontWeight(`semiBold)])]);
  let inactivePointsCell =
    merge([
      pointsCell,
      style([
        media(Theme.MediaQuery.tablet, [display(`inline)]),
        display(`none),
        opacity(0.5),
      ]),
    ]);

  let loading =
    style([
      padding(`rem(5.)),
      color(Theme.Colors.leaderboardMidnight),
      textAlign(`center),
    ]);

  let badges = style([display(`flex), justifyContent(`flexEnd)]);
  let mobileBadges =
    style([display(`flex), marginLeft(`rem(0.5)), paddingBottom(px(5))]);

  let desktopLayout =
    style([
      display(`none),
      media(Theme.MediaQuery.notMobile, [display(`unset)]),
    ]);

  let mobileLayout =
    style([
      display(`unset),
      media(Theme.MediaQuery.notMobile, [display(`none)]),
    ]);

  let mobileFirstColumn =
    style([textAlign(`right), color(`hex("757575"))]);

  let mobileSecondColumn =
    style([
      display(`flex),
      justifyContent(`flexStart),
      flexDirection(`row),
      textAlign(`left),
    ]);

  let mobilePointStar =
    merge([
      mobileFirstColumn,
      style([
        before([
          contentRule("*"),
          color(Css_Colors.red),
          marginRight(`rem(0.5)),
        ]),
      ]),
    ]);
};

module LeaderboardRow = {
  open Filter;
  let getRank = (sort, member) => {
    switch (sort) {
    | Phase => member.phaseRank
    | Release => member.releaseRank
    | AllTime => member.allTimeRank
    };
  };

  let getPoints = (column, member) =>
    switch (column) {
    | Phase => member.phasePoints
    | Release => member.releasePoints
    | AllTime => member.allTimePoints
    };

  let renderPoints = (sort, column, member) => {
    <span
      key={member.name ++ string_of_filter(column)}
      className=Styles.(
        sort === column ? activePointsCell : inactivePointsCell
      )>
      {React.string(string_of_int(getPoints(column, member)))}
    </span>;
  };

  let getUserSlug = member => {
    "/memberProfile"
    ++ "?allTimeRank="
    ++ member.allTimeRank->string_of_int
    ++ "&allTimePoints="
    ++ member.allTimePoints->string_of_int
    ++ "&phaseRank="
    ++ member.phaseRank->string_of_int
    ++ "&phasePoints="
    ++ member.phasePoints->string_of_int
    ++ "&releaseRank="
    ++ member.releaseRank->string_of_int
    ++ "&releasePoints="
    ++ member.releasePoints->string_of_int
    ++ "&genesisMember="
    ++ member.genesisMember->string_of_bool
    ++ "&communityMVP="
    ++ member.communityMVP->string_of_bool
    ++ "&technicalMVP="
    ++ member.technicalMVP->string_of_bool
    ++ "&name="
    ++ member.name
    |> Js.String.replaceByRe([%re "/#/g"], "%23"); /* replace "#" with percent encoding for the URL to properly parse */
  };

  let renderBadges = (member, height, width) => {
    let icons = [||];
    if (member.technicalMVP && member.communityMVP) {
      Js.Array.push(
        <Badge
          key={member.name ++ "Technical & Community MVP"}
          src="/static/img/LeaderboardAwardDoubleMVP.png"
          title="Technical & Community MVP"
          alt="Technical & Community MVP"
          height
          width
        />,
        icons,
      )
      |> ignore;
    } else if (member.technicalMVP) {
      Js.Array.push(
        <Badge
          key={member.name ++ "Technical MVP"}
          src="/static/img/LeaderboardAwardTechnicalMVP.png"
          title="Technical MVP"
          alt="Technical MVP"
          height
          width
        />,
        icons,
      )
      |> ignore;
    } else if (member.communityMVP) {
      Js.Array.push(
        <Badge
          key={member.name ++ "Community MVP"}
          src="/static/img/LeaderboardAwardCommunityMVP.png"
          title="Community MVP"
          alt="Community MVP"
          height
          width
        />,
        icons,
      )
      |> ignore;
    };

    /* Genesis badge is added last so it's always the rightmost badge in the leaderboard */
    if (member.genesisMember) {
      Js.Array.push(
        <Badge
          key={member.name ++ "Genesis Founding Member"}
          src="/static/img/LeaderboardAwardGenesisMember.png"
          title="Genesis Program Founding Member"
          alt="Genesis Program Founding Member"
          height
          width
        />,
        icons,
      )
      |> ignore;
    };
    icons |> React.array;
  };

  module DesktopLayout = {
    [@react.component]
<<<<<<< HEAD
    let make = (~sort, ~rank, ~member, ~userSlug) => {
      <Next.Link href="userSlug" _as=userSlug>
=======
    let make = (~userSlug, ~sort, ~rank, ~member) => {
      <Next.Link href=userSlug _as=userSlug>
>>>>>>> cf5f166d
        <div className=Styles.desktopLeaderboardRow>
          <span className=Styles.rank>
            {React.string(string_of_int(rank))}
          </span>
          <span className=Styles.badges>
            {renderBadges(member, 2., 2.)}
          </span>
          <span className=Styles.username> {React.string(member.name)} </span>
          {Array.map(column => {renderPoints(sort, column, member)}, filters)
           |> React.array}
        </div>
      </Next.Link>;
    };
  };

  module MobileLayout = {
    [@react.component]
<<<<<<< HEAD
    let make = (~sort, ~rank, ~member, ~userSlug) => {
      <Next.Link href="userSlug" _as=userSlug>
        <div className=Styles.mobileLeaderboardRow>
          <span className=Styles.firstColumn> {React.string("Rank")} </span>
          <span> {React.string("#" ++ string_of_int(rank))} </span>
          <span className=Styles.firstColumn> {React.string("Name")} </span>
=======
    let make = (~userSlug, ~sort, ~rank, ~member) => {
      <Next.Link href=userSlug _as=userSlug>
        <div className=Styles.mobileLeaderboardRow>
          <span className=Styles.mobileFirstColumn>
            {React.string("Rank")}
          </span>
          <span className=Styles.mobileSecondColumn>
            {React.string("#" ++ string_of_int(rank))}
            <span className=Styles.mobileBadges>
              {renderBadges(member, 1., 1.)}
            </span>
          </span>
          <span className=Styles.mobileFirstColumn>
            {React.string("Name")}
          </span>
>>>>>>> cf5f166d
          <span> {React.string(member.name)} </span>
          <span className=Styles.mobilePointStar>
            {React.string("Points")}
          </span>
          <span>
            {React.string(string_of_int(getPoints(sort, member)))}
          </span>
        </div>
      </Next.Link>;
    };
  };

  [@react.component]
  let make = (~sort, ~member) => {
    let userSlug = getUserSlug(member);
    let rank = getRank(sort, member);

    <div>
<<<<<<< HEAD
      <div className=Styles.desktopLayout>
        <DesktopLayout sort rank member userSlug />
      </div>
      <div className=Styles.mobileLayout>
        <MobileLayout sort rank member userSlug />
=======
      <div className=Styles.mobileLayout>
        <MobileLayout userSlug sort rank member />
      </div>
      <div className=Styles.desktopLayout>
        <DesktopLayout userSlug sort rank member />
>>>>>>> cf5f166d
      </div>
    </div>;
  };
};

type state = {
  loading: bool,
  members: array(member),
};

type actions =
  | UpdateMembers(array(member));

let reducer = (_, action) => {
  switch (action) {
  | UpdateMembers(members) => {loading: false, members}
  };
};

[@react.component]
let make =
    (
      ~filter: Filter.t=Release,
      ~toggle: Toggle.t=All,
      ~search: string="",
      ~onFilterPress: string => unit=?,
    ) => {
  open Toggle;
  open Filter;
  let initialState = {loading: true, members: [||]};
  let (state, dispatch) = React.useReducer(reducer, initialState);

  React.useEffect0(() => {
    fetchLeaderboard() |> Promise.iter(e => dispatch(UpdateMembers(e)));
    None;
  });

  let sortRank = member =>
    switch (filter) {
    | Phase => member.phaseRank
    | Release => member.releaseRank
    | AllTime => member.allTimeRank
    };

  Array.sort((a, b) => sortRank(a) - sortRank(b), state.members);

  let filteredMembers =
    Js.Array.filter(
      member =>
        switch (toggle) {
        | All => true
        | Genesis => member.genesisMember
        | NonGenesis => !member.genesisMember
        },
      state.members,
    )
    |> Js.Array.filter(member =>
         search === ""
           ? true
           : Js.String.includes(
               String.lowercase_ascii(search),
               String.lowercase_ascii(member.name),
             )
       )
    |> Js.Array.filter(member => sortRank(member) !== 0);

  let renderRow = member =>
    <LeaderboardRow key={member.name} sort=filter member />;

  let renderColumnHeader = column =>
    <span
      key={Filter.string_of_filter(column)}
      onClick={_ => {onFilterPress(string_of_filter(column))}}
      className={
        column === filter ? Styles.activeColumn : Styles.inactiveColumn
      }>
      {React.string(string_of_filter(column))}
    </span>;

  <div className=Styles.leaderboardContainer>
    <div id="testnet-leaderboard" className=Styles.leaderboard>
      <div className=Styles.headerRow>
        <span className=Styles.flexEnd> {React.string("Rank")} </span>
        <span className=Css.(style([gridColumn(3, 4)]))>
          {React.string("Name")}
        </span>
        {Array.map(renderColumnHeader, Filter.filters) |> React.array}
      </div>
      <hr />
      <div className=Styles.topTen />
      {state.loading
         ? <div className=Styles.loading> {React.string("Loading...")} </div>
         : Array.map(renderRow, filteredMembers) |> React.array}
    </div>
  </div>;
};<|MERGE_RESOLUTION|>--- conflicted
+++ resolved
@@ -397,13 +397,8 @@
 
   module DesktopLayout = {
     [@react.component]
-<<<<<<< HEAD
-    let make = (~sort, ~rank, ~member, ~userSlug) => {
-      <Next.Link href="userSlug" _as=userSlug>
-=======
     let make = (~userSlug, ~sort, ~rank, ~member) => {
       <Next.Link href=userSlug _as=userSlug>
->>>>>>> cf5f166d
         <div className=Styles.desktopLeaderboardRow>
           <span className=Styles.rank>
             {React.string(string_of_int(rank))}
@@ -421,14 +416,6 @@
 
   module MobileLayout = {
     [@react.component]
-<<<<<<< HEAD
-    let make = (~sort, ~rank, ~member, ~userSlug) => {
-      <Next.Link href="userSlug" _as=userSlug>
-        <div className=Styles.mobileLeaderboardRow>
-          <span className=Styles.firstColumn> {React.string("Rank")} </span>
-          <span> {React.string("#" ++ string_of_int(rank))} </span>
-          <span className=Styles.firstColumn> {React.string("Name")} </span>
-=======
     let make = (~userSlug, ~sort, ~rank, ~member) => {
       <Next.Link href=userSlug _as=userSlug>
         <div className=Styles.mobileLeaderboardRow>
@@ -444,7 +431,6 @@
           <span className=Styles.mobileFirstColumn>
             {React.string("Name")}
           </span>
->>>>>>> cf5f166d
           <span> {React.string(member.name)} </span>
           <span className=Styles.mobilePointStar>
             {React.string("Points")}
@@ -463,19 +449,11 @@
     let rank = getRank(sort, member);
 
     <div>
-<<<<<<< HEAD
-      <div className=Styles.desktopLayout>
-        <DesktopLayout sort rank member userSlug />
-      </div>
-      <div className=Styles.mobileLayout>
-        <MobileLayout sort rank member userSlug />
-=======
       <div className=Styles.mobileLayout>
         <MobileLayout userSlug sort rank member />
       </div>
       <div className=Styles.desktopLayout>
         <DesktopLayout userSlug sort rank member />
->>>>>>> cf5f166d
       </div>
     </div>;
   };
