let extraHeaders = () => <> {Head.legacyStylesheets()} </>;

module Styles = {
  open Css;

  let markdownStyles =
    style([
      position(`relative),
      selector(
        "h1, h2, h3, h4",
        [
          display(`flex),
          marginTop(rem(2.)),
          marginBottom(`rem(0.5)),
          color(Style.Colors.marine),
          hover([selector(".headerlink", [display(`inlineBlock)])]),
        ],
      ),
      selector(
        ".headerlink",
        [
          display(`none),
          width(rem(1.)),
          height(rem(1.)),
          marginLeft(rem(0.5)),
          color(`transparent),
          hover([color(`transparent)]),
          backgroundSize(`cover),
          backgroundImage(url("/static/img/link.svg")),
        ],
      ),
      selector(
        "h1",
        Style.H1.heroStyles
        @ [
          color(Style.Colors.teal),
          alignItems(`baseline),
          fontWeight(`normal),
        ],
      ),
      selector("h2", Style.H2.basicStyles @ [alignItems(`baseline)]),
      selector(
        "h3",
        Style.H3.basicStyles
        @ [textAlign(`left), alignItems(`center), fontWeight(`medium)],
      ),
      selector(
        "h4",
        Style.H4.basicStyles @ [textAlign(`left), alignItems(`center)],
      ),
      selector("p", Style.Body.basicStyles),
      selector(
        "ul, ol",
        [
          margin(`zero),
          marginLeft(rem(1.5)),
          padding(`zero),
          ...Style.Body.basicStyles,
        ],
      ),
      selector(
        "code",
        [Style.Typeface.pragmataPro, color(Style.Colors.midnight)],
      ),
      selector(
        "p > code, li > code",
        [
          boxSizing(`borderBox),
          padding2(~v=`px(2), ~h=`px(6)),
          backgroundColor(Style.Colors.slateAlpha(0.05)),
          borderRadius(`px(4)),
        ],
      ),
      selector(
        "pre",
        [
          backgroundColor(Style.Colors.slateAlpha(0.05)),
          borderRadius(`px(9)),
          padding2(~v=`rem(0.5), ~h=`rem(1.)),
          overflow(`scroll),
        ],
      ),
      selector(
        "a",
        [
          hover([color(Style.Colors.hyperlinkHover)]),
          ...Style.Link.basicStyles,
        ],
      ),
      selector(
        "strong",
        [fontWeight(`num(600)), color(Style.Colors.metallicBlue)],
      ),
      selector(
        ".admonition",
        [
          border(px(1), `solid, `currentColor),
          borderRadius(px(9)),
          overflow(`hidden),
          selector(
            "p",
            [margin(`zero), padding2(~v=`rem(0.5), ~h=`rem(1.))],
          ),
          selector(".admonition-title", [fontWeight(`num(600))]),
        ],
      ),
      selector(
        ".admonition.note",
        [
<<<<<<< HEAD
          color(Style.Colors.marine),
          selector(
            ".admonition-title",
            [color(white), backgroundColor(Style.Colors.marine)],
=======
          color(Style.Colors.marineAlpha(0.8)),
          selector(
            ".admonition-title",
            [
              color(white),
              backgroundColor(Style.Colors.marineAlpha(0.8)),
            ],
>>>>>>> f8daccdf
          ),
        ],
      ),
      selector(
        ".admonition.warning",
        [
          color(Style.Colors.rosebudAlpha(0.8)),
          selector(
            ".admonition-title",
            [
              color(white),
              backgroundColor(Style.Colors.rosebudAlpha(0.8)),
            ],
          ),
        ],
      ),
    ]);

  let sideNav =
    style([
      minWidth(rem(15.)),
      selector("ul", [listStyleType(`none)]),
      selector("ul:first-child", [marginLeft(`zero)]),
      selector("li > ul", [marginLeft(rem(1.))]),
      selector("li", [marginBottom(rem(0.5))]),
      selector(
        ".current > a",
        [
          position(`relative),
          fontWeight(`bold),
          before([
            position(`absolute),
            left(rem(-0.75)),
            contentRule("\\2022 "),
          ]),
        ],
      ),
      selector("ul > li > ul", [marginTop(rem(0.5))]),
      selector("input ~ ul", [display(`none)]),
      selector("input:checked ~ ul", [display(`block)]),
      selector(
        "li > label",
        [
          display(`flex),
          alignItems(`center),
          justifyContent(`spaceBetween),
        ],
      ),
      selector("label > img", [opacity(0.7), transform(rotate(`deg(0)))]),
      selector(
        "input:checked ~ label > img",
        [transform(rotate(`deg(-180)))],
      ),
      media(
        Style.MediaQuery.somewhatLarge,
        [marginRight(rem(2.)), marginTop(rem(3.))],
      ),
    ]);
};

let component = ReasonReact.statelessComponent("Blog");

let make = _children => {
  ...component,
  render: _self =>
    <div
      className=Css.(
        merge([
          Styles.markdownStyles,
          style([
            display(`flex),
            flexDirection(`column),
            alignItems(`flexStart),
            justifyContent(`center),
            marginLeft(`auto),
            marginRight(`auto),
            media(Style.MediaQuery.full, [marginTop(`rem(2.0))]),
            media(Style.MediaQuery.somewhatLarge, [flexDirection(`row)]),
          ]),
        ])
      )>
      <aside
        className=Styles.sideNav
        dangerouslySetInnerHTML={
          "__html": {|
            {% if nav|length>1 %}
              <ul>
              {% for nav_item in nav %}
                {% if nav_item.children %}
                  <li>
                    <input
                      type="checkbox"
                      {% if nav_item.children|map(attribute='active')|sort|last %}
                        checked
                      {% endif %}
                      style="display:none"
                      id="{{nav_item.title|replace(" ", "_") }}-toggle"
                    />
                    <label for="{{nav_item.title|replace(" ", "_") }}-toggle">
                      {{ nav_item.title }}
                      <img src="/static/img/chevron-down.svg" width="16" height="16" />
                    </label>
                    <ul>
                    {% for nav_item in nav_item.children %}
                      <li class="{% if nav_item.active%}current{% endif %}">
                        <a href="{{ nav_item.url|url }}">{{ nav_item.title }}</a>
                      </li>
                    {% endfor %}
                    </ul>
                  </li>
                {% else %}
                  <li class="{% if nav_item.active%}current{% endif %}">
                    <a href="{{ nav_item.url|url }}">{{ nav_item.title }}</a>
                  </li>
                {% endif %}
              {% endfor %}
              </ul>
            {% endif %}
          |},
        }
      />
      <article
        className=Css.(
          style([maxWidth(`rem(43.)), width(`percent(100.))])
        )>
        {ReasonReact.string("{{ page.content }}")}
      </article>
    </div>,
};<|MERGE_RESOLUTION|>--- conflicted
+++ resolved
@@ -107,12 +107,6 @@
       selector(
         ".admonition.note",
         [
-<<<<<<< HEAD
-          color(Style.Colors.marine),
-          selector(
-            ".admonition-title",
-            [color(white), backgroundColor(Style.Colors.marine)],
-=======
           color(Style.Colors.marineAlpha(0.8)),
           selector(
             ".admonition-title",
@@ -120,7 +114,6 @@
               color(white),
               backgroundColor(Style.Colors.marineAlpha(0.8)),
             ],
->>>>>>> f8daccdf
           ),
         ],
       ),
