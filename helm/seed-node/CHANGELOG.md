0.4.5:
------
- enable Artifacthub repository hosting *changes* annotations
- add CHANGELOG.md for chart version => changelog tracking

0.4.6:
------
- add capability to enable/disable daemon genesis proof generation

<<<<<<< HEAD
0.4.7:
------
- coda -> mina
=======
0.6.0:
------
- add seed-node static external IP chart value
- enable multiple seed-node deployment configurations
- add peers list URL chart value
>>>>>>> 90d6fc9b
<|MERGE_RESOLUTION|>--- conflicted
+++ resolved
@@ -7,14 +7,12 @@
 ------
 - add capability to enable/disable daemon genesis proof generation
 
-<<<<<<< HEAD
-0.4.7:
-------
-- coda -> mina
-=======
 0.6.0:
 ------
 - add seed-node static external IP chart value
 - enable multiple seed-node deployment configurations
 - add peers list URL chart value
->>>>>>> 90d6fc9b
+
+0.6.1:
+------
+- coda -> mina