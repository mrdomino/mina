--- conflicted
+++ resolved
@@ -72,22 +72,13 @@
   opam uninstall -y extlib
 
   # Our pins
-<<<<<<< HEAD
-  env TERM=xterm opam pin -y add src/external/ocaml-sodium
-  env TERM=xterm opam pin -y add src/external/rpc_parallel
-  env TERM=xterm opam pin -y add src/external/ocaml-extlib
-  env TERM=xterm opam pin -y add src/external/digestif
-  env TERM=xterm opam pin -y add src/external/async_kernel
-  env TERM=xterm opam pin -y add src/external/coda_base58
-  env TERM=xterm opam pin -y add src/external/graphql_ppx
-=======
   opam pin -y add src/external/ocaml-sodium
   opam pin -y add src/external/rpc_parallel
   opam pin -y add src/external/ocaml-extlib
   opam pin -y add src/external/digestif
   opam pin -y add src/external/async_kernel
   opam pin -y add src/external/coda_base58
->>>>>>> fd4fb398
+  opam pin -y add src/external/graphql_ppx
   eval $(opam config env)
 
 else
