# WARNING: config.yml file is generated from config.yml.jinja
---

# this defines how to initialize all the opam deps on linux.
# the build-archive job is responsible for updating the cache!
# why that one? `\_(.)_/` seemed convenient





version: 2.1
parameters:
  run-ci:
    type: boolean
    default: false
jobs:
    tracetool:
        docker:
            - image: codaprotocol/coda:toolchain-rust-e855336d087a679f76f2dd2bbdc3fdfea9303be3
        steps:
            
            - run:
                name: Disable LFS checkout
                command: |
                    git config --global filter.lfs.smudge "git-lfs smudge --skip %f"
                    git config --global lfs.fetchexclude "*"
            - checkout

            - run:
                  name: Update submodules
                  command: git submodule sync && git submodule update --init --recursive
            - run:
                  name: Build trace-tool
                  command: cd src/app/trace-tool && cargo build --frozen

    build-wallet:
        macos:
            xcode: "10.2.0"
        steps:
            - checkout
            - run:
                  name: Update submodules
                  command: git submodule sync && git submodule update --init --recursive
            - run: cd frontend/wallet && yarn
            - run:
                  name: Lint wallet
                  command: cd frontend/wallet && yarn run reformat && git diff --exit-code src
            - run:
                  name: Build wallet
                  command: cd frontend/wallet && yarn run build-ci
            - run:
                  name: Test wallet
                  command: cd frontend/wallet && yarn test
            - run:
                  name: Build dist wallet
                  command: cd frontend/wallet && yarn run dist
            - run:
                  name: Publish dist wallet
                  command: (env HOMEBREW_NO_AUTO_UPDATE=1 brew install awscli) && ./scripts/publish-wallet.sh
            - run:
                  name: Lint website
                  command: cd frontend/website && yarn install && yarn run reformat && git diff --exit-code src
            - run: cd frontend/bot && yarn
            - run:
                  name: Lint bot
                  command: cd frontend/bot && yarn run reformat && git diff --exit-code src
            - run:
                  name: Build bot
                  command: cd frontend/bot && yarn run build-ci

    test-archive:
        resource_class: xlarge
        docker:
            - image: codaprotocol/coda:toolchain-9924f4c56a40d65d36440e8f70b93720f29ba171
              environment:
                CODA_DOCKER: true
            - image: postgres:12
              environment:
                POSTGRES_PASSWORD: codarules
                POSTGRES_USER: admin
                POSTGRES_DB: archiver
        steps:
            
            - run:
                name: Disable LFS checkout
                command: |
                    git config --global filter.lfs.smudge "git-lfs smudge --skip %f"
                    git config --global lfs.fetchexclude "*"
            - checkout

            
            - run:
                  name: Update Submodules
                  command: git submodule sync && git submodule update --init --recursive
            - run:
                name: Create opam cache signature file including a year/date stamp to ensure occasional rebuilds
                command: |
                    cat scripts/setup-opam.sh > opam_ci_cache.sig
                    cat src/opam.export >> opam_ci_cache.sig
                    date +%Y-%m >> opam_ci_cache.sig
            - restore_cache:
                name: Restore cache - opam
                keys:
                    - opam-linux-v1-{{ checksum "opam_ci_cache.sig" }}
            - run:
                name: Install opam dependencies - opam -- LIBP2P_NIXLESS=1 make setup-opam
                command: ./scripts/skip_if_only_frontend_or_rfcs.sh bash -c 'LIBP2P_NIXLESS=1 make setup-opam'

            - run:
                name: Build libp2p_helper
                command: LIBP2P_NIXLESS=1 GO=/usr/lib/go/bin/go make libp2p_helper
            - run:
                  name: Set Up Database
                  command: |
                    sudo apt-get install -y postgresql
                    PGPASSWORD=codarules psql -h localhost -p 5432 -U admin -d archiver -a -f src/app/archive/create_schema.sql
            - run:
                  name: Archive node unit tests
                  command: ./scripts/skip_if_only_frontend_or_rfcs.sh bash -c 'eval `opam config env`; dune runtest src/app/archive'
                  environment:
                    DUNE_PROFILE: test_archive_processor
            - run:
                  name: Clean Up Database
                  command: |
                    PGPASSWORD=codarules psql -h localhost -p 5432 -U admin -d archiver -a -f src/app/archive/drop_tables.sql
                    PGPASSWORD=codarules psql -h localhost -p 5432 -U admin -d archiver -a -f src/app/archive/create_schema.sql
            - run:
                  name: Running test -- test_archive_processor:coda-archive-processor-test
                  command: ./scripts/skip_if_only_frontend_or_rfcs.sh bash -c 'source ~/.profile && ./scripts/test.py run "test_archive_processor:coda-archive-processor-test"'

    build-archive:
        resource_class: xlarge
        docker:
            - image: codaprotocol/coda:toolchain-9924f4c56a40d65d36440e8f70b93720f29ba171
              environment:
                CODA_DOCKER: true
                HASURA_PORT: 8080
            - image: postgres:12
              environment:
                POSTGRES_PASSWORD: codarules
                POSTGRES_USER: admin
                POSTGRES_DB: archiver
            - image: hasura/graphql-engine:v1.0.0-beta.6
              entrypoint: ["sh", "-c"]
              command: ["sleep 10 && graphql-engine serve"]
              environment:
                HASURA_GRAPHQL_DATABASE_URL: postgres://admin:codarules@localhost:5432/archiver
                HASURA_GRAPHQL_ENABLE_CONSOLE: "true"
                HASURA_GRAPHQL_ENABLED_LOG_TYPES: startup, http-log, webhook-log, websocket-log, query-log
        steps:
            
            - run:
                name: Disable LFS checkout
                command: |
                    git config --global filter.lfs.smudge "git-lfs smudge --skip %f"
                    git config --global lfs.fetchexclude "*"
            - checkout

            
            - run:
                  name: Update Submodules
                  command: git submodule sync && git submodule update --init --recursive
            - run:
                name: Create opam cache signature file including a year/date stamp to ensure occasional rebuilds
                command: |
                    cat scripts/setup-opam.sh > opam_ci_cache.sig
                    cat src/opam.export >> opam_ci_cache.sig
                    date +%Y-%m >> opam_ci_cache.sig
            - restore_cache:
                name: Restore cache - opam
                keys:
                    - opam-linux-v1-{{ checksum "opam_ci_cache.sig" }}
            - run:
                name: Install opam dependencies - opam -- LIBP2P_NIXLESS=1 make setup-opam
                command: ./scripts/skip_if_only_frontend_or_rfcs.sh bash -c 'LIBP2P_NIXLESS=1 make setup-opam'

            - save_cache:
                name: Save cache - opam
                key: opam-linux-v1-{{ checksum "opam_ci_cache.sig" }}
                paths:
                    - "/home/opam/.opam"
                no_output_timeout: 1h
            - run:
                  name: Build Archive Process
                  command:  bash -c 'eval `opam config env` && LIBP2P_NIXLESS=1 make build_archive'
                  environment:
                    DUNE_PROFILE: testnet
            # NOTE: If we were using a machine executor we would be able to mount the sql file in
            # as a volume for the container to seed itself, this is the workaround.
            # Ideally this DB setup step would be handled by the archive process itself.
            - run:
                  name: Set Up Database
                  command: |
                    sudo apt-get install -y postgresql
                    PGPASSWORD=codarules psql -h localhost -p 5432 -U admin -d archiver -a -f src/app/archive/create_schema.sql
            - run:
                  name: Configure Hasura
                  command: ./scripts/archive/make_hasura_configurations.sh
            - setup_remote_docker
            - run:
                  name: Build and Release Archives
                  command: ./scripts/archive/build-release-archives.sh
    lint:
        docker:
            - image: codaprotocol/coda:toolchain-9924f4c56a40d65d36440e8f70b93720f29ba171
        steps:
            
            - run:
                name: Disable LFS checkout
                command: |
                    git config --global filter.lfs.smudge "git-lfs smudge --skip %f"
                    git config --global lfs.fetchexclude "*"
            - checkout

            
            - run:
                  name: Update Submodules
                  command: git submodule sync && git submodule update --init --recursive
            - run:
                name: Create opam cache signature file including a year/date stamp to ensure occasional rebuilds
                command: |
                    cat scripts/setup-opam.sh > opam_ci_cache.sig
                    cat src/opam.export >> opam_ci_cache.sig
                    date +%Y-%m >> opam_ci_cache.sig
            - restore_cache:
                name: Restore cache - opam
                keys:
                    - opam-linux-v1-{{ checksum "opam_ci_cache.sig" }}
            - run:
                name: Install opam dependencies - opam -- LIBP2P_NIXLESS=1 make setup-opam
                command: ./scripts/skip_if_only_frontend_or_rfcs.sh bash -c 'LIBP2P_NIXLESS=1 make setup-opam'

            - run:
                  name: Check circle CI configuration rendering
                  command: ./scripts/test.py render --check .circleci/config.yml.jinja .mergify.yml.jinja
            - run:
                  name: OCamlformat (make check-format)
                  command: ./scripts/skip_if_only_frontend_or_rfcs.sh bash -c 'eval `opam config env` && LIBP2P_NIXLESS=1 make check-format'
            - run:
                  name: Snarky tracks master (make check-snarky-submodule)
                  command: ./scripts/skip_if_only_frontend_or_rfcs.sh bash -c 'LIBP2P_NIXLESS=1 make check-snarky-submodule'
            - run:
                  name: Check ppx_optcomp preprocessor_deps
                  command: ./scripts/skip_if_only_frontend_or_rfcs.sh bash -c './scripts/lint_preprocessor_deps.sh'
            - run:
                  name: Check CODEOWNERS file format
                  command: ./scripts/lint_codeowners.sh
            - run:
                  name: Check RFC ids
                  command: ./scripts/lint_rfcs.sh
            - run:
                  name: Require ppx_version preprocessing for linting
                  command: ./scripts/skip_if_only_frontend_or_rfcs.sh bash -c './scripts/require-ppx-version.py'
    lint-opt:
        docker:
            - image: codaprotocol/coda:toolchain-9924f4c56a40d65d36440e8f70b93720f29ba171
        steps:
            
            - run:
                name: Disable LFS checkout
                command: |
                    git config --global filter.lfs.smudge "git-lfs smudge --skip %f"
                    git config --global lfs.fetchexclude "*"
            - checkout

            - run:
                name: Show USER
                command: echo $USER
            
            - run:
                  name: Update Submodules
                  command: git submodule sync && git submodule update --init --recursive
            - run:
                name: Create opam cache signature file including a year/date stamp to ensure occasional rebuilds
                command: |
                    cat scripts/setup-opam.sh > opam_ci_cache.sig
                    cat src/opam.export >> opam_ci_cache.sig
                    date +%Y-%m >> opam_ci_cache.sig
            - restore_cache:
                name: Restore cache - opam
                keys:
                    - opam-linux-v1-{{ checksum "opam_ci_cache.sig" }}
            - run:
                name: Install opam dependencies - opam -- LIBP2P_NIXLESS=1 make setup-opam
                command: ./scripts/skip_if_only_frontend_or_rfcs.sh bash -c 'LIBP2P_NIXLESS=1 make setup-opam'

            - run:
                  name: Compare versioned types in PR
                  environment:
                    BASE_BRANCH_NAME: << pipeline.git.base_revision >>
                  command: ./scripts/compare_ci_diff_types.sh
            - run:
                  name: Compare binable functors in PR
                  environment:
                    BASE_BRANCH_NAME: << pipeline.git.base_revision >>
                  command: ./scripts/compare_ci_diff_binables.sh
    compare-test-signatures:
        docker:
            - image: codaprotocol/coda:toolchain-9924f4c56a40d65d36440e8f70b93720f29ba171
        steps:
            
            - run:
                name: Disable LFS checkout
                command: |
                    git config --global filter.lfs.smudge "git-lfs smudge --skip %f"
                    git config --global lfs.fetchexclude "*"
            - checkout

            
            - run:
                  name: Update Submodules
                  command: git submodule sync && git submodule update --init --recursive
            - run:
                name: Create opam cache signature file including a year/date stamp to ensure occasional rebuilds
                command: |
                    cat scripts/setup-opam.sh > opam_ci_cache.sig
                    cat src/opam.export >> opam_ci_cache.sig
                    date +%Y-%m >> opam_ci_cache.sig
            - restore_cache:
                name: Restore cache - opam
                keys:
                    - opam-linux-v1-{{ checksum "opam_ci_cache.sig" }}
            - run:
                name: Install opam dependencies - opam -- LIBP2P_NIXLESS=1 make setup-opam
                command: ./scripts/skip_if_only_frontend_or_rfcs.sh bash -c 'LIBP2P_NIXLESS=1 make setup-opam'

            - run:
                  name: Compare test signatures for consensus, nonconsensus code
                  command: ./scripts/skip_if_only_frontend_or_rfcs.sh bash -c 'eval `opam config env` && ./scripts/compare_test_signatures.sh'
    update-branch-protection:
        docker:
            - image: python:3
        steps:
            - run:
                name: Install dependencies
                command: pip install --user requests jinja2 readchar
            
            - run:
                name: Disable LFS checkout
                command: |
                    git config --global filter.lfs.smudge "git-lfs smudge --skip %f"
                    git config --global lfs.fetchexclude "*"
            - checkout

            - run:
                  name: Update branch protection rule from test configuration
                  command: ./scripts/test.py required-status >required_status && cat required_status && ./scripts/update_branch_rule.py required_status

    run-leaderboard:
        docker:
            - image: node:14.4.0
        steps:
            
            - run:
                name: Disable LFS checkout
                command: |
                    git config --global filter.lfs.smudge "git-lfs smudge --skip %f"
                    git config --global lfs.fetchexclude "*"
            - checkout

            - run:
                name: Update the Leaderboard
                command: cd frontend/leaderboard && yarn && yarn build
            - run:
                name: Download blocks
                command: cd frontend/leaderboard/lib/js/src/ && mkdir blocks && gsutil -m rsync gs://points-data-hack-april20/v1/32b-joyous-occasion blocks
            - run:
                name: Run the Leaderboard
                command: node frontend/leaderboard/lib/js/src/Main.bs.js

    build-macos:
        macos:
            xcode: "10.2.1"
        resource_class: large
        working_directory: /Users/distiller/coda
        environment:
            HOMEBREW_LOGS: /Users/distiller/homebrew.log
            OPAMYES: 1
        steps:
            - run:
                name: Delete xcode simulators (Free 10GB - unused)
                command: |
                    sudo rm -rf /Library/Developer/CoreSimulator/Profiles/Runtimes/
                    df -h
                background: true
            
            - run:
                name: Disable LFS checkout
                command: |
                    git config --global filter.lfs.smudge "git-lfs smudge --skip %f"
                    git config --global lfs.fetchexclude "*"
            - checkout

            - run:
                  name: Update submodules
                  command: git submodule sync && git submodule update --init --recursive
            ### homebrew
            - run:
                name: Create homebrew cache signature file including a year/date stamp to ensure occasional rebuilds
                command: |
                    cat scripts/macos-setup-brew.sh > brew_ci_cache.sig
                    date +%Y-%m > brew_ci_cache.sig
            - restore_cache:
                name: Restore cache - homebrew
                keys:
                    - homebrew-v9-{{ checksum "brew_ci_cache.sig" }}-{{ checksum "scripts/Brewfile" }}
                    - homebrew-v9-{{ checksum "brew_ci_cache.sig" }}
            - run:
                name: Install macos dependencies - homebrew - macos-setup-brew.sh
                command: |
                    ./scripts/skip_if_only_frontend_or_rfcs.sh ./scripts/macos-setup-brew.sh
            - save_cache:
                name: Save cache - homebrew
                key: homebrew-v9-{{ checksum "brew_ci_cache.sig" }}-{{ checksum "scripts/Brewfile" }}
                paths:
                    - "/usr/local/Homebrew"
                    - "/Users/distiller/Library/Caches/Homebrew"
            ### opam
            - run:
                name: Create opam cache signature file including a year/date stamp to ensure occasional rebuilds
                command: |
                    cat scripts/setup-opam.sh > opam_ci_cache.sig
                    cat src/opam.export >> opam_ci_cache.sig
                    date +%Y-%m >> opam_ci_cache.sig
            - restore_cache:
                name: Restore cache - opam
                keys:
                    # Depend on the Brewfile, since brew installs opam and
                    # we'll need a refresh if we change version
                    - opam-v8-{{ checksum "opam_ci_cache.sig" }}-{{ checksum "scripts/Brewfile" }}

            - run:
                name: Install macos dependencies - opam -- LIBP2P_NIXLESS=1 make setup-opam
                command: ./scripts/skip_if_only_frontend_or_rfcs.sh bash -c 'LIBP2P_NIXLESS=1 make setup-opam'
            - save_cache:
                name: Save cache - opam
                key: opam-v8-{{ checksum "opam_ci_cache.sig" }}-{{ checksum "scripts/Brewfile" }}

                paths:
                    - "/Users/distiller/.opam"
                no_output_timeout: 1h
            ### nix/cachix
            - run:
                name: Install nix and cachix
                command: |
                    curl -L https://nixos.org/nix/install | sh
                    . ~/.nix-profile/etc/profile.d/nix.sh
                    nix-env -iA cachix -f https://cachix.org/api/v1/install
            ### dune
            - run:
                name: Build ocaml
                environment:
                    DUNE_PROFILE: testnet
                    EXTRA_NIX_ARGS: --option sandbox false
                command: ./scripts/skip_if_only_frontend_or_rfcs.sh bash -c 'set -o pipefail; eval `opam config env` && make build 2>&1 | tee /tmp/buildocaml.log'
                no_output_timeout: 20m
            - run:
                name: Build ocaml - generate keypair
                environment:
                    DUNE_PROFILE: testnet
                command: ./scripts/skip_if_only_frontend_or_rfcs.sh bash -c 'eval `opam config env` && dune build src/app/generate_keypair/generate_keypair.exe'
                no_output_timeout: 20m
            - run:
                  name: Generate runtime ledger with 10k accounts
                  command: |
                    ./scripts/skip_if_only_frontend_or_rfcs.sh bash -c 'eval `opam config env` && dune exec --profile=testnet_postake_medium_curves src/app/runtime_genesis_ledger/runtime_genesis_ledger.exe -- --config-file genesis_ledgers/phase_three/config.json'
                  no_output_timeout: 20m
            ### collection
            - run:
                name: Collect Keys and Binaries
                command: |
                    mkdir -p package/keys
                    echo 'keys and genesis'
                    cp /tmp/s3_cache_dir/* package/keys/. ||:
                    cp $TMPDIR/coda_cache_dir/genesis_ledger_*.tar.gz package/keys/. ||:
                    cp $TMPDIR/coda_cache_dir/genesis_proof_* package/keys/. ||:
                    cp /tmp/s3_cache_dir/genesis_ledger_*.tar.gz package/keys/. ||:
                    cp /tmp/s3_cache_dir/genesis_proof_* package/keys/. ||:
                    echo 'coda'
                    cp _build/default/src/app/cli/src/coda.exe package/coda
                    echo 'libp2p_helper'
                    cp src/app/libp2p_helper/result/bin/libp2p_helper package/coda-libp2p_helper
                    chmod +w package/coda-libp2p_helper
                    ./scripts/librewrite-macos.sh package/coda-libp2p_helper
                    echo 'coda-logproc'
                    cp _build/default/src/app/logproc/logproc.exe package/coda-logproc
                    chmod +wx package/coda-logproc
            - run:
                name: Build homebrew coda package
                command: |
                    tar czvf homebrew-coda.tar.gz package
                    openssl dgst -sha256 homebrew-coda.tar.gz > homebrew-coda.tar.gz.sha256
                    cp homebrew-coda.tar.gz* package/.
            - run:
                name: Build homebrew generate-keypair-phase3 package
                command: |
                    mkdir -p coda-generate-keypair-phase3/package
                    cp _build/default/src/app/generate_keypair/generate_keypair.exe coda-generate-keypair-phase3/package/coda-generate-keypair-phase3
                    pushd coda-generate-keypair-phase3
                    tar czvf homebrew-coda-generate-keypair-phase3.tar.gz package
                    openssl dgst -sha256 homebrew-coda-generate-keypair-phase3.tar.gz > homebrew-coda-generate-keypair-phase3.tar.gz.sha256
                    cp homebrew-* ../package/.
                    popd
            - run:
                name: Decode Apple Certificates
                context: org-global
                command: bash -c '[ -z $APPLE_CERTIFICATES ] || base64 -D -o frontend/wallet/Certificates.p12 \<<< $APPLE_CERTIFICATES'
            - run:
                name: Fastlane
                context: org-global
                command: bash -c '[ -z $APPLE_CERTIFICATES ] || (cd frontend/wallet && bundle exec fastlane ci && cd ../..)'
            - run:
                name: Build portable binary
                command: |
                    LIBP2P_NIXLESS=1 make macos-portable
                    cp _build/coda-daemon-macos.zip package/.
            - run:
                  name: Copy artifacts to cloud
                  command: ./scripts/skip_if_only_frontend_or_rfcs.sh scripts/artifacts.sh
            - store_artifacts:
                  path: package

    build-client-sdk:
        resource_class: large
        docker:
            - image: codaprotocol/coda:toolchain-9924f4c56a40d65d36440e8f70b93720f29ba171
        steps:
            
            - run:
                name: Disable LFS checkout
                command: |
                    git config --global filter.lfs.smudge "git-lfs smudge --skip %f"
                    git config --global lfs.fetchexclude "*"
            - checkout

            - run:
                  name: Artifacts Path
                  command: |
                      mkdir -p /tmp/artifacts
            
            - run:
                  name: Update Submodules
                  command: git submodule sync && git submodule update --init --recursive
            - run:
                name: Create opam cache signature file including a year/date stamp to ensure occasional rebuilds
                command: |
                    cat scripts/setup-opam.sh > opam_ci_cache.sig
                    cat src/opam.export >> opam_ci_cache.sig
                    date +%Y-%m >> opam_ci_cache.sig
            - restore_cache:
                name: Restore cache - opam
                keys:
                    - opam-linux-v1-{{ checksum "opam_ci_cache.sig" }}
            - run:
                name: Install opam dependencies - opam -- LIBP2P_NIXLESS=1 make setup-opam
                command: ./scripts/skip_if_only_frontend_or_rfcs.sh bash -c 'LIBP2P_NIXLESS=1 make setup-opam'

            - run:
                  name: Build client SDK for Javascript
                  command: ./scripts/skip_if_only_frontend_or_rfcs.sh bash -c 'set -o pipefail; eval `opam config env` && LIBP2P_NIXLESS=1 make client_sdk 2>&1 | tee /tmp/artifacts/buildclientsdk.log'
                  environment:
                    DUNE_PROFILE: nonconsensus_medium_curves
                  no_output_timeout: 10m
<<<<<<< HEAD
    build-artifacts--testnet:
=======
            - run:
                  name: Yarn deps
                  command: cd frontend/client_sdk && yarn install
            - run:
                  name: Build And Test Client SDK
                  command: ./scripts/skip_if_only_frontend_or_rfcs.sh bash -c 'set -o pipefail; eval `opam config env` && cd frontend/client_sdk && yarn prepublishOnly'
    build-artifacts--testnet_postake_medium_curves:
>>>>>>> 36520a0e
        resource_class: xlarge
        docker:
            - image: codaprotocol/coda:toolchain-9924f4c56a40d65d36440e8f70b93720f29ba171
        steps:
            
            - run:
                name: Disable LFS checkout
                command: |
                    git config --global filter.lfs.smudge "git-lfs smudge --skip %f"
                    git config --global lfs.fetchexclude "*"
            - checkout

            - run:
                  name: Artifacts Path
                  command: |
                      mkdir -p /tmp/artifacts
            
            - run:
                  name: Update Submodules
                  command: git submodule sync && git submodule update --init --recursive
            - run:
                name: Create opam cache signature file including a year/date stamp to ensure occasional rebuilds
                command: |
                    cat scripts/setup-opam.sh > opam_ci_cache.sig
                    cat src/opam.export >> opam_ci_cache.sig
                    date +%Y-%m >> opam_ci_cache.sig
            - restore_cache:
                name: Restore cache - opam
                keys:
                    - opam-linux-v1-{{ checksum "opam_ci_cache.sig" }}
            - run:
                name: Install opam dependencies - opam -- LIBP2P_NIXLESS=1 make setup-opam
                command: ./scripts/skip_if_only_frontend_or_rfcs.sh bash -c 'LIBP2P_NIXLESS=1 make setup-opam'

            - run:
                name: Build libp2p_helper
                command: GO=/usr/lib/go/bin/go LIBP2P_NIXLESS=1 make libp2p_helper
            # Explicitly generate PV-keys and uploading before building
            # See https://bkase.dev/posts/ocaml-writer#fn-3 for rationale
            - run:
                  name: Generate PV keys
                  command: ./scripts/skip_if_only_frontend_or_rfcs.sh bash -c 'set -o pipefail; eval `opam config env` && LIBP2P_NIXLESS=1 make build_pv_keys 2>&1 | tee /tmp/artifacts/buildocaml.log'
                  environment:
                    DUNE_PROFILE: testnet
                    EXTRA_NIX_ARGS: --option sandbox false
                  no_output_timeout: 20m
            - run:
                  name: Upload generated PV keys
                  command: ./scripts/skip_if_only_frontend_or_rfcs.sh scripts/publish-pvkeys.sh
            - run:
                  name: Rebuild for pvkey changes
                  command: |
                    ./scripts/skip_if_only_frontend_or_rfcs.sh bash -c 'set -o pipefail; eval `opam config env` && make build 2>&1 | tee /tmp/artifacts/buildocaml2.log'
                    ./scripts/skip_if_only_frontend_or_rfcs.sh bash -c 'eval `opam config env` && dune build src/app/generate_keypair/generate_keypair.exe'
                  environment:
                    DUNE_PROFILE: testnet
                    EXTRA_NIX_ARGS: --option sandbox false
                    GO: /usr/lib/go/bin/go
                    LIBP2P_NIXLESS: 1

                  no_output_timeout: 20m
            - run:
                name: Output compiled ledger and genesis proof
                command: |
                  ./scripts/skip_if_only_frontend_or_rfcs.sh bash -c 'eval `opam config env` && dune exec --profile=testnet src/app/runtime_genesis_ledger/runtime_genesis_ledger.exe'
            - run:
                name: Generate runtime ledger with 10k accounts
                command: |
                  ./scripts/skip_if_only_frontend_or_rfcs.sh bash -c 'eval `opam config env` && dune exec --profile=testnet src/app/runtime_genesis_ledger/runtime_genesis_ledger.exe -- --config-file genesis_ledgers/phase_three/config.json'
                no_output_timeout: 20m
            - run:
                name: Upload genesis data
                command: ./scripts/skip_if_only_frontend_or_rfcs.sh bash -c './scripts/upload-genesis.sh'
            - run:
                  name: Build deb package with PV keys and PV key tar
                  command:  ./scripts/skip_if_only_frontend_or_rfcs.sh bash -c 'make deb'
                  environment:
                    DUNE_PROFILE: testnet
                    LIBP2P_NIXLESS: 1
                  no_output_timeout: 20m
            - run:
                  name: Store genesis public/private keypairs
                  command: ./scripts/skip_if_only_frontend_or_rfcs.sh bash -c 'make genesiskeys'
                  environment:
                    LIBP2P_NIXLESS: 1
            - run:
                  name: Upload deb to repo
                  command: ./scripts/skip_if_only_frontend_or_rfcs.sh bash -c 'make publish_deb'
                  environment:
                    LIBP2P_NIXLESS: 1
                  no_output_timeout: 20m
            - run:
                  name: Copy artifacts to cloud
                  command: ./scripts/skip_if_only_frontend_or_rfcs.sh scripts/artifacts.sh
            - save_cache:
                name: Save cache - docker deploy env
                key: docker-deploy-env-v1-testnet-{{ .Revision }}
                paths:
                    - "/tmp/DOCKER_DEPLOY_ENV"
                    - "scripts"
                    - "dockerfiles"
            - store_artifacts:
                  path: /tmp/artifacts
    build-artifacts-docker--testnet--coda-daemon:
        resource_class: xlarge
        docker:
            - image: codaprotocol/coda:toolchain-9924f4c56a40d65d36440e8f70b93720f29ba171
        steps:
            - restore_cache:
                name: Restore cache - docker deploy env
                key: docker-deploy-env-v1-testnet-{{ .Revision }}
            - setup_remote_docker
            - run:
                  name: Build and Upload Docker
                  command: |
                    # Check if we should deploy this build
                    FILE=/tmp/DOCKER_DEPLOY_ENV
                    if test -f "$FILE"; then
                        source $FILE
                        echo "Publishing Docker"
                        echo "Should Publish Docker: $CODA_WAS_PUBLISHED"
                        set -x
                        if [[ "$CODA_WAS_PUBLISHED" = true  ]]; then

                              echo "$DOCKER_PASSWORD" | docker login --username $DOCKER_USERNAME --password-stdin
                              scripts/release-docker.sh \
                              -s coda-daemon \
                              -v $CODA_GIT_TAG-$CODA_GIT_BRANCH-$CODA_GIT_HASH \
                              --extra-args "--build-arg coda_version=$CODA_DEB_VERSION --build-arg deb_repo=$CODA_DEB_REPO"

                        fi
                    fi
            - store_artifacts:
                  path: /tmp/artifacts
    build-artifacts-docker--testnet--coda-demo:
        resource_class: xlarge
        docker:
            - image: codaprotocol/coda:toolchain-9924f4c56a40d65d36440e8f70b93720f29ba171
        steps:
            - restore_cache:
                name: Restore cache - docker deploy env
                key: docker-deploy-env-v1-testnet-{{ .Revision }}
            - setup_remote_docker
            - run:
                  name: Build and Upload Docker
                  command: |
                    # Check if we should deploy this build
                    FILE=/tmp/DOCKER_DEPLOY_ENV
                    if test -f "$FILE"; then
                        source $FILE
                        echo "Publishing Docker"
                        echo "Should Publish Docker: $CODA_WAS_PUBLISHED"
                        set -x
                        if [[ "$CODA_WAS_PUBLISHED" = true  ]]; then

                              echo "$DOCKER_PASSWORD" | docker login --username $DOCKER_USERNAME --password-stdin
                              scripts/release-docker.sh \
                              -s coda-demo \
                              -v $CODA_GIT_TAG-$CODA_GIT_BRANCH-$CODA_GIT_HASH \
                              --extra-args "--build-arg coda_version=$CODA_DEB_VERSION --build-arg deb_repo=$CODA_DEB_REPO"

                        fi
                    fi
            - store_artifacts:
                  path: /tmp/artifacts
    test-unit--dev:
        resource_class: xlarge
        docker:
            - image: codaprotocol/coda:toolchain-9924f4c56a40d65d36440e8f70b93720f29ba171
        steps:
            
            - run:
                name: Disable LFS checkout
                command: |
                    git config --global filter.lfs.smudge "git-lfs smudge --skip %f"
                    git config --global lfs.fetchexclude "*"
            - checkout

            - run: ulimit -c unlimited
            
            - run:
                  name: Update Submodules
                  command: git submodule sync && git submodule update --init --recursive
            - run:
                name: Create opam cache signature file including a year/date stamp to ensure occasional rebuilds
                command: |
                    cat scripts/setup-opam.sh > opam_ci_cache.sig
                    cat src/opam.export >> opam_ci_cache.sig
                    date +%Y-%m >> opam_ci_cache.sig
            - restore_cache:
                name: Restore cache - opam
                keys:
                    - opam-linux-v1-{{ checksum "opam_ci_cache.sig" }}
            - run:
                name: Install opam dependencies - opam -- LIBP2P_NIXLESS=1 make setup-opam
                command: ./scripts/skip_if_only_frontend_or_rfcs.sh bash -c 'LIBP2P_NIXLESS=1 make setup-opam'

            - run:
                name: Build libp2p_helper
                command: LIBP2P_NIXLESS=1 GO=/usr/lib/go/bin/go make libp2p_helper
            - run:
                  name: Run unit tests
                  command: ./scripts/skip_if_only_frontend_or_rfcs.sh bash -c 'source ~/.profile && make build && (dune runtest src/lib --profile=dev -j8 || (./scripts/link-coredumps.sh && false))'
                  environment:
                    DUNE_PROFILE: dev
                    LIBP2P_NIXLESS: 1
                    GO: /usr/lib/go/bin/go
                  no_output_timeout: 30m
            - store_artifacts:
                path: core_dumps

    # like the other unit test builds, but only runs tests in src/lib/nonconsensus
    test-unit--nonconsensus_medium_curves:
        resource_class: xlarge
        docker:
            - image: codaprotocol/coda:toolchain-9924f4c56a40d65d36440e8f70b93720f29ba171
        steps:
            
            - run:
                name: Disable LFS checkout
                command: |
                    git config --global filter.lfs.smudge "git-lfs smudge --skip %f"
                    git config --global lfs.fetchexclude "*"
            - checkout

            - run: ulimit -c unlimited
            
            - run:
                  name: Update Submodules
                  command: git submodule sync && git submodule update --init --recursive
            - run:
                name: Create opam cache signature file including a year/date stamp to ensure occasional rebuilds
                command: |
                    cat scripts/setup-opam.sh > opam_ci_cache.sig
                    cat src/opam.export >> opam_ci_cache.sig
                    date +%Y-%m >> opam_ci_cache.sig
            - restore_cache:
                name: Restore cache - opam
                keys:
                    - opam-linux-v1-{{ checksum "opam_ci_cache.sig" }}
            - run:
                name: Install opam dependencies - opam -- LIBP2P_NIXLESS=1 make setup-opam
                command: ./scripts/skip_if_only_frontend_or_rfcs.sh bash -c 'LIBP2P_NIXLESS=1 make setup-opam'

            - run:
                name: Build libp2p_helper
                command: LIBP2P_NIXLESS=1 GO=/usr/lib/go/bin/go make libp2p_helper
            - run:
                  name: Run unit tests
                  command: ./scripts/skip_if_only_frontend_or_rfcs.sh bash -c 'source ~/.profile && (dune runtest src/nonconsensus --profile=nonconsensus_medium_curves -j8 || (./scripts/link-coredumps.sh && false))'
                  no_output_timeout: 30m
                  environment:
                    DUNE_PROFILE: nonconsensus_medium_curves
                    LIBP2P_NIXLESS: 1
                    GO: /usr/lib/go/bin/go
            - store_artifacts:
                path: core_dumps
    test-unit--dev_medium_curves:
        resource_class: xlarge
        docker:
            - image: codaprotocol/coda:toolchain-9924f4c56a40d65d36440e8f70b93720f29ba171
        steps:
            
            - run:
                name: Disable LFS checkout
                command: |
                    git config --global filter.lfs.smudge "git-lfs smudge --skip %f"
                    git config --global lfs.fetchexclude "*"
            - checkout

            - run: ulimit -c unlimited
            
            - run:
                  name: Update Submodules
                  command: git submodule sync && git submodule update --init --recursive
            - run:
                name: Create opam cache signature file including a year/date stamp to ensure occasional rebuilds
                command: |
                    cat scripts/setup-opam.sh > opam_ci_cache.sig
                    cat src/opam.export >> opam_ci_cache.sig
                    date +%Y-%m >> opam_ci_cache.sig
            - restore_cache:
                name: Restore cache - opam
                keys:
                    - opam-linux-v1-{{ checksum "opam_ci_cache.sig" }}
            - run:
                name: Install opam dependencies - opam -- LIBP2P_NIXLESS=1 make setup-opam
                command: ./scripts/skip_if_only_frontend_or_rfcs.sh bash -c 'LIBP2P_NIXLESS=1 make setup-opam'

            - run:
                name: Build libp2p_helper
                command: LIBP2P_NIXLESS=1 GO=/usr/lib/go/bin/go make libp2p_helper
            - run:
                  name: Run unit tests
                  command: ./scripts/skip_if_only_frontend_or_rfcs.sh bash -c 'source ~/.profile && export GO=/usr/lib/go/bin/go && make build && (dune runtest src/lib --profile=dev_medium_curves -j8 || (./scripts/link-coredumps.sh && false))'
                  environment:
                    DUNE_PROFILE: dev_medium_curves
                    LIBP2P_NIXLESS: 1
                    GO: /usr/lib/go/bin/go
                  no_output_timeout: 1h
            - store_artifacts:
                path: core_dumps
    build-binaries--dev:
        resource_class: large
        docker:
            - image: codaprotocol/coda:toolchain-9924f4c56a40d65d36440e8f70b93720f29ba171
        steps:
            
            - run:
                name: Disable LFS checkout
                command: |
                    git config --global filter.lfs.smudge "git-lfs smudge --skip %f"
                    git config --global lfs.fetchexclude "*"
            - checkout

            - run: ulimit -c unlimited
            
            - run:
                  name: Update Submodules
                  command: git submodule sync && git submodule update --init --recursive
            - run:
                name: Create opam cache signature file including a year/date stamp to ensure occasional rebuilds
                command: |
                    cat scripts/setup-opam.sh > opam_ci_cache.sig
                    cat src/opam.export >> opam_ci_cache.sig
                    date +%Y-%m >> opam_ci_cache.sig
            - restore_cache:
                name: Restore cache - opam
                keys:
                    - opam-linux-v1-{{ checksum "opam_ci_cache.sig" }}
            - run:
                name: Install opam dependencies - opam -- LIBP2P_NIXLESS=1 make setup-opam
                command: ./scripts/skip_if_only_frontend_or_rfcs.sh bash -c 'LIBP2P_NIXLESS=1 make setup-opam'

            - run:
                name: Build libp2p_helper
                command: LIBP2P_NIXLESS=1 GO=/usr/lib/go/bin/go make libp2p_helper
            - run:
                  name: Build OCaml
                  command: |
                      ./scripts/skip_if_only_frontend_or_rfcs.sh bash -c 'source ~/.profile && make build'
                      ./scripts/skip_if_only_frontend_or_rfcs.sh bash -c 'echo built > should_run_tests'
                  environment:
                    DUNE_PROFILE: dev
                    LIBP2P_NIXLESS: 1
                    GO: /usr/lib/go/bin/go
            - save_cache:
                name: Store config-agnostic test binaries
                key: dev-build-binaries-v1-{{ .Revision }}
                paths:
                    - "src/app/libp2p_helper/result"
                    - "_build/default/src/app/cli/src/coda.exe"
                    - "_build/default/src/app/logproc/logproc.exe"
                    - "scripts"
                    - "should_run_tests"
    test--dev--coda-bootstrap-test:
        resource_class: large
        docker:
            - image: codaprotocol/coda:toolchain-9924f4c56a40d65d36440e8f70b93720f29ba171
        steps:
            - restore_cache:
                name: Restore cache - opam
                keys:
                    -  dev-build-binaries-v1-{{ .Revision }}
            - run:
                  name: Running test -- dev:coda-bootstrap-test
                  command: if [ -f should_run_tests ]; then source ~/.profile && ./scripts/test.py run --no-build --non-interactive --collect-artifacts --yes "dev:coda-bootstrap-test"; fi
                  environment:
                    LIBP2P_NIXLESS: 1
                    CODA_LIBP2P_HELPER_PATH: /home/opam/project/src/app/libp2p_helper/result/bin/libp2p_helper
                    GO: /usr/lib/go/bin/go
            - store_artifacts:
                  path: test_output/artifacts
    test--dev--coda-shared-state-test:
        resource_class: large
        docker:
            - image: codaprotocol/coda:toolchain-9924f4c56a40d65d36440e8f70b93720f29ba171
        steps:
            - restore_cache:
                name: Restore cache - opam
                keys:
                    -  dev-build-binaries-v1-{{ .Revision }}
            - run:
                  name: Running test -- dev:coda-shared-state-test
                  command: if [ -f should_run_tests ]; then source ~/.profile && ./scripts/test.py run --no-build --non-interactive --collect-artifacts --yes "dev:coda-shared-state-test"; fi
                  environment:
                    LIBP2P_NIXLESS: 1
                    CODA_LIBP2P_HELPER_PATH: /home/opam/project/src/app/libp2p_helper/result/bin/libp2p_helper
                    GO: /usr/lib/go/bin/go
            - store_artifacts:
                  path: test_output/artifacts
    test--dev--coda-batch-payment-test:
        resource_class: large
        docker:
            - image: codaprotocol/coda:toolchain-9924f4c56a40d65d36440e8f70b93720f29ba171
        steps:
            - restore_cache:
                name: Restore cache - opam
                keys:
                    -  dev-build-binaries-v1-{{ .Revision }}
            - run:
                  name: Running test -- dev:coda-batch-payment-test
                  command: if [ -f should_run_tests ]; then source ~/.profile && ./scripts/test.py run --no-build --non-interactive --collect-artifacts --yes "dev:coda-batch-payment-test"; fi
                  environment:
                    LIBP2P_NIXLESS: 1
                    CODA_LIBP2P_HELPER_PATH: /home/opam/project/src/app/libp2p_helper/result/bin/libp2p_helper
                    GO: /usr/lib/go/bin/go
            - store_artifacts:
                  path: test_output/artifacts
    test--dev--coda-peers-test:
        resource_class: large
        docker:
            - image: codaprotocol/coda:toolchain-9924f4c56a40d65d36440e8f70b93720f29ba171
        steps:
            - restore_cache:
                name: Restore cache - opam
                keys:
                    -  dev-build-binaries-v1-{{ .Revision }}
            - run:
                  name: Running test -- dev:coda-peers-test
                  command: if [ -f should_run_tests ]; then source ~/.profile && ./scripts/test.py run --no-build --non-interactive --collect-artifacts --yes "dev:coda-peers-test"; fi
                  environment:
                    LIBP2P_NIXLESS: 1
                    CODA_LIBP2P_HELPER_PATH: /home/opam/project/src/app/libp2p_helper/result/bin/libp2p_helper
                    GO: /usr/lib/go/bin/go
            - store_artifacts:
                  path: test_output/artifacts
    test--dev--coda-transitive-peers-test:
        resource_class: large
        docker:
            - image: codaprotocol/coda:toolchain-9924f4c56a40d65d36440e8f70b93720f29ba171
        steps:
            - restore_cache:
                name: Restore cache - opam
                keys:
                    -  dev-build-binaries-v1-{{ .Revision }}
            - run:
                  name: Running test -- dev:coda-transitive-peers-test
                  command: if [ -f should_run_tests ]; then source ~/.profile && ./scripts/test.py run --no-build --non-interactive --collect-artifacts --yes "dev:coda-transitive-peers-test"; fi
                  environment:
                    LIBP2P_NIXLESS: 1
                    CODA_LIBP2P_HELPER_PATH: /home/opam/project/src/app/libp2p_helper/result/bin/libp2p_helper
                    GO: /usr/lib/go/bin/go
            - store_artifacts:
                  path: test_output/artifacts
    test--dev--coda-block-production-test:
        resource_class: large
        docker:
            - image: codaprotocol/coda:toolchain-9924f4c56a40d65d36440e8f70b93720f29ba171
        steps:
            - restore_cache:
                name: Restore cache - opam
                keys:
                    -  dev-build-binaries-v1-{{ .Revision }}
            - run:
                  name: Running test -- dev:coda-block-production-test
                  command: if [ -f should_run_tests ]; then source ~/.profile && ./scripts/test.py run --no-build --non-interactive --collect-artifacts --yes "dev:coda-block-production-test"; fi
                  environment:
                    LIBP2P_NIXLESS: 1
                    CODA_LIBP2P_HELPER_PATH: /home/opam/project/src/app/libp2p_helper/result/bin/libp2p_helper
                    GO: /usr/lib/go/bin/go
            - store_artifacts:
                  path: test_output/artifacts
    test--dev--coda-shared-prefix-test_-who-produces_0:
        resource_class: large
        docker:
            - image: codaprotocol/coda:toolchain-9924f4c56a40d65d36440e8f70b93720f29ba171
        steps:
            - restore_cache:
                name: Restore cache - opam
                keys:
                    -  dev-build-binaries-v1-{{ .Revision }}
            - run:
                  name: Running test -- dev:coda-shared-prefix-test -who-produces 0
                  command: if [ -f should_run_tests ]; then source ~/.profile && ./scripts/test.py run --no-build --non-interactive --collect-artifacts --yes "dev:coda-shared-prefix-test -who-produces 0"; fi
                  environment:
                    LIBP2P_NIXLESS: 1
                    CODA_LIBP2P_HELPER_PATH: /home/opam/project/src/app/libp2p_helper/result/bin/libp2p_helper
                    GO: /usr/lib/go/bin/go
            - store_artifacts:
                  path: test_output/artifacts
    test--dev--coda-shared-prefix-test_-who-produces_1:
        resource_class: large
        docker:
            - image: codaprotocol/coda:toolchain-9924f4c56a40d65d36440e8f70b93720f29ba171
        steps:
            - restore_cache:
                name: Restore cache - opam
                keys:
                    -  dev-build-binaries-v1-{{ .Revision }}
            - run:
                  name: Running test -- dev:coda-shared-prefix-test -who-produces 1
                  command: if [ -f should_run_tests ]; then source ~/.profile && ./scripts/test.py run --no-build --non-interactive --collect-artifacts --yes "dev:coda-shared-prefix-test -who-produces 1"; fi
                  environment:
                    LIBP2P_NIXLESS: 1
                    CODA_LIBP2P_HELPER_PATH: /home/opam/project/src/app/libp2p_helper/result/bin/libp2p_helper
                    GO: /usr/lib/go/bin/go
            - store_artifacts:
                  path: test_output/artifacts
    test--dev--coda-change-snark-worker-test:
        resource_class: large
        docker:
            - image: codaprotocol/coda:toolchain-9924f4c56a40d65d36440e8f70b93720f29ba171
        steps:
            - restore_cache:
                name: Restore cache - opam
                keys:
                    -  dev-build-binaries-v1-{{ .Revision }}
            - run:
                  name: Running test -- dev:coda-change-snark-worker-test
                  command: if [ -f should_run_tests ]; then source ~/.profile && ./scripts/test.py run --no-build --non-interactive --collect-artifacts --yes "dev:coda-change-snark-worker-test"; fi
                  environment:
                    LIBP2P_NIXLESS: 1
                    CODA_LIBP2P_HELPER_PATH: /home/opam/project/src/app/libp2p_helper/result/bin/libp2p_helper
                    GO: /usr/lib/go/bin/go
            - store_artifacts:
                  path: test_output/artifacts
    test--dev--coda-archive-node-test:
        resource_class: large
        docker:
            - image: codaprotocol/coda:toolchain-9924f4c56a40d65d36440e8f70b93720f29ba171
        steps:
            - restore_cache:
                name: Restore cache - opam
                keys:
                    -  dev-build-binaries-v1-{{ .Revision }}
            - run:
                  name: Running test -- dev:coda-archive-node-test
                  command: if [ -f should_run_tests ]; then source ~/.profile && ./scripts/test.py run --no-build --non-interactive --collect-artifacts --yes "dev:coda-archive-node-test"; fi
                  environment:
                    LIBP2P_NIXLESS: 1
                    CODA_LIBP2P_HELPER_PATH: /home/opam/project/src/app/libp2p_helper/result/bin/libp2p_helper
                    GO: /usr/lib/go/bin/go
            - store_artifacts:
                  path: test_output/artifacts
    test--dev--coda-delegation-test:
        resource_class: large
        docker:
            - image: codaprotocol/coda:toolchain-9924f4c56a40d65d36440e8f70b93720f29ba171
        steps:
            - restore_cache:
                name: Restore cache - opam
                keys:
                    -  dev-build-binaries-v1-{{ .Revision }}
            - run:
                  name: Running test -- dev:coda-delegation-test
                  command: if [ -f should_run_tests ]; then source ~/.profile && ./scripts/test.py run --no-build --non-interactive --collect-artifacts --yes "dev:coda-delegation-test"; fi
                  environment:
                    LIBP2P_NIXLESS: 1
                    CODA_LIBP2P_HELPER_PATH: /home/opam/project/src/app/libp2p_helper/result/bin/libp2p_helper
                    GO: /usr/lib/go/bin/go
            - store_artifacts:
                  path: test_output/artifacts
    test--fake_hash:
        resource_class: large
        docker:
            - image: codaprotocol/coda:toolchain-9924f4c56a40d65d36440e8f70b93720f29ba171
        steps:
            
            - run:
                name: Disable LFS checkout
                command: |
                    git config --global filter.lfs.smudge "git-lfs smudge --skip %f"
                    git config --global lfs.fetchexclude "*"
            - checkout

            
            - run:
                  name: Update Submodules
                  command: git submodule sync && git submodule update --init --recursive
            - run:
                name: Create opam cache signature file including a year/date stamp to ensure occasional rebuilds
                command: |
                    cat scripts/setup-opam.sh > opam_ci_cache.sig
                    cat src/opam.export >> opam_ci_cache.sig
                    date +%Y-%m >> opam_ci_cache.sig
            - restore_cache:
                name: Restore cache - opam
                keys:
                    - opam-linux-v1-{{ checksum "opam_ci_cache.sig" }}
            - run:
                name: Install opam dependencies - opam -- LIBP2P_NIXLESS=1 make setup-opam
                command: ./scripts/skip_if_only_frontend_or_rfcs.sh bash -c 'LIBP2P_NIXLESS=1 make setup-opam'

            - run:
                name: Build libp2p_helper
                command: LIBP2P_NIXLESS=1 GO=/usr/lib/go/bin/go make libp2p_helper
            - run:
                  name: Running test -- fake_hash:full-test
                  command: ./scripts/skip_if_only_frontend_or_rfcs.sh bash -c 'source ~/.profile && ./scripts/test.py run --non-interactive --collect-artifacts --yes "fake_hash:full-test"'
            - store_artifacts:
                  path: test_output/artifacts
    test--test_postake:
        resource_class: large
        docker:
            - image: codaprotocol/coda:toolchain-9924f4c56a40d65d36440e8f70b93720f29ba171
        steps:
            
            - run:
                name: Disable LFS checkout
                command: |
                    git config --global filter.lfs.smudge "git-lfs smudge --skip %f"
                    git config --global lfs.fetchexclude "*"
            - checkout

            
            - run:
                  name: Update Submodules
                  command: git submodule sync && git submodule update --init --recursive
            - run:
                name: Create opam cache signature file including a year/date stamp to ensure occasional rebuilds
                command: |
                    cat scripts/setup-opam.sh > opam_ci_cache.sig
                    cat src/opam.export >> opam_ci_cache.sig
                    date +%Y-%m >> opam_ci_cache.sig
            - restore_cache:
                name: Restore cache - opam
                keys:
                    - opam-linux-v1-{{ checksum "opam_ci_cache.sig" }}
            - run:
                name: Install opam dependencies - opam -- LIBP2P_NIXLESS=1 make setup-opam
                command: ./scripts/skip_if_only_frontend_or_rfcs.sh bash -c 'LIBP2P_NIXLESS=1 make setup-opam'

            - run:
                name: Build libp2p_helper
                command: LIBP2P_NIXLESS=1 GO=/usr/lib/go/bin/go make libp2p_helper
            - run:
                  name: Running test -- test_postake:full-test
                  command: ./scripts/skip_if_only_frontend_or_rfcs.sh bash -c 'source ~/.profile && ./scripts/test.py run --non-interactive --collect-artifacts --yes "test_postake:full-test"'
            - run:
                  name: Running test -- test_postake:transaction-snark-profiler -k 2
                  command: ./scripts/skip_if_only_frontend_or_rfcs.sh bash -c 'source ~/.profile && ./scripts/test.py run --non-interactive --collect-artifacts --yes "test_postake:transaction-snark-profiler -k 2"'
            - store_artifacts:
                  path: test_output/artifacts
    test--test_postake_catchup:
        resource_class: large
        docker:
            - image: codaprotocol/coda:toolchain-9924f4c56a40d65d36440e8f70b93720f29ba171
        steps:
            
            - run:
                name: Disable LFS checkout
                command: |
                    git config --global filter.lfs.smudge "git-lfs smudge --skip %f"
                    git config --global lfs.fetchexclude "*"
            - checkout

            
            - run:
                  name: Update Submodules
                  command: git submodule sync && git submodule update --init --recursive
            - run:
                name: Create opam cache signature file including a year/date stamp to ensure occasional rebuilds
                command: |
                    cat scripts/setup-opam.sh > opam_ci_cache.sig
                    cat src/opam.export >> opam_ci_cache.sig
                    date +%Y-%m >> opam_ci_cache.sig
            - restore_cache:
                name: Restore cache - opam
                keys:
                    - opam-linux-v1-{{ checksum "opam_ci_cache.sig" }}
            - run:
                name: Install opam dependencies - opam -- LIBP2P_NIXLESS=1 make setup-opam
                command: ./scripts/skip_if_only_frontend_or_rfcs.sh bash -c 'LIBP2P_NIXLESS=1 make setup-opam'

            - run:
                name: Build libp2p_helper
                command: LIBP2P_NIXLESS=1 GO=/usr/lib/go/bin/go make libp2p_helper
            - run:
                  name: Running test -- test_postake_catchup:coda-restart-node-test
                  command: ./scripts/skip_if_only_frontend_or_rfcs.sh bash -c 'source ~/.profile && ./scripts/test.py run --non-interactive --collect-artifacts --yes "test_postake_catchup:coda-restart-node-test"'
            - store_artifacts:
                  path: test_output/artifacts
    test--test_postake_five_even_txns:
        resource_class: large
        docker:
            - image: codaprotocol/coda:toolchain-9924f4c56a40d65d36440e8f70b93720f29ba171
        steps:
            
            - run:
                name: Disable LFS checkout
                command: |
                    git config --global filter.lfs.smudge "git-lfs smudge --skip %f"
                    git config --global lfs.fetchexclude "*"
            - checkout

            
            - run:
                  name: Update Submodules
                  command: git submodule sync && git submodule update --init --recursive
            - run:
                name: Create opam cache signature file including a year/date stamp to ensure occasional rebuilds
                command: |
                    cat scripts/setup-opam.sh > opam_ci_cache.sig
                    cat src/opam.export >> opam_ci_cache.sig
                    date +%Y-%m >> opam_ci_cache.sig
            - restore_cache:
                name: Restore cache - opam
                keys:
                    - opam-linux-v1-{{ checksum "opam_ci_cache.sig" }}
            - run:
                name: Install opam dependencies - opam -- LIBP2P_NIXLESS=1 make setup-opam
                command: ./scripts/skip_if_only_frontend_or_rfcs.sh bash -c 'LIBP2P_NIXLESS=1 make setup-opam'

            - run:
                name: Build libp2p_helper
                command: LIBP2P_NIXLESS=1 GO=/usr/lib/go/bin/go make libp2p_helper
            - run:
                  name: Running test -- test_postake_five_even_txns:coda-shared-prefix-multiproducer-test -num-block-producers 5 -payments
                  command: ./scripts/skip_if_only_frontend_or_rfcs.sh bash -c 'source ~/.profile && ./scripts/test.py run --non-interactive --collect-artifacts --yes "test_postake_five_even_txns:coda-shared-prefix-multiproducer-test -num-block-producers 5 -payments"'
            - store_artifacts:
                  path: test_output/artifacts
    test--test_postake_snarkless:
        resource_class: large
        docker:
            - image: codaprotocol/coda:toolchain-9924f4c56a40d65d36440e8f70b93720f29ba171
        steps:
            
            - run:
                name: Disable LFS checkout
                command: |
                    git config --global filter.lfs.smudge "git-lfs smudge --skip %f"
                    git config --global lfs.fetchexclude "*"
            - checkout

            
            - run:
                  name: Update Submodules
                  command: git submodule sync && git submodule update --init --recursive
            - run:
                name: Create opam cache signature file including a year/date stamp to ensure occasional rebuilds
                command: |
                    cat scripts/setup-opam.sh > opam_ci_cache.sig
                    cat src/opam.export >> opam_ci_cache.sig
                    date +%Y-%m >> opam_ci_cache.sig
            - restore_cache:
                name: Restore cache - opam
                keys:
                    - opam-linux-v1-{{ checksum "opam_ci_cache.sig" }}
            - run:
                name: Install opam dependencies - opam -- LIBP2P_NIXLESS=1 make setup-opam
                command: ./scripts/skip_if_only_frontend_or_rfcs.sh bash -c 'LIBP2P_NIXLESS=1 make setup-opam'

            - run:
                name: Build libp2p_helper
                command: LIBP2P_NIXLESS=1 GO=/usr/lib/go/bin/go make libp2p_helper
            - run:
                  name: Running test -- test_postake_snarkless:full-test
                  command: ./scripts/skip_if_only_frontend_or_rfcs.sh bash -c 'source ~/.profile && ./scripts/test.py run --non-interactive --collect-artifacts --yes "test_postake_snarkless:full-test"'
            - run:
                  name: Running test -- test_postake_snarkless:transaction-snark-profiler -k 2
                  command: ./scripts/skip_if_only_frontend_or_rfcs.sh bash -c 'source ~/.profile && ./scripts/test.py run --non-interactive --collect-artifacts --yes "test_postake_snarkless:transaction-snark-profiler -k 2"'
            - store_artifacts:
                  path: test_output/artifacts
    test--test_postake_split:
        resource_class: large
        docker:
            - image: codaprotocol/coda:toolchain-9924f4c56a40d65d36440e8f70b93720f29ba171
        steps:
            
            - run:
                name: Disable LFS checkout
                command: |
                    git config --global filter.lfs.smudge "git-lfs smudge --skip %f"
                    git config --global lfs.fetchexclude "*"
            - checkout

            
            - run:
                  name: Update Submodules
                  command: git submodule sync && git submodule update --init --recursive
            - run:
                name: Create opam cache signature file including a year/date stamp to ensure occasional rebuilds
                command: |
                    cat scripts/setup-opam.sh > opam_ci_cache.sig
                    cat src/opam.export >> opam_ci_cache.sig
                    date +%Y-%m >> opam_ci_cache.sig
            - restore_cache:
                name: Restore cache - opam
                keys:
                    - opam-linux-v1-{{ checksum "opam_ci_cache.sig" }}
            - run:
                name: Install opam dependencies - opam -- LIBP2P_NIXLESS=1 make setup-opam
                command: ./scripts/skip_if_only_frontend_or_rfcs.sh bash -c 'LIBP2P_NIXLESS=1 make setup-opam'

            - run:
                name: Build libp2p_helper
                command: LIBP2P_NIXLESS=1 GO=/usr/lib/go/bin/go make libp2p_helper
            - run:
                  name: Running test -- test_postake_split:coda-shared-prefix-multiproducer-test -num-block-producers 2
                  command: ./scripts/skip_if_only_frontend_or_rfcs.sh bash -c 'source ~/.profile && ./scripts/test.py run --non-interactive --collect-artifacts --yes "test_postake_split:coda-shared-prefix-multiproducer-test -num-block-producers 2"'
            - store_artifacts:
                  path: test_output/artifacts
    test--test_postake_three_producers:
        resource_class: large
        docker:
            - image: codaprotocol/coda:toolchain-9924f4c56a40d65d36440e8f70b93720f29ba171
        steps:
            
            - run:
                name: Disable LFS checkout
                command: |
                    git config --global filter.lfs.smudge "git-lfs smudge --skip %f"
                    git config --global lfs.fetchexclude "*"
            - checkout

            
            - run:
                  name: Update Submodules
                  command: git submodule sync && git submodule update --init --recursive
            - run:
                name: Create opam cache signature file including a year/date stamp to ensure occasional rebuilds
                command: |
                    cat scripts/setup-opam.sh > opam_ci_cache.sig
                    cat src/opam.export >> opam_ci_cache.sig
                    date +%Y-%m >> opam_ci_cache.sig
            - restore_cache:
                name: Restore cache - opam
                keys:
                    - opam-linux-v1-{{ checksum "opam_ci_cache.sig" }}
            - run:
                name: Install opam dependencies - opam -- LIBP2P_NIXLESS=1 make setup-opam
                command: ./scripts/skip_if_only_frontend_or_rfcs.sh bash -c 'LIBP2P_NIXLESS=1 make setup-opam'

            - run:
                name: Build libp2p_helper
                command: LIBP2P_NIXLESS=1 GO=/usr/lib/go/bin/go make libp2p_helper
            - run:
                  name: Running test -- test_postake_three_producers:coda-txns-and-restart-non-producers
                  command: ./scripts/skip_if_only_frontend_or_rfcs.sh bash -c 'source ~/.profile && ./scripts/test.py run --non-interactive --collect-artifacts --yes "test_postake_three_producers:coda-txns-and-restart-non-producers"'
            - store_artifacts:
                  path: test_output/artifacts
    test--test_postake_full_epoch:
        resource_class: xlarge
        docker:
            - image: codaprotocol/coda:toolchain-9924f4c56a40d65d36440e8f70b93720f29ba171
        steps:
            
            - run:
                name: Disable LFS checkout
                command: |
                    git config --global filter.lfs.smudge "git-lfs smudge --skip %f"
                    git config --global lfs.fetchexclude "*"
            - checkout

            
            - run:
                  name: Update Submodules
                  command: git submodule sync && git submodule update --init --recursive
            - run:
                name: Create opam cache signature file including a year/date stamp to ensure occasional rebuilds
                command: |
                    cat scripts/setup-opam.sh > opam_ci_cache.sig
                    cat src/opam.export >> opam_ci_cache.sig
                    date +%Y-%m >> opam_ci_cache.sig
            - restore_cache:
                name: Restore cache - opam
                keys:
                    - opam-linux-v1-{{ checksum "opam_ci_cache.sig" }}
            - run:
                name: Install opam dependencies - opam -- LIBP2P_NIXLESS=1 make setup-opam
                command: ./scripts/skip_if_only_frontend_or_rfcs.sh bash -c 'LIBP2P_NIXLESS=1 make setup-opam'

            - run:
                name: Build libp2p_helper
                command: LIBP2P_NIXLESS=1 GO=/usr/lib/go/bin/go make libp2p_helper
            - run:
                  name: Running test -- test_postake_full_epoch:full-test
                  command: ./scripts/skip_if_only_frontend_or_rfcs.sh bash -c 'source ~/.profile && ./scripts/test.py run --non-interactive --collect-artifacts --yes "test_postake_full_epoch:full-test"'
            - store_artifacts:
                  path: test_output/artifacts
    test--test_postake_medium_curves:
        resource_class: xlarge
        docker:
            - image: codaprotocol/coda:toolchain-9924f4c56a40d65d36440e8f70b93720f29ba171
        steps:
            
            - run:
                name: Disable LFS checkout
                command: |
                    git config --global filter.lfs.smudge "git-lfs smudge --skip %f"
                    git config --global lfs.fetchexclude "*"
            - checkout

            
            - run:
                  name: Update Submodules
                  command: git submodule sync && git submodule update --init --recursive
            - run:
                name: Create opam cache signature file including a year/date stamp to ensure occasional rebuilds
                command: |
                    cat scripts/setup-opam.sh > opam_ci_cache.sig
                    cat src/opam.export >> opam_ci_cache.sig
                    date +%Y-%m >> opam_ci_cache.sig
            - restore_cache:
                name: Restore cache - opam
                keys:
                    - opam-linux-v1-{{ checksum "opam_ci_cache.sig" }}
            - run:
                name: Install opam dependencies - opam -- LIBP2P_NIXLESS=1 make setup-opam
                command: ./scripts/skip_if_only_frontend_or_rfcs.sh bash -c 'LIBP2P_NIXLESS=1 make setup-opam'

            - run:
                name: Build libp2p_helper
                command: LIBP2P_NIXLESS=1 GO=/usr/lib/go/bin/go make libp2p_helper
            - run:
                  name: Running test -- test_postake_medium_curves:full-test
                  command: ./scripts/skip_if_only_frontend_or_rfcs.sh bash -c 'source ~/.profile && ./scripts/test.py run --non-interactive --collect-artifacts --yes "test_postake_medium_curves:full-test"'
                  no_output_timeout: 20m
            - run:
                  name: Running test -- test_postake_medium_curves:transaction-snark-profiler -k 2
                  command: ./scripts/skip_if_only_frontend_or_rfcs.sh bash -c 'source ~/.profile && ./scripts/test.py run --non-interactive --collect-artifacts --yes "test_postake_medium_curves:transaction-snark-profiler -k 2"'
                  no_output_timeout: 20m
            - store_artifacts:
                  path: test_output/artifacts
    test--test_postake_snarkless_medium_curves:
        resource_class: xlarge
        docker:
            - image: codaprotocol/coda:toolchain-9924f4c56a40d65d36440e8f70b93720f29ba171
        steps:
            
            - run:
                name: Disable LFS checkout
                command: |
                    git config --global filter.lfs.smudge "git-lfs smudge --skip %f"
                    git config --global lfs.fetchexclude "*"
            - checkout

            
            - run:
                  name: Update Submodules
                  command: git submodule sync && git submodule update --init --recursive
            - run:
                name: Create opam cache signature file including a year/date stamp to ensure occasional rebuilds
                command: |
                    cat scripts/setup-opam.sh > opam_ci_cache.sig
                    cat src/opam.export >> opam_ci_cache.sig
                    date +%Y-%m >> opam_ci_cache.sig
            - restore_cache:
                name: Restore cache - opam
                keys:
                    - opam-linux-v1-{{ checksum "opam_ci_cache.sig" }}
            - run:
                name: Install opam dependencies - opam -- LIBP2P_NIXLESS=1 make setup-opam
                command: ./scripts/skip_if_only_frontend_or_rfcs.sh bash -c 'LIBP2P_NIXLESS=1 make setup-opam'

            - run:
                name: Build libp2p_helper
                command: LIBP2P_NIXLESS=1 GO=/usr/lib/go/bin/go make libp2p_helper
            - run:
                  name: Running test -- test_postake_snarkless_medium_curves:full-test
                  command: ./scripts/skip_if_only_frontend_or_rfcs.sh bash -c 'source ~/.profile && ./scripts/test.py run --non-interactive --collect-artifacts --yes "test_postake_snarkless_medium_curves:full-test"'
            - run:
                  name: Running test -- test_postake_snarkless_medium_curves:transaction-snark-profiler -k 2
                  command: ./scripts/skip_if_only_frontend_or_rfcs.sh bash -c 'source ~/.profile && ./scripts/test.py run --non-interactive --collect-artifacts --yes "test_postake_snarkless_medium_curves:transaction-snark-profiler -k 2"'
            - store_artifacts:
                  path: test_output/artifacts
    test--test_postake_split_medium_curves:
        resource_class: xlarge
        docker:
            - image: codaprotocol/coda:toolchain-9924f4c56a40d65d36440e8f70b93720f29ba171
        steps:
            
            - run:
                name: Disable LFS checkout
                command: |
                    git config --global filter.lfs.smudge "git-lfs smudge --skip %f"
                    git config --global lfs.fetchexclude "*"
            - checkout

            
            - run:
                  name: Update Submodules
                  command: git submodule sync && git submodule update --init --recursive
            - run:
                name: Create opam cache signature file including a year/date stamp to ensure occasional rebuilds
                command: |
                    cat scripts/setup-opam.sh > opam_ci_cache.sig
                    cat src/opam.export >> opam_ci_cache.sig
                    date +%Y-%m >> opam_ci_cache.sig
            - restore_cache:
                name: Restore cache - opam
                keys:
                    - opam-linux-v1-{{ checksum "opam_ci_cache.sig" }}
            - run:
                name: Install opam dependencies - opam -- LIBP2P_NIXLESS=1 make setup-opam
                command: ./scripts/skip_if_only_frontend_or_rfcs.sh bash -c 'LIBP2P_NIXLESS=1 make setup-opam'

            - run:
                name: Build libp2p_helper
                command: LIBP2P_NIXLESS=1 GO=/usr/lib/go/bin/go make libp2p_helper
            - run:
                  name: Running test -- test_postake_split_medium_curves:coda-shared-prefix-multiproducer-test -num-block-producers 2
                  command: ./scripts/skip_if_only_frontend_or_rfcs.sh bash -c 'source ~/.profile && ./scripts/test.py run --non-interactive --collect-artifacts --yes "test_postake_split_medium_curves:coda-shared-prefix-multiproducer-test -num-block-producers 2"'
            - store_artifacts:
                  path: test_output/artifacts

workflows:
    version: 2
    coda_parallel:
        when:
            # We do seem to need a useless `and true` here
            and:
              - true
              - << pipeline.parameters.run-ci >>
        jobs:
            - lint
            - lint-opt
            - compare-test-signatures
            - update-branch-protection:
                filters:
                  branches:
                    only: develop
            - tracetool
            - build-wallet
            - test-archive
            - build-archive
            - build-macos
            - build-client-sdk
            - build-artifacts--testnet
            - build-artifacts-docker--testnet--coda-daemon:
                requires:
                  - build-artifacts--testnet
            - build-artifacts-docker--testnet--coda-demo:
                requires:
                  - build-artifacts--testnet
            - test-unit--dev
            - test-unit--nonconsensus_medium_curves
            - test--fake_hash
            - test--test_postake
            - test--test_postake_catchup
            - test--test_postake_five_even_txns
            - test--test_postake_snarkless
            - test--test_postake_split
            - test--test_postake_three_producers
            - build-binaries--dev
            - test--dev--coda-bootstrap-test:
                requires:
                  - build-binaries--dev
            - test--dev--coda-shared-state-test:
                requires:
                  - build-binaries--dev
            - test--dev--coda-batch-payment-test:
                requires:
                  - build-binaries--dev
            - test--dev--coda-peers-test:
                requires:
                  - build-binaries--dev
            - test--dev--coda-transitive-peers-test:
                requires:
                  - build-binaries--dev
            - test--dev--coda-block-production-test:
                requires:
                  - build-binaries--dev
            - test--dev--coda-shared-prefix-test_-who-produces_0:
                requires:
                  - build-binaries--dev
            - test--dev--coda-shared-prefix-test_-who-produces_1:
                requires:
                  - build-binaries--dev
            - test--dev--coda-change-snark-worker-test:
                requires:
                  - build-binaries--dev
            - test--dev--coda-archive-node-test:
                requires:
                  - build-binaries--dev
            - test--dev--coda-delegation-test:
                requires:
                  - build-binaries--dev

    daily:
        triggers:
          - schedule:
              cron: "0 12 * * *"
              filters:
                branches:
                  only:
                    - develop
                    - /release\/.*/
        jobs:
          - test-unit--dev_medium_curves
          - test--test_postake_full_epoch
          - test--test_postake_medium_curves
          - test--test_postake_snarkless_medium_curves
          - test--test_postake_split_medium_curves<|MERGE_RESOLUTION|>--- conflicted
+++ resolved
@@ -562,17 +562,13 @@
                   environment:
                     DUNE_PROFILE: nonconsensus_medium_curves
                   no_output_timeout: 10m
-<<<<<<< HEAD
-    build-artifacts--testnet:
-=======
             - run:
                   name: Yarn deps
                   command: cd frontend/client_sdk && yarn install
             - run:
                   name: Build And Test Client SDK
                   command: ./scripts/skip_if_only_frontend_or_rfcs.sh bash -c 'set -o pipefail; eval `opam config env` && cd frontend/client_sdk && yarn prepublishOnly'
-    build-artifacts--testnet_postake_medium_curves:
->>>>>>> 36520a0e
+    build-artifacts--testnet:
         resource_class: xlarge
         docker:
             - image: codaprotocol/coda:toolchain-9924f4c56a40d65d36440e8f70b93720f29ba171
