--- conflicted
+++ resolved
@@ -553,209 +553,6 @@
             - run:
                   name: Copy artifacts to cloud
                   command: ./scripts/skip_if_only_frontend_or_rfcs.sh scripts/artifacts.sh
-<<<<<<< HEAD
-            - store_artifacts:
-                  path: package
-    build-artifacts--testnet_postake_medium_curves:
-        resource_class: xlarge
-        docker:
-            - image: codaprotocol/coda:toolchain-b59c7820e7dd876c99ca09501de18ec0c44a5073
-        steps:
-            
-            - run:
-                name: Disable LFS checkout
-                command: |
-                    git config --global filter.lfs.smudge "git-lfs smudge --skip %f"
-                    git config --global lfs.fetchexclude "*"
-            - checkout
-
-            - run:
-                  name: Artifacts Path
-                  command: |
-                      mkdir -p /tmp/artifacts
-            
-            - run:
-                  name: Update Submodules
-                  command: git submodule sync && git submodule update --init --recursive
-            - run:
-                name: Create opam cache signature file including a year/date stamp to ensure occasional rebuilds
-                command: |
-                    cat scripts/setup-opam.sh > opam_ci_cache.sig
-                    cat src/opam.export >> opam_ci_cache.sig
-                    date +%Y-%m >> opam_ci_cache.sig
-            - restore_cache:
-                name: Restore cache - opam
-                keys:
-                    - opam-linux-v1-{{ checksum "opam_ci_cache.sig" }}
-            - run:
-                name: Install opam dependencies - opam -- make setup-opam
-                command: ./scripts/skip_if_only_frontend_or_rfcs.sh bash -c 'make setup-opam'
-
-            - run:
-                name: Build libp2p_helper
-                command: GO=/usr/lib/go/bin/go make libp2p_helper
-            # Explicitly generate PV-keys and uploading before building
-            # See https://bkase.dev/posts/ocaml-writer#fn-3 for rationale
-            - run:
-                  name: Generate PV keys
-                  command: ./scripts/skip_if_only_frontend_or_rfcs.sh bash -c 'set -o pipefail; eval `opam config env` && PATH="$HOME/.cargo/bin:$PATH" make build_or_download_pv_keys 2>&1 | tee /tmp/artifacts/buildocaml.log'
-                  environment:
-                    DUNE_PROFILE: testnet_postake_medium_curves
-                  no_output_timeout: 20m
-            - run:
-                  name: Upload generated PV keys
-                  command: ./scripts/skip_if_only_frontend_or_rfcs.sh scripts/publish-pvkeys.sh
-            - run:
-                  name: Rebuild for pvkey changes
-                  command: |
-                    ./scripts/skip_if_only_frontend_or_rfcs.sh bash -c 'set -o pipefail; eval `opam config env` && export PATH="$HOME/.cargo/bin:$PATH" && make build 2>&1 | tee /tmp/artifacts/buildocaml2.log'
-                    ./scripts/skip_if_only_frontend_or_rfcs.sh bash -c 'eval `opam config env` && export PATH="$HOME/.cargo/bin:$PATH" && dune build src/app/generate_keypair/generate_keypair.exe'
-                  environment:
-                    DUNE_PROFILE: testnet_postake_medium_curves
-                    GO: /usr/lib/go/bin/go
-
-                  no_output_timeout: 20m
-            - run:
-                name: Output compiled ledger and genesis proof
-                command: |
-                  ./scripts/skip_if_only_frontend_or_rfcs.sh bash -c 'eval `opam config env` && export PATH="$HOME/.cargo/bin:$PATH" && dune exec --profile=testnet_postake_medium_curves src/app/runtime_genesis_ledger/runtime_genesis_ledger.exe'
-            - run:
-                name: Generate runtime ledger with 10k accounts
-                command: |
-                  ./scripts/skip_if_only_frontend_or_rfcs.sh bash -c 'eval `opam config env` && export PATH="$HOME/.cargo/bin:$PATH" && dune exec --profile=testnet_postake_medium_curves src/app/runtime_genesis_ledger/runtime_genesis_ledger.exe -- --config-file genesis_ledgers/phase_three/config.json'
-                no_output_timeout: 20m
-            - run:
-                name: Upload genesis data
-                command: ./scripts/skip_if_only_frontend_or_rfcs.sh bash -c './scripts/upload-genesis.sh'
-            - run:
-                  name: Build deb package with PV keys and PV key tar
-                  command:  ./scripts/skip_if_only_frontend_or_rfcs.sh bash -c 'make deb'
-                  environment:
-                    DUNE_PROFILE: testnet_postake_medium_curves
-                  no_output_timeout: 20m
-            - run:
-                  name: Store genesis public/private keypairs
-                  command: ./scripts/skip_if_only_frontend_or_rfcs.sh bash -c 'make genesiskeys'
-                  environment:
-            - run:
-                  name: Upload deb to repo
-                  command: ./scripts/skip_if_only_frontend_or_rfcs.sh bash -c 'make publish_deb'
-                  environment:
-                  no_output_timeout: 20m
-            - run:
-                  name: Copy artifacts to cloud
-                  command: ./scripts/skip_if_only_frontend_or_rfcs.sh scripts/artifacts.sh
-            - save_cache:
-                name: Save cache - docker deploy env
-                key: docker-deploy-env-v1-testnet_postake_medium_curves-{{ .Revision }}
-                paths:
-                    - "/tmp/DOCKER_DEPLOY_ENV"
-                    - "scripts"
-                    - "dockerfiles"
-            - store_artifacts:
-                  path: /tmp/artifacts
-    build-artifacts-docker--testnet_postake_medium_curves--coda-daemon:
-        resource_class: xlarge
-        docker:
-            - image: codaprotocol/coda:toolchain-b59c7820e7dd876c99ca09501de18ec0c44a5073
-        steps:
-            - restore_cache:
-                name: Restore cache - docker deploy env
-                key: docker-deploy-env-v1-testnet_postake_medium_curves-{{ .Revision }}
-            - setup_remote_docker
-            - run:
-                  name: Build and Upload Docker
-                  command: |
-                    # Check if we should deploy this build
-                    FILE=/tmp/DOCKER_DEPLOY_ENV
-                    if test -f "$FILE"; then
-                        source $FILE
-                        echo "Publishing Docker"
-                        echo "Should Publish Docker: $CODA_WAS_PUBLISHED"
-                        set -x
-                        if [[ "$CODA_WAS_PUBLISHED" = true  ]]; then
-
-                              echo "$DOCKER_PASSWORD" | docker login --username $DOCKER_USERNAME --password-stdin
-                              scripts/release-docker.sh \
-                              -s coda-daemon \
-                              -v $CODA_GIT_TAG-$CODA_GIT_BRANCH-$CODA_GIT_HASH \
-                              --extra-args "--build-arg coda_version=$CODA_DEB_VERSION --build-arg deb_repo=$CODA_DEB_REPO"
-
-                        fi
-                    fi
-            - store_artifacts:
-                  path: /tmp/artifacts
-    build-artifacts-docker--testnet_postake_medium_curves--coda-demo:
-        resource_class: xlarge
-        docker:
-            - image: codaprotocol/coda:toolchain-b59c7820e7dd876c99ca09501de18ec0c44a5073
-        steps:
-            - restore_cache:
-                name: Restore cache - docker deploy env
-                key: docker-deploy-env-v1-testnet_postake_medium_curves-{{ .Revision }}
-            - setup_remote_docker
-            - run:
-                  name: Build and Upload Docker
-                  command: |
-                    # Check if we should deploy this build
-                    FILE=/tmp/DOCKER_DEPLOY_ENV
-                    if test -f "$FILE"; then
-                        source $FILE
-                        echo "Publishing Docker"
-                        echo "Should Publish Docker: $CODA_WAS_PUBLISHED"
-                        set -x
-                        if [[ "$CODA_WAS_PUBLISHED" = true  ]]; then
-
-                              echo "$DOCKER_PASSWORD" | docker login --username $DOCKER_USERNAME --password-stdin
-                              scripts/release-docker.sh \
-                              -s coda-demo \
-                              -v $CODA_GIT_TAG-$CODA_GIT_BRANCH-$CODA_GIT_HASH \
-                              --extra-args "--build-arg coda_version=$CODA_DEB_VERSION --build-arg deb_repo=$CODA_DEB_REPO"
-
-                        fi
-                    fi
-            - store_artifacts:
-                  path: /tmp/artifacts
-    test-unit--dev:
-        resource_class: xlarge
-        docker:
-            - image: codaprotocol/coda:toolchain-b59c7820e7dd876c99ca09501de18ec0c44a5073
-        steps:
-            
-            - run:
-                name: Disable LFS checkout
-                command: |
-                    git config --global filter.lfs.smudge "git-lfs smudge --skip %f"
-                    git config --global lfs.fetchexclude "*"
-            - checkout
-
-            - run: ulimit -c unlimited
-            
-            - run:
-                  name: Update Submodules
-                  command: git submodule sync && git submodule update --init --recursive
-            - run:
-                name: Create opam cache signature file including a year/date stamp to ensure occasional rebuilds
-                command: |
-                    cat scripts/setup-opam.sh > opam_ci_cache.sig
-                    cat src/opam.export >> opam_ci_cache.sig
-                    date +%Y-%m >> opam_ci_cache.sig
-            - restore_cache:
-                name: Restore cache - opam
-                keys:
-                    - opam-linux-v1-{{ checksum "opam_ci_cache.sig" }}
-            - run:
-                name: Install opam dependencies - opam -- make setup-opam
-                command: ./scripts/skip_if_only_frontend_or_rfcs.sh bash -c 'make setup-opam'
-
-            - run:
-                name: Build libp2p_helper
-                command: GO=/usr/lib/go/bin/go make libp2p_helper
-            - run:
-                  name: Run unit tests
-                  command: ./scripts/skip_if_only_frontend_or_rfcs.sh bash -c 'source ~/.profile && make build && (dune runtest src/lib --profile=dev -j8 || (./scripts/link-coredumps.sh && false))'
-=======
->>>>>>> d733f377
                   environment:
                     CLOUDSDK_PYTHON: /usr/local/opt/python@3.8/libexec/bin/python
             - store_artifacts:
@@ -806,53 +603,6 @@
                     GO: /usr/lib/go/bin/go
             - store_artifacts:
                 path: core_dumps
-<<<<<<< HEAD
-    test-unit--dev_medium_curves:
-        resource_class: xlarge
-        docker:
-            - image: codaprotocol/coda:toolchain-b59c7820e7dd876c99ca09501de18ec0c44a5073
-        steps:
-            
-            - run:
-                name: Disable LFS checkout
-                command: |
-                    git config --global filter.lfs.smudge "git-lfs smudge --skip %f"
-                    git config --global lfs.fetchexclude "*"
-            - checkout
-
-            - run: ulimit -c unlimited
-            
-            - run:
-                  name: Update Submodules
-                  command: git submodule sync && git submodule update --init --recursive
-            - run:
-                name: Create opam cache signature file including a year/date stamp to ensure occasional rebuilds
-                command: |
-                    cat scripts/setup-opam.sh > opam_ci_cache.sig
-                    cat src/opam.export >> opam_ci_cache.sig
-                    date +%Y-%m >> opam_ci_cache.sig
-            - restore_cache:
-                name: Restore cache - opam
-                keys:
-                    - opam-linux-v1-{{ checksum "opam_ci_cache.sig" }}
-            - run:
-                name: Install opam dependencies - opam -- make setup-opam
-                command: ./scripts/skip_if_only_frontend_or_rfcs.sh bash -c 'make setup-opam'
-
-            - run:
-                name: Build libp2p_helper
-                command: GO=/usr/lib/go/bin/go make libp2p_helper
-            - run:
-                  name: Run unit tests
-                  command: ./scripts/skip_if_only_frontend_or_rfcs.sh bash -c 'source ~/.profile && export GO=/usr/lib/go/bin/go && make build && (dune runtest src/lib --profile=dev_medium_curves -j8 || (./scripts/link-coredumps.sh && false))'
-                  environment:
-                    DUNE_PROFILE: dev_medium_curves
-                    GO: /usr/lib/go/bin/go
-                  no_output_timeout: 1h
-            - store_artifacts:
-                path: core_dumps
-=======
->>>>>>> d733f377
     build-binaries--dev:
         resource_class: large
         docker:
@@ -938,27 +688,7 @@
                   environment:
                     CODA_LIBP2P_HELPER_PATH: /home/opam/project/src/app/libp2p_helper/result/bin/libp2p_helper
                     GO: /usr/lib/go/bin/go
-<<<<<<< HEAD
-            - store_artifacts:
-                  path: test_output/artifacts
-    test--dev--coda-batch-payment-test:
-        resource_class: large
-        docker:
-            - image: codaprotocol/coda:toolchain-b59c7820e7dd876c99ca09501de18ec0c44a5073
-        steps:
-            - restore_cache:
-                name: Restore cache - opam
-                keys:
-                    -  dev-build-binaries-v1-{{ .Revision }}
-            - run:
-                  name: Running test -- dev:coda-batch-payment-test
-                  command: if [ -f should_run_tests ]; then source ~/.profile && ./scripts/test.py run --no-build --non-interactive --collect-artifacts --yes "dev:coda-batch-payment-test"; fi
-                  environment:
-                    CODA_LIBP2P_HELPER_PATH: /home/opam/project/src/app/libp2p_helper/result/bin/libp2p_helper
-                    GO: /usr/lib/go/bin/go
-=======
                   no_output_timeout: 20m
->>>>>>> d733f377
             - store_artifacts:
                   path: test_output/artifacts
     test--dev--coda-peers-test:
@@ -1066,27 +796,7 @@
                   environment:
                     CODA_LIBP2P_HELPER_PATH: /home/opam/project/src/app/libp2p_helper/result/bin/libp2p_helper
                     GO: /usr/lib/go/bin/go
-<<<<<<< HEAD
-            - store_artifacts:
-                  path: test_output/artifacts
-    test--dev--coda-archive-node-test:
-        resource_class: large
-        docker:
-            - image: codaprotocol/coda:toolchain-b59c7820e7dd876c99ca09501de18ec0c44a5073
-        steps:
-            - restore_cache:
-                name: Restore cache - opam
-                keys:
-                    -  dev-build-binaries-v1-{{ .Revision }}
-            - run:
-                  name: Running test -- dev:coda-archive-node-test
-                  command: if [ -f should_run_tests ]; then source ~/.profile && ./scripts/test.py run --no-build --non-interactive --collect-artifacts --yes "dev:coda-archive-node-test"; fi
-                  environment:
-                    CODA_LIBP2P_HELPER_PATH: /home/opam/project/src/app/libp2p_helper/result/bin/libp2p_helper
-                    GO: /usr/lib/go/bin/go
-=======
                   no_output_timeout: 20m
->>>>>>> d733f377
             - store_artifacts:
                   path: test_output/artifacts
     test--dev--coda-delegation-test:
