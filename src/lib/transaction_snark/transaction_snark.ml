open Core
open Signature_lib
open Mina_base
open Snark_params
module Global_slot = Mina_numbers.Global_slot
open Currency
open Pickles_types
module Impl = Pickles.Impls.Step

let top_hash_logging_enabled = ref false

let to_preunion (t : Transaction.t) =
  match t with
  | Command (Signed_command x) ->
      `Transaction (Transaction.Command x)
  | Fee_transfer x ->
      `Transaction (Fee_transfer x)
  | Coinbase x ->
      `Transaction (Coinbase x)
  | Command (Snapp_command x) ->
      `Snapp_command x

let with_top_hash_logging f =
  let old = !top_hash_logging_enabled in
  top_hash_logging_enabled := true ;
  try
    let ret = f () in
    top_hash_logging_enabled := old ;
    ret
  with err ->
    top_hash_logging_enabled := old ;
    raise err

module Proof_type = struct
  [%%versioned
  module Stable = struct
    module V1 = struct
      type t = [`Base | `Merge] [@@deriving compare, equal, hash, sexp, yojson]

      let to_latest = Fn.id
    end
  end]
end

module Pending_coinbase_stack_state = struct
  module Init_stack = struct
    [%%versioned
    module Stable = struct
      module V1 = struct
        type t = Base of Pending_coinbase.Stack_versioned.Stable.V1.t | Merge
        [@@deriving sexp, hash, compare, eq, yojson]

        let to_latest = Fn.id
      end
    end]
  end

  module Poly = struct
    [%%versioned
    module Stable = struct
      module V1 = struct
        type 'pending_coinbase t =
          {source: 'pending_coinbase; target: 'pending_coinbase}
        [@@deriving sexp, hash, compare, eq, fields, yojson, hlist]

        let to_latest pending_coinbase {source; target} =
          {source= pending_coinbase source; target= pending_coinbase target}
      end
    end]

    let typ pending_coinbase =
      Tick.Typ.of_hlistable
        [pending_coinbase; pending_coinbase]
        ~var_to_hlist:to_hlist ~var_of_hlist:of_hlist ~value_to_hlist:to_hlist
        ~value_of_hlist:of_hlist
  end

  type 'pending_coinbase poly = 'pending_coinbase Poly.t =
    {source: 'pending_coinbase; target: 'pending_coinbase}
  [@@deriving sexp, hash, compare, eq, fields, yojson]

  (* State of the coinbase stack for the current transaction snark *)
  [%%versioned
  module Stable = struct
    module V1 = struct
      type t = Pending_coinbase.Stack_versioned.Stable.V1.t Poly.Stable.V1.t
      [@@deriving sexp, hash, compare, eq, yojson]

      let to_latest = Fn.id
    end
  end]

  type var = Pending_coinbase.Stack.var Poly.t

  let typ = Poly.typ Pending_coinbase.Stack.typ

  let to_input ({source; target} : t) =
    Random_oracle.Input.append
      (Pending_coinbase.Stack.to_input source)
      (Pending_coinbase.Stack.to_input target)

  let var_to_input ({source; target} : var) =
    Random_oracle.Input.append
      (Pending_coinbase.Stack.var_to_input source)
      (Pending_coinbase.Stack.var_to_input target)

  include Hashable.Make_binable (Stable.Latest)
  include Comparable.Make (Stable.Latest)
end

module Statement = struct
  module Poly = struct
    [%%versioned
    module Stable = struct
      module V1 = struct
        type ( 'ledger_hash
             , 'amount
             , 'pending_coinbase
             , 'fee_excess
             , 'token_id
             , 'sok_digest )
             t =
          { source: 'ledger_hash
          ; target: 'ledger_hash
          ; supply_increase: 'amount
          ; pending_coinbase_stack_state: 'pending_coinbase
          ; fee_excess: 'fee_excess
          ; next_available_token_before: 'token_id
          ; next_available_token_after: 'token_id
          ; sok_digest: 'sok_digest }
        [@@deriving compare, equal, hash, sexp, yojson, hlist]

        let to_latest ledger_hash amount pending_coinbase fee_excess' token_id
            sok_digest'
            { source
            ; target
            ; supply_increase
            ; pending_coinbase_stack_state
            ; fee_excess
            ; next_available_token_before
            ; next_available_token_after
            ; sok_digest } =
          { source= ledger_hash source
          ; target= ledger_hash target
          ; supply_increase= amount supply_increase
          ; pending_coinbase_stack_state=
              pending_coinbase pending_coinbase_stack_state
          ; fee_excess= fee_excess' fee_excess
          ; next_available_token_before= token_id next_available_token_before
          ; next_available_token_after= token_id next_available_token_after
          ; sok_digest= sok_digest' sok_digest }
      end
    end]

    let typ ledger_hash amount pending_coinbase fee_excess token_id sok_digest
        =
      Tick.Typ.of_hlistable
        [ ledger_hash
        ; ledger_hash
        ; amount
        ; pending_coinbase
        ; fee_excess
        ; token_id
        ; token_id
        ; sok_digest ]
        ~var_to_hlist:to_hlist ~var_of_hlist:of_hlist ~value_to_hlist:to_hlist
        ~value_of_hlist:of_hlist
  end

  type ( 'ledger_hash
       , 'amount
       , 'pending_coinbase
       , 'fee_excess
       , 'token_id
       , 'sok_digest )
       poly =
        ( 'ledger_hash
        , 'amount
        , 'pending_coinbase
        , 'fee_excess
        , 'token_id
        , 'sok_digest )
        Poly.t =
    { source: 'ledger_hash
    ; target: 'ledger_hash
    ; supply_increase: 'amount
    ; pending_coinbase_stack_state: 'pending_coinbase
    ; fee_excess: 'fee_excess
    ; next_available_token_before: 'token_id
    ; next_available_token_after: 'token_id
    ; sok_digest: 'sok_digest }
  [@@deriving compare, equal, hash, sexp, yojson]

  [%%versioned
  module Stable = struct
    module V1 = struct
      type t =
        ( Frozen_ledger_hash.Stable.V1.t
        , Currency.Amount.Stable.V1.t
        , Pending_coinbase_stack_state.Stable.V1.t
        , Fee_excess.Stable.V1.t
        , Token_id.Stable.V1.t
        , unit )
        Poly.Stable.V1.t
      [@@deriving compare, equal, hash, sexp, yojson]

      let to_latest = Fn.id
    end
  end]

  module With_sok = struct
    [%%versioned
    module Stable = struct
      module V1 = struct
        type t =
          ( Frozen_ledger_hash.Stable.V1.t
          , Currency.Amount.Stable.V1.t
          , Pending_coinbase_stack_state.Stable.V1.t
          , Fee_excess.Stable.V1.t
          , Token_id.Stable.V1.t
          , Sok_message.Digest.Stable.V1.t )
          Poly.Stable.V1.t
        [@@deriving compare, equal, hash, sexp, yojson]

        let to_latest = Fn.id
      end
    end]

    type var =
      ( Frozen_ledger_hash.var
      , Currency.Amount.var
      , Pending_coinbase_stack_state.var
      , Fee_excess.var
      , Token_id.var
      , Sok_message.Digest.Checked.t )
      Poly.t

    let typ : (var, t) Tick.Typ.t =
      Poly.typ Frozen_ledger_hash.typ Currency.Amount.typ
        Pending_coinbase_stack_state.typ Fee_excess.typ Token_id.typ
        Sok_message.Digest.typ

    let to_input
        { source
        ; target
        ; supply_increase
        ; pending_coinbase_stack_state
        ; fee_excess
        ; next_available_token_before
        ; next_available_token_after
        ; sok_digest } =
      let input =
        Array.reduce_exn ~f:Random_oracle.Input.append
          [| Sok_message.Digest.to_input sok_digest
           ; Frozen_ledger_hash.to_input source
           ; Frozen_ledger_hash.to_input target
           ; Pending_coinbase_stack_state.to_input pending_coinbase_stack_state
           ; Amount.to_input supply_increase
           ; Fee_excess.to_input fee_excess
           ; Token_id.to_input next_available_token_before
           ; Token_id.to_input next_available_token_after |]
      in
      if !top_hash_logging_enabled then
        Format.eprintf
          !"Generating unchecked top hash from:@.%{sexp: (Tick.Field.t, bool) \
            Random_oracle.Input.t}@."
          input ;
      input

    let to_field_elements t = Random_oracle.pack_input (to_input t)

    module Checked = struct
      type t = var

      let to_input
          { source
          ; target
          ; supply_increase
          ; pending_coinbase_stack_state
          ; fee_excess
          ; next_available_token_before
          ; next_available_token_after
          ; sok_digest } =
        let open Tick in
        let open Checked.Let_syntax in
        let%bind fee_excess = Fee_excess.to_input_checked fee_excess in
        let%bind next_available_token_before =
          Token_id.Checked.to_input next_available_token_before
        in
        let%bind next_available_token_after =
          Token_id.Checked.to_input next_available_token_after
        in
        let input =
          Array.reduce_exn ~f:Random_oracle.Input.append
            [| Sok_message.Digest.Checked.to_input sok_digest
             ; Frozen_ledger_hash.var_to_input source
             ; Frozen_ledger_hash.var_to_input target
             ; Pending_coinbase_stack_state.var_to_input
                 pending_coinbase_stack_state
             ; Amount.var_to_input supply_increase
             ; fee_excess
             ; next_available_token_before
             ; next_available_token_after |]
        in
        let%map () =
          as_prover
            As_prover.(
              if !top_hash_logging_enabled then
                let%bind field_elements =
                  read
                    (Typ.list ~length:0 Field.typ)
                    (Array.to_list input.field_elements)
                in
                let%map bitstrings =
                  read
                    (Typ.list ~length:0 (Typ.list ~length:0 Boolean.typ))
                    (Array.to_list input.bitstrings)
                in
                Format.eprintf
                  !"Generating checked top hash from:@.%{sexp: (Field.t, \
                    bool) Random_oracle.Input.t}@."
                  { Random_oracle.Input.field_elements=
                      Array.of_list field_elements
                  ; bitstrings= Array.of_list bitstrings }
              else return ())
        in
        input

      let to_field_elements t =
        let open Tick.Checked.Let_syntax in
        Tick.Run.run_checked (to_input t >>| Random_oracle.Checked.pack_input)
    end
  end

  let option lab =
    Option.value_map ~default:(Or_error.error_string lab) ~f:(fun x -> Ok x)

  let merge (s1 : t) (s2 : t) =
    let open Or_error.Let_syntax in
    let%map fee_excess = Fee_excess.combine s1.fee_excess s2.fee_excess
    and supply_increase =
      Currency.Amount.add s1.supply_increase s2.supply_increase
      |> option "Error adding supply_increase"
    and () =
      if
        Token_id.equal s1.next_available_token_after
          s2.next_available_token_before
      then return ()
      else
        Or_error.errorf
          !"Next available token is inconsistent between transitions (%{sexp: \
            Token_id.t} vs %{sexp: Token_id.t})"
          s1.next_available_token_after s2.next_available_token_before
    and () =
      if Frozen_ledger_hash.equal s1.target s2.source then return ()
      else
        Or_error.errorf
          !"Target ledger hash of statement 1 (%{sexp: Frozen_ledger_hash.t}) \
            does not match source ledger hash of statement 2 (%{sexp: \
            Frozen_ledger_hash.t})"
          s1.target s2.source
    in
    ( { source= s1.source
      ; target= s2.target
      ; fee_excess
      ; next_available_token_before= s1.next_available_token_before
      ; next_available_token_after= s2.next_available_token_after
      ; supply_increase
      ; pending_coinbase_stack_state=
          { source= s1.pending_coinbase_stack_state.source
          ; target= s2.pending_coinbase_stack_state.target }
      ; sok_digest= () }
      : t )

  include Hashable.Make_binable (Stable.Latest)
  include Comparable.Make (Stable.Latest)

  let gen =
    let open Quickcheck.Generator.Let_syntax in
    let%map source = Frozen_ledger_hash.gen
    and target = Frozen_ledger_hash.gen
    and fee_excess = Fee_excess.gen
    and supply_increase = Currency.Amount.gen
    and pending_coinbase_before = Pending_coinbase.Stack.gen
    and pending_coinbase_after = Pending_coinbase.Stack.gen
    and next_available_token_before, next_available_token_after =
      let%map token1 = Token_id.gen_non_default
      and token2 = Token_id.gen_non_default in
      (Token_id.min token1 token2, Token_id.max token1 token2)
    in
    ( { source
      ; target
      ; fee_excess
      ; next_available_token_before
      ; next_available_token_after
      ; supply_increase
      ; pending_coinbase_stack_state=
          {source= pending_coinbase_before; target= pending_coinbase_after}
      ; sok_digest= () }
      : t )
end

module Proof = struct
  [%%versioned
  module Stable = struct
    module V1 = struct
<<<<<<< HEAD
      type t = T.t
      [@@deriving version {asserted}, yojson, bin_io, compare, sexp, hash]
=======
      type t = Pickles.Proof.Branching_2.Stable.V1.t
      [@@deriving version {asserted}, yojson, bin_io, compare, sexp]
>>>>>>> a9c35372

      let to_latest = Fn.id
    end
  end]
end

[%%versioned
module Stable = struct
  module V1 = struct
    type t =
      {statement: Statement.With_sok.Stable.V1.t; proof: Proof.Stable.V1.t}
    [@@deriving compare, fields, sexp, version, yojson, hash]

    let to_latest = Fn.id
  end
end]

let proof t = t.proof

let statement t = {t.statement with sok_digest= ()}

let sok_digest t = t.statement.sok_digest

let to_yojson = Stable.Latest.to_yojson

let create ~source ~target ~supply_increase ~pending_coinbase_stack_state
    ~fee_excess ~next_available_token_before ~next_available_token_after
    ~sok_digest ~proof =
  { statement=
      { source
      ; target
      ; next_available_token_before
      ; next_available_token_after
      ; supply_increase
      ; pending_coinbase_stack_state
      ; fee_excess
      ; sok_digest }
  ; proof }

open Tick
open Let_syntax

let chain if_ b ~then_ ~else_ =
  let%bind then_ = then_ and else_ = else_ in
  if_ b ~then_ ~else_

module Base = struct
  module User_command_failure = struct
    (** The various ways that a user command may fail. These should be computed
        before applying the snark, to ensure that only the base fee is charged
        to the fee-payer if executing the user command will later fail.
    *)
    type 'bool t =
      { predicate_failed: 'bool (* All *)
      ; source_not_present: 'bool (* All *)
      ; receiver_not_present: 'bool (* Delegate, Mint_tokens *)
      ; amount_insufficient_to_create: 'bool (* Payment only *)
      ; token_cannot_create: 'bool (* Payment only, token<>default *)
      ; source_insufficient_balance: 'bool (* Payment only *)
      ; source_minimum_balance_violation: 'bool (* Payment only *)
      ; source_bad_timing: 'bool (* Payment only *)
      ; receiver_exists: 'bool (* Create_account only *)
      ; not_token_owner: 'bool (* Create_account, Mint_tokens *)
      ; token_auth: 'bool (* Create_account *) }

    let num_fields = 11

    let to_list
        { predicate_failed
        ; source_not_present
        ; receiver_not_present
        ; amount_insufficient_to_create
        ; token_cannot_create
        ; source_insufficient_balance
        ; source_minimum_balance_violation
        ; source_bad_timing
        ; receiver_exists
        ; not_token_owner
        ; token_auth } =
      [ predicate_failed
      ; source_not_present
      ; receiver_not_present
      ; amount_insufficient_to_create
      ; token_cannot_create
      ; source_insufficient_balance
      ; source_minimum_balance_violation
      ; source_bad_timing
      ; receiver_exists
      ; not_token_owner
      ; token_auth ]

    let of_list = function
      | [ predicate_failed
        ; source_not_present
        ; receiver_not_present
        ; amount_insufficient_to_create
        ; token_cannot_create
        ; source_insufficient_balance
        ; source_minimum_balance_violation
        ; source_bad_timing
        ; receiver_exists
        ; not_token_owner
        ; token_auth ] ->
          { predicate_failed
          ; source_not_present
          ; receiver_not_present
          ; amount_insufficient_to_create
          ; token_cannot_create
          ; source_insufficient_balance
          ; source_minimum_balance_violation
          ; source_bad_timing
          ; receiver_exists
          ; not_token_owner
          ; token_auth }
      | _ ->
          failwith
            "Transaction_snark.Base.User_command_failure.to_list: bad length"

    let typ : (Boolean.var t, bool t) Typ.t =
      let open Typ in
      list ~length:num_fields Boolean.typ
      |> transport ~there:to_list ~back:of_list
      |> transport_var ~there:to_list ~back:of_list

    let any t = Boolean.any (to_list t)

    (** Compute which -- if any -- of the failure cases will be hit when
        evaluating the given user command, and indicate whether the fee-payer
        would need to pay the account creation fee if the user command were to
        succeed (irrespective or whether it actually will or not).
    *)
    let compute_unchecked
        ~(constraint_constants : Genesis_constants.Constraint_constants.t)
        ~txn_global_slot ~creating_new_token ~(fee_payer_account : Account.t)
        ~(receiver_account : Account.t) ~(source_account : Account.t)
        ({payload; signature= _; signer= _} : Transaction_union.t) =
      match payload.body.tag with
      | Fee_transfer | Coinbase ->
          (* Not user commands, return no failure. *)
          of_list (List.init num_fields ~f:(fun _ -> false))
      | _ -> (
          let fail s =
            failwithf
              "Transaction_snark.Base.User_command_failure.compute_unchecked: \
               %s"
              s ()
          in
          let fee_token = payload.common.fee_token in
          let token = payload.body.token_id in
          let fee_payer =
            Account_id.create payload.common.fee_payer_pk fee_token
          in
          let source = Account_id.create payload.body.source_pk token in
          let receiver = Account_id.create payload.body.receiver_pk token in
          (* This should shadow the logic in [Sparse_ledger]. *)
          let fee_payer_account =
            { fee_payer_account with
              balance=
                Option.value_exn ?here:None ?error:None ?message:None
                @@ Balance.sub_amount fee_payer_account.balance
                     (Amount.of_fee payload.common.fee) }
          in
          let predicate_failed, predicate_result =
            if
              Public_key.Compressed.equal payload.common.fee_payer_pk
                payload.body.source_pk
            then (false, true)
            else
              match payload.body.tag with
              | Create_account when creating_new_token ->
                  (* Any account is allowed to create a new token associated
                     with a public key.
                  *)
                  (false, true)
              | Create_account ->
                  (* Predicate failure is deferred here. It will be checked
                     later.
                  *)
                  let predicate_result =
                    (* TODO(#4554): Hook predicate evaluation in here once
                       implemented.
                    *)
                    false
                  in
                  (false, predicate_result)
              | Payment | Stake_delegation | Mint_tokens ->
                  (* TODO(#4554): Hook predicate evaluation in here once
                     implemented.
                  *)
                  (true, false)
              | Fee_transfer | Coinbase ->
                  assert false
          in
          match payload.body.tag with
          | Fee_transfer | Coinbase ->
              assert false
          | Stake_delegation ->
              let receiver_account =
                if Account_id.equal receiver fee_payer then fee_payer_account
                else receiver_account
              in
              let receiver_not_present =
                let id = Account.identifier receiver_account in
                if Account_id.equal Account_id.empty id then true
                else if Account_id.equal receiver id then false
                else fail "bad receiver account ID"
              in
              let source_account =
                if Account_id.equal source fee_payer then fee_payer_account
                else source_account
              in
              let source_not_present =
                let id = Account.identifier source_account in
                if Account_id.equal Account_id.empty id then true
                else if Account_id.equal source id then false
                else fail "bad source account ID"
              in
              { predicate_failed
              ; source_not_present
              ; receiver_not_present
              ; amount_insufficient_to_create= false
              ; token_cannot_create= false
              ; source_insufficient_balance= false
              ; source_minimum_balance_violation= false
              ; source_bad_timing= false
              ; receiver_exists= false
              ; not_token_owner= false
              ; token_auth= false }
          | Payment ->
              let receiver_account =
                if Account_id.equal receiver fee_payer then fee_payer_account
                else receiver_account
              in
              let receiver_needs_creating =
                let id = Account.identifier receiver_account in
                if Account_id.equal Account_id.empty id then true
                else if Account_id.equal receiver id then false
                else fail "bad receiver account ID"
              in
              let token_is_default = Token_id.(equal default) token in
              let token_cannot_create =
                receiver_needs_creating && not token_is_default
              in
              let amount_insufficient_to_create =
                let creation_amount =
                  Amount.of_fee constraint_constants.account_creation_fee
                in
                receiver_needs_creating
                && Option.is_none
                     (Amount.sub payload.body.amount creation_amount)
              in
              let fee_payer_is_source = Account_id.equal fee_payer source in
              let source_account =
                if fee_payer_is_source then fee_payer_account
                else source_account
              in
              let source_not_present =
                let id = Account.identifier source_account in
                if Account_id.equal Account_id.empty id then true
                else if Account_id.equal source id then false
                else fail "bad source account ID"
              in
              let source_insufficient_balance =
                (* This failure is fatal if fee-payer and source account are
                   the same. This is checked in the transaction pool.
                *)
                (not fee_payer_is_source)
                &&
                if Account_id.equal source receiver then
                  (* The final balance will be [0 - account_creation_fee]. *)
                  receiver_needs_creating
                else
                  Amount.(
                    Balance.to_amount source_account.balance
                    < payload.body.amount)
              in
              let timing_or_error =
                Transaction_logic.validate_timing
                  ~txn_amount:payload.body.amount ~txn_global_slot
                  ~account:source_account
              in
              let source_minimum_balance_violation =
                match timing_or_error with
                | Ok _ ->
                    false
                | Error err ->
                    let open Mina_base in
                    Transaction_status.Failure.equal
                      (Transaction_logic.timing_error_to_user_command_status
                         err)
                      Transaction_status.Failure
                      .Source_minimum_balance_violation
              in
              let source_bad_timing =
                (* This failure is fatal if fee-payer and source account are
                   the same. This is checked in the transaction pool.
                *)
                (not fee_payer_is_source)
                && (not source_insufficient_balance)
                && Or_error.is_error timing_or_error
              in
              { predicate_failed
              ; source_not_present
              ; receiver_not_present= false
              ; amount_insufficient_to_create
              ; token_cannot_create
              ; source_insufficient_balance
              ; source_minimum_balance_violation
              ; source_bad_timing
              ; receiver_exists= false
              ; not_token_owner= false
              ; token_auth= false }
          | Create_account ->
              let receiver_account =
                if Account_id.equal receiver fee_payer then fee_payer_account
                else receiver_account
              in
              let receiver_exists =
                let id = Account.identifier receiver_account in
                if Account_id.equal Account_id.empty id then false
                else if Account_id.equal receiver id then true
                else fail "bad receiver account ID"
              in
              let receiver_account =
                { receiver_account with
                  public_key= Account_id.public_key receiver
                ; token_id= Account_id.token_id receiver
                ; token_permissions=
                    ( if receiver_exists then receiver_account.token_permissions
                    else if creating_new_token then
                      Token_permissions.Token_owned
                        {disable_new_accounts= payload.body.token_locked}
                    else
                      Token_permissions.Not_owned
                        {account_disabled= payload.body.token_locked} ) }
              in
              let source_account =
                if Account_id.equal source fee_payer then fee_payer_account
                else if Account_id.equal source receiver then receiver_account
                else source_account
              in
              let source_not_present =
                let id = Account.identifier source_account in
                if Account_id.equal Account_id.empty id then true
                else if Account_id.equal source id then false
                else fail "bad source account ID"
              in
              let token_auth, not_token_owner =
                if Token_id.(equal default) (Account_id.token_id receiver) then
                  (false, false)
                else
                  match source_account.token_permissions with
                  | Token_owned {disable_new_accounts} ->
                      ( not
                          ( Bool.equal payload.body.token_locked
                              disable_new_accounts
                          || predicate_result )
                      , false )
                  | Not_owned {account_disabled} ->
                      (* NOTE: This [token_auth] value doesn't matter, since we
                         know that there will be a [not_token_owner] failure
                         anyway. We choose this value, since it aliases to the
                         check above in the snark representation of accounts,
                         and so simplifies the snark code.
                      *)
                      ( not
                          ( Bool.equal payload.body.token_locked
                              account_disabled
                          || predicate_result )
                      , true )
              in
              let ret =
                { predicate_failed= false
                ; source_not_present
                ; receiver_not_present= false
                ; amount_insufficient_to_create= false
                ; token_cannot_create= false
                ; source_insufficient_balance= false
                ; source_minimum_balance_violation= false
                ; source_bad_timing= false
                ; receiver_exists
                ; not_token_owner
                ; token_auth }
              in
              (* Note: This logic is dependent upon all failures above, so we
                 have to calculate it separately here. *)
              if
                (* If we think the source exists *)
                (not source_not_present)
                (* and there is a failure *)
                && List.exists ~f:Fn.id (to_list ret)
                (* and the receiver account did not exist *)
                && (not receiver_exists)
                (* and the source account was the receiver account *)
                && Account_id.equal source receiver
              then
                (* then the receiver account will not be initialized, and so
                   the source (=receiver) account will not be present.
                *)
                { ret with
                  source_not_present= true
                ; not_token_owner=
                    not Token_id.(equal default (Account_id.token_id receiver))
                ; token_auth=
                    not ((not payload.body.token_locked) || predicate_result)
                }
              else ret
          | Mint_tokens ->
              let receiver_account =
                if Account_id.equal receiver fee_payer then fee_payer_account
                else receiver_account
              in
              let receiver_not_present =
                let id = Account.identifier receiver_account in
                if Account_id.equal Account_id.empty id then true
                else if Account_id.equal receiver id then false
                else fail "bad receiver account ID"
              in
              let source_not_present =
                let id = Account.identifier source_account in
                if Account_id.equal Account_id.empty id then true
                else if Account_id.equal source id then false
                else fail "bad source account ID"
              in
              let not_token_owner =
                match source_account.token_permissions with
                | Token_owned _ ->
                    false
                | Not_owned _ ->
                    true
              in
              { predicate_failed
              ; source_not_present
              ; receiver_not_present
              ; amount_insufficient_to_create= false
              ; token_cannot_create= false
              ; source_insufficient_balance= false
              ; source_minimum_balance_violation= false
              ; source_bad_timing= false
              ; receiver_exists= false
              ; not_token_owner
              ; token_auth= false } )

    let%snarkydef compute_as_prover ~constraint_constants ~txn_global_slot
        ~creating_new_token ~next_available_token (txn : Transaction_union.var)
        =
      let%bind data =
        exists (Typ.Internal.ref ())
          ~compute:
            As_prover.(
              let%bind txn = read Transaction_union.typ txn in
              let fee_token = txn.payload.common.fee_token in
              let token = txn.payload.body.token_id in
              let%map token =
                if Token_id.(equal invalid) token then
                  read Token_id.typ next_available_token
                else return token
              in
              let fee_payer =
                Account_id.create txn.payload.common.fee_payer_pk fee_token
              in
              let source =
                Account_id.create txn.payload.body.source_pk token
              in
              let receiver =
                Account_id.create txn.payload.body.receiver_pk token
              in
              (txn, fee_payer, source, receiver))
      in
      let%bind fee_payer_idx =
        exists (Typ.Internal.ref ())
          ~request:
            As_prover.(
              let%map _txn, fee_payer, _source, _receiver =
                read (Typ.Internal.ref ()) data
              in
              Ledger_hash.Find_index fee_payer)
      in
      let%bind fee_payer_account =
        exists (Typ.Internal.ref ())
          ~request:
            As_prover.(
              let%map fee_payer_idx =
                read (Typ.Internal.ref ()) fee_payer_idx
              in
              Ledger_hash.Get_element fee_payer_idx)
      in
      let%bind source_idx =
        exists (Typ.Internal.ref ())
          ~request:
            As_prover.(
              let%map _txn, _fee_payer, source, _receiver =
                read (Typ.Internal.ref ()) data
              in
              Ledger_hash.Find_index source)
      in
      let%bind source_account =
        exists (Typ.Internal.ref ())
          ~request:
            As_prover.(
              let%map source_idx = read (Typ.Internal.ref ()) source_idx in
              Ledger_hash.Get_element source_idx)
      in
      let%bind receiver_idx =
        exists (Typ.Internal.ref ())
          ~request:
            As_prover.(
              let%map _txn, _fee_payer, _source, receiver =
                read (Typ.Internal.ref ()) data
              in
              Ledger_hash.Find_index receiver)
      in
      let%bind receiver_account =
        exists (Typ.Internal.ref ())
          ~request:
            As_prover.(
              let%map receiver_idx = read (Typ.Internal.ref ()) receiver_idx in
              Ledger_hash.Get_element receiver_idx)
      in
      exists typ
        ~compute:
          As_prover.(
            let%bind txn, _fee_payer, _source, _receiver =
              read (Typ.Internal.ref ()) data
            in
            let%bind fee_payer_account, _path =
              read (Typ.Internal.ref ()) fee_payer_account
            in
            let%bind source_account, _path =
              read (Typ.Internal.ref ()) source_account
            in
            let%bind receiver_account, _path =
              read (Typ.Internal.ref ()) receiver_account
            in
            let%bind creating_new_token =
              read Boolean.typ creating_new_token
            in
            let%map txn_global_slot = read Global_slot.typ txn_global_slot in
            compute_unchecked ~constraint_constants ~txn_global_slot
              ~creating_new_token ~fee_payer_account ~source_account
              ~receiver_account txn)
  end

  (* Currently, a circuit must have at least 1 of every type of constraint. *)
  let dummy_constraints () =
    make_checked
      Impl.(
        fun () ->
          let b = exists Boolean.typ_unchecked ~compute:(fun _ -> true) in
          let g = exists Inner_curve.typ ~compute:(fun _ -> Inner_curve.one) in
          let _ =
            Pickles.Step_main_inputs.Ops.scale_fast g
              (`Plus_two_to_len [|b; b|])
          in
          let _ =
            Pickles.Pairing_main.Scalar_challenge.endo g (Scalar_challenge [b])
          in
          ())

  let%snarkydef check_signature shifted ~payload ~is_user_command ~signer
      ~signature =
    let%bind input = Transaction_union_payload.Checked.to_input payload in
    let%bind verifies =
      Schnorr.Checked.verifies shifted signature signer input
    in
    Boolean.Assert.any [Boolean.not is_user_command; verifies]

  let check_timing ~balance_check ~timed_balance_check ~account ~txn_amount
      ~txn_global_slot =
    (* calculations should track Transaction_logic.validate_timing *)
    let open Account.Poly in
    let open Account.Timing.As_record in
    let { is_timed
        ; initial_minimum_balance
        ; cliff_time
        ; cliff_amount
        ; vesting_period
        ; vesting_increment } =
      account.timing
    in
    let int_of_field field =
      Snarky_integer.Integer.constant ~m
        (Bigint.of_field field |> Bigint.to_bignum_bigint)
    in
    let zero_int = int_of_field Field.zero in
    let balance_to_int balance =
      Snarky_integer.Integer.of_bits ~m @@ Balance.var_to_bits balance
    in
    let txn_amount_int =
      Snarky_integer.Integer.of_bits ~m @@ Amount.var_to_bits txn_amount
    in
    let balance_int = balance_to_int account.balance in
    let%bind curr_min_balance =
      Account.Checked.min_balance_at_slot ~global_slot:txn_global_slot
        ~cliff_time ~cliff_amount ~vesting_period ~vesting_increment
        ~initial_minimum_balance
    in
    let%bind `Underflow underflow, proposed_balance_int =
      make_checked (fun () ->
          Snarky_integer.Integer.subtract_unpacking_or_zero ~m balance_int
            txn_amount_int )
    in
    (* underflow indicates insufficient balance *)
    let%bind () = balance_check (Boolean.not underflow) in
    let%bind sufficient_timed_balance =
      make_checked (fun () ->
          Snarky_integer.Integer.(gte ~m proposed_balance_int curr_min_balance)
      )
    in
    let%bind () =
      let%bind ok = Boolean.(any [not is_timed; sufficient_timed_balance]) in
      timed_balance_check ok
    in
    let%bind is_timed_balance_zero =
      make_checked (fun () ->
          Snarky_integer.Integer.equal ~m curr_min_balance zero_int )
    in
    (* if current min balance is zero, then timing becomes untimed *)
    let%bind is_untimed = Boolean.((not is_timed) ||| is_timed_balance_zero) in
    let%map timing =
      Account.Timing.if_ is_untimed ~then_:Account.Timing.untimed_var
        ~else_:account.timing
    in
    (`Min_balance curr_min_balance, timing)

  let side_loaded i =
    let open Snapp_statement in
    Pickles.Side_loaded.create ~typ ~name:(sprintf "snapp_%d" i)
      ~max_branching:(module Pickles.Side_loaded.Verification_key.Max_width)
      ~value_to_field_elements:to_field_elements
      ~var_to_field_elements:Checked.to_field_elements

  module Snapp_command = struct
    include struct
      open Snarky_backendless.Request

      type _ t +=
        | State_body : Mina_state.Protocol_state.Body.Value.t t
        | Snapp_account : [`One | `Two] -> Snapp_account.t t
        | Fee_payer_signature : Signature.t t
        | Account_signature : [`One | `Two] -> Signature.t t
        | Zero_complement : Snapp_command.Payload.Zero_proved.t t
        | One_complement : Snapp_statement.Complement.One_proved.t t
        | Two_complement : Snapp_statement.Complement.Two_proved.t t
    end

    let handler ~(state_body : Mina_state.Protocol_state.Body.Value.t)
        ~(snapp_account1 : Snapp_account.t option)
        ~(snapp_account2 : Snapp_account.t option) (c : Snapp_command.t)
        handler : request -> response =
     fun (With {request; respond} as r) ->
      let Vector.[snapp_account1; snapp_account2] =
        Vector.map
          ~f:(Option.value ~default:Snapp_account.default)
          [snapp_account1; snapp_account2]
      in
      let sig1, sig2 =
        let control : Control.t -> Signature.t = function
          | Signature x ->
              x
          | Both {signature; _} ->
              signature
          | Proof _ | None_given ->
              Signature.dummy
        in
        let opt_dummy f x = Option.value_map x ~f ~default:Signature.dummy in
        let empty (p : Snapp_command.Party.Authorized.Empty.t) =
          let () = p.authorization in
          Signature.dummy
        in
        let signed (p : Snapp_command.Party.Authorized.Signed.t) =
          p.authorization
        in
        match c with
        | Proved_empty r ->
            (control r.one.authorization, opt_dummy empty r.two)
        | Proved_signed r ->
            (control r.one.authorization, signed r.two)
        | Proved_proved r ->
            (control r.one.authorization, control r.two.authorization)
        | Signed_signed r ->
            (signed r.one, signed r.two)
        | Signed_empty r ->
            (signed r.one, opt_dummy empty r.two)
      in
      let payload = Snapp_command.to_payload c in
      match request with
      | State_body ->
          respond (Provide state_body)
      | Snapp_account `One ->
          respond (Provide snapp_account1)
      | Snapp_account `Two ->
          respond (Provide snapp_account2)
      | Fee_payer_signature ->
          respond
            (Provide
               (Option.value_map (Snapp_command.fee_payment c)
                  ~default:Signature.dummy ~f:(fun p -> p.signature)))
      | Account_signature `One ->
          respond (Provide sig1)
      | Account_signature `Two ->
          respond (Provide sig2)
      | Zero_complement -> (
        match payload with
        | Zero_proved x ->
            respond (Provide x)
        | _ ->
            unhandled )
      | One_complement -> (
        match payload with
        | One_proved x ->
            respond (Provide (Snapp_statement.Complement.One_proved.create x))
        | _ ->
            unhandled )
      | Two_complement -> (
        match payload with
        | Two_proved x ->
            respond (Provide (Snapp_statement.Complement.Two_proved.create x))
        | _ ->
            unhandled )
      | _ ->
          handler r

    open Snapp_basic

    let check_fee ~(excess : Amount.Signed.var) ~token_id
        ~(other_fee_payer_opt :
           (_, Other_fee_payer.Payload.Checked.t) Flagged_option.t) =
      let open Impl in
      let ( ! ) = run_checked in
      (* Either
          (other_fee_payment_opt = None AND token_id = default AND excess <= 0)
          OR
          (other_fee_payment_opt = Some AND fee_token_id = default AND excess = 0)
      *)
      let is_default x = !Token_id.(Checked.equal (var_of_t default) x) in
      let token_is_default = is_default token_id in
      let fee_token_is_default =
        is_default other_fee_payer_opt.data.token_id
      in
      let open Boolean in
      let excess_is_zero =
        !(Amount.(Checked.equal (var_of_t zero)) excess.magnitude)
      in
      Assert.any
        [ all
            [ not other_fee_payer_opt.is_some
            ; token_is_default
            ; any [Sgn.Checked.is_neg excess.sgn; excess_is_zero] ]
        ; all
            [other_fee_payer_opt.is_some; fee_token_is_default; excess_is_zero]
        ]

    let snapp1_tag = side_loaded 1

    let snapp2_tag = side_loaded 2

    let unhash_snapp_account ~which (a : Account.var) :
        Account.Checked.Unhashed.t =
      let open Impl in
      let s =
        exists Snapp_account.typ ~request:(fun () -> Snapp_account which)
      in
      with_label __LOC__ (fun () ->
          Field.Assert.equal (fst a.snapp) (Snapp_account.Checked.digest s) ) ;
      {a with snapp= s}

    let apply_body
        ~(constraint_constants : Genesis_constants.Constraint_constants.t)
        ~(is_new : [`No | `Maybe of Boolean.var]) ?tag ~txn_global_slot
        ~add_check ~check_auth
        ({ pk= _
         ; update= {app_state; delegate; verification_key; permissions}
         ; delta } :
          Snapp_command.Party.Body.Checked.t) (a : Account.Checked.Unhashed.t)
        : Account.var * _ =
      let open Impl in
      let r = ref [] in
      let update_authorized (type a) perm ~is_keep
          ~(updated : [`Ok of a | `Flagged of a * Boolean.var]) =
        let speculative_success, `proof_must_verify x = check_auth perm in
        r := lazy Boolean.((not is_keep) &&& x) :: !r ;
        match updated with
        | `Ok res ->
            add_check ?label:(Some __LOC__)
              Boolean.(speculative_success ||| is_keep) ;
            res
        | `Flagged (res, failed) ->
            add_check ?label:(Some __LOC__)
              Boolean.((not failed) &&& speculative_success ||| is_keep) ;
            res
      in
      let proof_must_verify () = Boolean.any (List.map !r ~f:Lazy.force) in
      let ( ! ) = run_checked in
      let is_receiver = Sgn.Checked.is_pos delta.sgn in
      let `Min_balance _, timing =
        !([%with_label "Check snapp timing"]
            (let open Tick in
            let balance_check ok =
              [%with_label "Check snapp balance"]
                (Boolean.Assert.any [ok; is_receiver])
            in
            let timed_balance_check ok =
              [%with_label "Check snapp timed balance"]
                (Boolean.Assert.any [ok; is_receiver])
            in
            check_timing ~balance_check ~timed_balance_check ~account:a
              ~txn_amount:delta.magnitude ~txn_global_slot))
      in
      let timing =
        !(Account.Timing.if_ is_receiver ~then_:a.timing ~else_:timing)
      in
      (* Check send/receive permissions *)
      let balance =
        with_label __LOC__ (fun () ->
            update_authorized
              (Permissions.Auth_required.Checked.if_ is_receiver
                 ~then_:a.permissions.receive ~else_:a.permissions.send)
              ~is_keep:!Amount.Signed.(Checked.(equal (constant zero) delta))
              ~updated:
                (let balance, `Overflow failed1 =
                   !(Balance.Checked.add_signed_amount_flagged a.balance delta)
                 in
                 match is_new with
                 | `No ->
                     `Flagged (balance, failed1)
                 | `Maybe is_new ->
                     let fee =
                       Amount.Checked.of_fee
                         (Fee.var_of_t
                            constraint_constants.account_creation_fee)
                     in
                     let balance_when_new, `Underflow failed2 =
                       !(Balance.Checked.sub_amount_flagged balance fee)
                     in
                     let res =
                       !(Balance.Checked.if_ is_new ~then_:balance_when_new
                           ~else_:balance)
                     in
                     let failed = Boolean.(failed1 ||| (is_new &&& failed2)) in
                     `Flagged (res, failed)) )
      in
      let snapp =
        let app_state =
          with_label __LOC__ (fun () ->
              update_authorized a.permissions.edit_state
                ~is_keep:
                  (Boolean.all
                     (List.map (Vector.to_list app_state)
                        ~f:Set_or_keep.Checked.is_keep))
                ~updated:
                  (`Ok
                    (Vector.map2 app_state a.snapp.app_state
                       ~f:(Set_or_keep.Checked.set_or_keep ~if_:Field.if_))) )
        in
        Option.iter tag ~f:(fun t ->
            Pickles.Side_loaded.in_circuit t a.snapp.verification_key.data ) ;
        let verification_key =
          update_authorized a.permissions.set_verification_key
            ~is_keep:(Set_or_keep.Checked.is_keep verification_key)
            ~updated:
              (`Ok
                (Set_or_keep.Checked.set_or_keep ~if_:Field.if_
                   verification_key
                   (Lazy.force a.snapp.verification_key.hash)))
        in
        let snapp' = {Snapp_account.verification_key; app_state} in
        let r =
          As_prover.Ref.create
            As_prover.(
              fun () ->
                Some
                  ( { verification_key=
                        (* Huge hack. This relies on the fact that the "data" is not
                      used for computing the hash of the snapp account. We can't
                      provide the verification key since it's not available here. *)
                        Some
                          { With_hash.data= Side_loaded_verification_key.dummy
                          ; hash= read_var snapp'.verification_key }
                    ; app_state=
                        read (Snapp_state.typ Field.typ) snapp'.app_state }
                    : Snapp_account.t ))
        in
        (Snapp_account.Checked.digest' snapp', r)
      in
      let delegate =
        update_authorized a.permissions.set_delegate
          ~is_keep:(Set_or_keep.Checked.is_keep delegate)
          ~updated:
            (`Ok
              (Set_or_keep.Checked.set_or_keep
                 ~if_:(fun b ~then_ ~else_ ->
                   !(Public_key.Compressed.Checked.if_ b ~then_ ~else_) )
                 delegate a.delegate))
      in
      let permissions =
        update_authorized a.permissions.set_permissions
          ~is_keep:(Set_or_keep.Checked.is_keep permissions)
          ~updated:
            (`Ok
              (Set_or_keep.Checked.set_or_keep ~if_:Permissions.Checked.if_
                 permissions a.permissions))
      in
      ( {a with balance; snapp; delegate; permissions; timing}
      , `proof_must_verify proof_must_verify )

    let assert_account_present public_key (acct : Account.var) ~is_new =
      let%bind account_there =
        Public_key.Compressed.Checked.equal acct.public_key public_key
      in
      let open Boolean in
      match is_new with
      | `Maybe is_new ->
          let%bind is_empty =
            Public_key.Compressed.Checked.equal acct.public_key
              Public_key.Compressed.(var_of_t empty)
          in
          let%bind there_ok = (not is_new) &&& account_there in
          let%bind empty_ok = is_new &&& is_empty in
          with_label __LOC__ (Assert.any [there_ok; empty_ok])
      | `No ->
          Assert.is_true account_there

    let signature_verifies ~shifted ~payload_digest req pk =
      let%bind signature =
        exists Schnorr.Signature.typ ~request:(As_prover.return req)
      in
      let%bind pk =
        Public_key.decompress_var pk
        (*           (Account_id.Checked.public_key fee_payer_id) *)
      in
      Schnorr.Checked.verifies shifted signature pk
        (Random_oracle.Input.field payload_digest)

    let pay_fee
        ~(constraint_constants : Genesis_constants.Constraint_constants.t)
        ~shifted ~root ~fee ~fee_payer_is_other ~fee_payer_id ~fee_payer_nonce
        ~payload_digest ~txn_global_slot =
      let open Tick in
      let actual_fee_payer_nonce_and_rch = Set_once.create () in
      let%bind signature_verifies =
        signature_verifies Fee_payer_signature
          (Account_id.Checked.public_key fee_payer_id)
          ~payload_digest ~shifted
      in
      let%map root =
        Frozen_ledger_hash.modify_account root fee_payer_id
          ~depth:constraint_constants.ledger_depth
          ~filter:(fun acct ->
            Account_id.Checked.(
              equal fee_payer_id (create acct.public_key acct.token_id))
            >>= Boolean.Assert.is_true )
          ~f:(fun () account ->
            Set_once.set_exn actual_fee_payer_nonce_and_rch [%here]
              (account.nonce, account.receipt_chain_hash) ;
            let%bind () =
              let%bind authorized =
                make_checked (fun () ->
                    Permissions.Auth_required.Checked.eval_no_proof
                      ~signature_verifies account.permissions.send )
              in
              (* It's ok for this signature to fail if there is no separate fee payer.
                Their control will be checked independently. *)
              Boolean.(Assert.any [authorized; not fee_payer_is_other])
            in
            let%bind () =
              [%with_label "Check fee nonce"]
                (let%bind nonce_matches =
                   Account.Nonce.Checked.equal fee_payer_nonce account.nonce
                 in
                 (* If there is not a separate fee payer, its nonce is checked elsewhere *)
                 Boolean.(Assert.any [nonce_matches; not fee_payer_is_other]))
            in
            let%bind next_nonce = Account.Nonce.Checked.succ account.nonce in
            let%bind receipt_chain_hash =
              let current = account.receipt_chain_hash in
              Receipt.Chain_hash.Checked.cons (Snapp_command payload_digest)
                current
            in
            let txn_amount = Amount.Checked.of_fee fee in
            let%bind `Min_balance _, timing =
              [%with_label "Check fee payer timing"]
                (let balance_check ok =
                   [%with_label "Check fee payer balance"]
                     (Boolean.Assert.is_true ok)
                 in
                 let timed_balance_check ok =
                   [%with_label "Check fee payer timed balance"]
                     (Boolean.Assert.is_true ok)
                 in
                 check_timing ~balance_check ~timed_balance_check ~account
                   ~txn_amount ~txn_global_slot)
            in
            let%map balance =
              [%with_label "Check payer balance"]
                (Balance.Checked.sub_amount account.balance txn_amount)
            in
            { Account.Poly.balance
            ; public_key= account.public_key
            ; token_id= account.token_id
            ; token_permissions= account.token_permissions
            ; nonce= next_nonce
            ; receipt_chain_hash
            ; delegate= account.delegate
            ; voting_for= account.voting_for
            ; timing
            ; permissions= account.permissions
            ; snapp= account.snapp } )
      in
      (root, Set_once.get_exn actual_fee_payer_nonce_and_rch [%here])

    let shouldn't_update_nonce_and_rch ~is_fee_payer ~should_step =
      match should_step with
      | `Yes ->
          is_fee_payer
      | `Maybe should_step ->
          Impl.Boolean.(any [is_fee_payer; not should_step])

    let update_nonce_and_rch ~payload_digest ~is_fee_payer ~should_step
        ~(account : Account.var) =
      let ( ! ) = Impl.run_checked in
      let updated =
        !(Receipt.Chain_hash.Checked.cons (Snapp_command payload_digest)
            account.receipt_chain_hash)
      in
      let shouldn't_update =
        shouldn't_update_nonce_and_rch ~is_fee_payer ~should_step
      in
      let should_update = Boolean.not shouldn't_update in
      { account with
        nonce= !(Account.Nonce.Checked.succ_if account.nonce should_update)
      ; receipt_chain_hash=
          !(Receipt.Chain_hash.Checked.if_ shouldn't_update
              ~then_:account.receipt_chain_hash ~else_:updated) }

    module Check_predicate = struct
      let snapp_self p (a : Account.Checked.Unhashed.t) =
        [ Snapp_predicate.Account.Checked.check_nonsnapp p a
        ; Snapp_predicate.Account.Checked.check_snapp p a.snapp ]

      let snapp_other (o : Snapp_predicate.Other.Checked.t)
          (a : Account.Checked.Unhashed.t) =
        [ Snapp_predicate.Account.Checked.check_nonsnapp o.predicate a
        ; Snapp_predicate.Account.Checked.check_snapp o.predicate a.snapp
        ; Snapp_predicate.Hash.(check_checked Tc.field)
            o.account_vk
            (Lazy.force a.snapp.verification_key.hash)
        ; Snapp_basic.Account_state.Checked.check o.account_transition.prev
            ~is_empty:Boolean.false_
        ; Snapp_basic.Account_state.Checked.check o.account_transition.next
            ~is_empty:Boolean.false_ ]

      let signed_self nonce (a : Account.Checked.Unhashed.t) =
        let open Impl in
        [run_checked (Account.Nonce.Checked.equal nonce a.nonce)]
    end

    let modify
        ~(constraint_constants : Genesis_constants.Constraint_constants.t)
        ~shifted ~txn_global_slot ~add_check ~root ~fee ~fee_payer_nonce
        ~fee_payer_receipt_chain_hash ~token_id ~payload_digest ~is_fee_payer
        ~is_new ~which ~tag ~(body : Snapp_command.Party.Body.Checked.t)
        ~self_predicate ~other_predicate
        ~(*         ~(other_predicate : Snapp_predicate.Other.Checked.t) *)
        check_auth =
      let open Impl in
      let ( ! ) = run_checked in
      let proof_must_verify = Set_once.create () in
      let public_key = body.pk in
      let body =
        (*
          delta = second_delta + (if is_fee_payer then -fee else 0)
          second_delta = delta - (if is_fee_payer then -fee else 0)
          second_delta = delta + (if is_fee_payer then fee else 0)
        *)
        { body with
          delta=
            !(Amount.Signed.Checked.add body.delta
                (Amount.Signed.Checked.of_unsigned
                   !(Amount.Checked.if_ is_fee_payer
                       ~then_:(Amount.Checked.of_fee fee)
                       ~else_:(Amount.var_of_t Amount.zero)))) }
      in
      let root =
        run_checked
          (let%bind signature_verifies =
             signature_verifies (Account_signature which) public_key
               ~payload_digest ~shifted
           in
           Frozen_ledger_hash.modify_account root
             (Account_id.Checked.create public_key token_id)
             ~depth:constraint_constants.ledger_depth
             ~filter:(assert_account_present public_key ~is_new)
             ~f:(fun () account ->
               make_checked (fun () ->
                   let account = unhash_snapp_account ~which account in
                   let account', `proof_must_verify must_verify =
                     apply_body body account ~constraint_constants ~is_new ~tag
                       ~txn_global_slot ~add_check ~check_auth:(fun t ->
                         with_label __LOC__ (fun () ->
                             check_auth t ~signature_verifies ) )
                   in
                   Set_once.set_exn proof_must_verify [%here] must_verify ;
                   let account =
                     !(let%map nonce =
                         Account.Nonce.Checked.if_ is_fee_payer
                           ~then_:fee_payer_nonce ~else_:account.nonce
                       and receipt_chain_hash =
                         Receipt.Chain_hash.Checked.if_ is_fee_payer
                           ~then_:fee_payer_receipt_chain_hash
                           ~else_:account.receipt_chain_hash
                       in
                       {account with nonce; receipt_chain_hash})
                   in
                   List.iter
                     ~f:(add_check ?label:(Some __LOC__))
                     (self_predicate account) ;
                   List.iter
                     ~f:(add_check ?label:(Some __LOC__))
                     (other_predicate account) ;
                   update_nonce_and_rch ~payload_digest ~is_fee_payer
                     ~should_step:`Yes ~account:account' ) ))
      in
      (root, Set_once.get_exn proof_must_verify [%here])

    let compute_fee_excess ~fee ~fee_payer_id =
      (* Use the default token for the fee excess if it is zero.
        This matches the behaviour of [Fee_excess.rebalance], which allows
        [verify_complete_merge] to verify a proof without knowledge of the
        particular fee tokens used.
      *)
      let open Impl in
      let ( ! ) = run_checked in
      let fee_excess_zero = !Fee.(equal_var fee (var_of_t zero)) in
      let fee_token = Account_id.Checked.token_id fee_payer_id in
      let fee_token_l =
        !(Token_id.Checked.if_ fee_excess_zero
            ~then_:Token_id.(var_of_t default)
            ~else_:fee_token)
      in
      { Fee_excess.fee_token_l
      ; fee_excess_l= Fee.Signed.Checked.of_unsigned fee
      ; fee_token_r= Token_id.(var_of_t default)
      ; fee_excess_r= Fee.Signed.(Checked.constant zero) }

    let determine_fee_payer ~token_id
        ~(other_fee_payer_opt :
           (_, Other_fee_payer.Payload.Checked.t) Flagged_option.t)
        ~(body1 : Snapp_command.Party.Body.Checked.t)
        ~(body2 : Snapp_command.Party.Body.Checked.t) =
      let open Impl in
      let ( ! ) = run_checked in
      let fee_payer_is_other = other_fee_payer_opt.is_some in
      let account1_is_sender = Sgn.Checked.is_neg body1.delta.sgn in
      let account1_is_fee_payer, account2_is_fee_payer =
        Boolean.
          ( (not fee_payer_is_other) &&& account1_is_sender
          , (not fee_payer_is_other) &&& not account1_is_sender )
      in
      let fee_payer_id =
        !(Account_id.Checked.if_ fee_payer_is_other
            ~then_:
              (Account_id.Checked.create other_fee_payer_opt.data.pk
                 other_fee_payer_opt.data.token_id)
            ~else_:
              (Account_id.Checked.create
                 !(Public_key.Compressed.Checked.if_ account1_is_sender
                     ~then_:body1.pk ~else_:body2.pk)
                 token_id))
      in
      ( account1_is_fee_payer
      , account2_is_fee_payer
      , fee_payer_is_other
      , fee_payer_id )

    let create_checker () =
      let r = ref [] in
      let finished = ref false in
      ( (fun ?label:_ x ->
          if finished.contents then failwith "finished"
          else r := x :: r.contents )
      , fun () ->
          finished := true ;
          Impl.Boolean.all r.contents )

    module Two_proved = struct
      let main
          ~(constraint_constants : Genesis_constants.Constraint_constants.t)
          (s1 : Snapp_statement.Checked.t) (s2 : Snapp_statement.Checked.t)
          (s : Statement.With_sok.Checked.t) =
        let open Impl in
        let ( ! ) = run_checked in
        let state_body =
          (* TODO: How to check this against the statement? *)
          exists (Mina_state.Protocol_state.Body.typ ~constraint_constants)
            ~request:(fun () -> State_body)
        in
        let curr_state =
          Mina_state.Protocol_state.Body.view_checked state_body
        in
        (* Kind of a hack...
           We must have
           s1.body2 = s2.body1
           and
           s2.body2 = s1.body1
           so to save on hashing, we just throw away the bodies in s2 and replace them. *)
        let s2 =
          let _ = Snapp_statement.Checked.to_field_elements s1 in
          (* pickles uses these values to hash the statement  *)
          let ( := ) x2 x1 =
            Set_once.set_exn x2 [%here] (Set_once.get_exn x1 [%here])
          in
          s2.body1.hash := s1.body2.hash ;
          s2.body2.hash := s1.body1.hash ;
          {s2 with body1= s1.body2; body2= s1.body1}
        in
        let excess =
          !(Amount.Signed.Checked.add s1.body1.data.delta s1.body2.data.delta)
        in
        let ({token_id; other_fee_payer_opt} as comp
              : _ Snapp_statement.Complement.Two_proved.Poly.t) =
          exists Snapp_statement.Complement.Two_proved.typ ~request:(fun () ->
              Two_complement )
        in
        (* Check fee *)
        check_fee ~excess ~token_id ~other_fee_payer_opt ;
        let ( account1_is_fee_payer
            , account2_is_fee_payer
            , fee_payer_is_other
            , fee_payer_id ) =
          determine_fee_payer ~token_id ~other_fee_payer_opt
            ~body1:s1.body1.data ~body2:s1.body2.data
        in
        (* By here, we know that excess is either zero or negative, so we can throw away the sign. *)
        let excess = excess.magnitude in
        let fee =
          !(Fee.Checked.if_ fee_payer_is_other
              ~then_:other_fee_payer_opt.data.fee
              ~else_:(Amount.Checked.to_fee excess))
        in
        let payload : Snapp_command.Payload.Digested.Checked.t =
          Two_proved
            (Snapp_statement.Complement.Two_proved.Checked.complete comp
               ~one:s1 ~two:s2)
        in
        let payload_digest =
          Snapp_command.Payload.Digested.Checked.digest payload
        in
        let (module S) = !(Tick.Inner_curve.Checked.Shifted.create ()) in
        let txn_global_slot = curr_state.global_slot_since_genesis in
        let root = s.source in
        let ( (root as root_after_fee_payer)
            , (fee_payer_nonce, fee_payer_receipt_chain_hash) ) =
          !(pay_fee ~constraint_constants
              ~shifted:(module S)
              ~root ~fee ~fee_payer_is_other ~fee_payer_id
              ~fee_payer_nonce:other_fee_payer_opt.data.nonce ~payload_digest
              ~txn_global_slot)
        in
        let add_check, checks_succeeded = create_checker () in
        add_check
          (Snapp_predicate.Protocol_state.Checked.check
             s1.predicate.data.protocol_state_predicate curr_state) ;
        add_check
          (Snapp_predicate.Protocol_state.Checked.check
             s2.predicate.data.protocol_state_predicate curr_state) ;
        add_check
          (Snapp_predicate.Eq_data.(check_checked (Tc.public_key ()))
             s1.predicate.data.fee_payer
             (Account_id.Checked.public_key fee_payer_id)) ;
        add_check
          (Snapp_predicate.Eq_data.(check_checked (Tc.public_key ()))
             s2.predicate.data.fee_payer
             (Account_id.Checked.public_key fee_payer_id)) ;
        let modify =
          modify ~constraint_constants
            ~shifted:(module S)
            ~txn_global_slot ~add_check ~fee_payer_nonce
            ~fee_payer_receipt_chain_hash ~token_id ~payload_digest ~is_new:`No
            ~check_auth:Permissions.Auth_required.Checked.spec_eval
        in
        let self_pred = Check_predicate.snapp_self in
        let other_pred = Check_predicate.snapp_other in
        let root, proof1_must_verify =
          modify ~root ~is_fee_payer:account1_is_fee_payer ~which:`One ~fee
            ~tag:snapp1_tag ~body:s1.body1.data
            ~self_predicate:(self_pred s1.predicate.data.self_predicate)
            ~other_predicate:(other_pred s2.predicate.data.other)
        in
        let root, proof2_must_verify =
          modify ~root ~is_fee_payer:account2_is_fee_payer ~which:`Two ~fee
            ~tag:snapp2_tag ~body:s1.body2.data
            ~self_predicate:(self_pred s2.predicate.data.self_predicate)
            ~other_predicate:(other_pred s1.predicate.data.other)
        in
        let root =
          !(Frozen_ledger_hash.if_ (checks_succeeded ()) ~then_:root
              ~else_:root_after_fee_payer)
        in
        let fee_excess = compute_fee_excess ~fee ~fee_payer_id in
        !((* TODO: s.pending_coinbase_stack_state assertion *)
          Checked.all_unit
            [ Frozen_ledger_hash.assert_equal root s.target
            ; Currency.Amount.Checked.assert_equal s.supply_increase
                Currency.Amount.(var_of_t zero)
            ; Fee_excess.assert_equal_checked s.fee_excess fee_excess
              (* TODO: These should maybe be able to create tokens *)
            ; Token_id.Checked.Assert.equal s.next_available_token_after
                s.next_available_token_before ]) ;
        (proof1_must_verify (), proof2_must_verify ())

      let _rule ~constraint_constants : _ Pickles.Inductive_rule.t =
        { identifier= "snapp-two-proved"
        ; prevs= [snapp1_tag; snapp2_tag]
        ; main=
            (fun [t1; t2] x ->
              let s1, s2 = main t1 t2 ~constraint_constants x in
              [s1; s2] )
        ; main_value= (fun _ _ -> [true; true]) }
    end

    module One_proved = struct
      let main
          ~(constraint_constants : Genesis_constants.Constraint_constants.t)
          (s1 : Snapp_statement.Checked.t) (s : Statement.With_sok.Checked.t) =
        let open Impl in
        let ( ! ) = run_checked in
        let state_body =
          (* TODO: How to check this against the statement? *)
          exists (Mina_state.Protocol_state.Body.typ ~constraint_constants)
            ~request:(fun () -> State_body)
        in
        let curr_state =
          Mina_state.Protocol_state.Body.view_checked state_body
        in
        let _ = Snapp_statement.Checked.to_field_elements s1 in
        let excess =
          !(Amount.Signed.Checked.add s1.body1.data.delta s1.body2.data.delta)
        in
        let ({ token_id
             ; other_fee_payer_opt
             ; second_starts_empty
             ; second_ends_empty
             ; account2_nonce } as comp
              : _ Snapp_statement.Complement.One_proved.Poly.t) =
          exists Snapp_statement.Complement.One_proved.typ ~request:(fun () ->
              One_complement )
        in
        (* Check fee *)
        check_fee ~excess ~token_id ~other_fee_payer_opt ;
        let ( account1_is_fee_payer
            , account2_is_fee_payer
            , fee_payer_is_other
            , fee_payer_id ) =
          determine_fee_payer ~token_id ~other_fee_payer_opt
            ~body1:s1.body1.data ~body2:s1.body2.data
        in
        (* By here, we know that excess is either zero or negative, so we can throw away the sign. *)
        let excess = excess.magnitude in
        let fee =
          !(Fee.Checked.if_ fee_payer_is_other
              ~then_:other_fee_payer_opt.data.fee
              ~else_:(Amount.Checked.to_fee excess))
        in
        let payload : Snapp_command.Payload.Digested.Checked.t =
          One_proved
            (Snapp_statement.Complement.One_proved.Checked.complete comp
               ~one:s1)
        in
        let payload_digest =
          Snapp_command.Payload.Digested.Checked.digest payload
        in
        let (module S) = !(Tick.Inner_curve.Checked.Shifted.create ()) in
        let txn_global_slot = curr_state.global_slot_since_genesis in
        let ( root_after_fee_payer
            , (fee_payer_nonce, fee_payer_receipt_chain_hash) ) =
          !(pay_fee ~constraint_constants
              ~shifted:(module S)
              ~root:s.source ~fee ~fee_payer_is_other ~fee_payer_id
              ~fee_payer_nonce:other_fee_payer_opt.data.nonce ~payload_digest
              ~txn_global_slot)
        in
        let add_check1, checks_succeeded1 = create_checker () in
        add_check1
          (Snapp_predicate.Protocol_state.Checked.check
             s1.predicate.data.protocol_state_predicate curr_state) ;
        add_check1
          (Snapp_predicate.Eq_data.(check_checked (Tc.public_key ()))
             s1.predicate.data.fee_payer
             (Account_id.Checked.public_key fee_payer_id)) ;
        let root_after_account1, proof1_must_verify =
          modify ~constraint_constants ~fee
            ~shifted:(module S)
            ~txn_global_slot ~add_check:add_check1 ~root:root_after_fee_payer
            ~fee_payer_nonce ~fee_payer_receipt_chain_hash ~token_id
            ~payload_digest
            ~check_auth:Permissions.Auth_required.Checked.spec_eval ~is_new:`No
            ~is_fee_payer:account1_is_fee_payer ~which:`One ~tag:snapp1_tag
            ~body:s1.body1.data
            ~self_predicate:
              (Check_predicate.snapp_self s1.predicate.data.self_predicate)
            ~other_predicate:(fun _ -> [])
        in
        let add_check2, checks_succeeded2 = create_checker () in
        let root_after_account2, _ =
          modify ~constraint_constants ~fee
            ~shifted:(module S)
            ~txn_global_slot ~add_check:add_check2 ~root:root_after_account1
            ~fee_payer_nonce ~fee_payer_receipt_chain_hash ~token_id
            ~payload_digest
            ~check_auth:(fun perm ~signature_verifies ->
              let res =
                Permissions.Auth_required.Checked.eval_no_proof perm
                  ~signature_verifies
              in
              ( Boolean.(res ||| second_starts_empty)
              , `proof_must_verify Boolean.true_ ) )
            ~is_new:(`Maybe second_starts_empty)
            ~is_fee_payer:account2_is_fee_payer ~which:`Two ~tag:snapp2_tag
            ~body:s1.body2.data
            ~self_predicate:(Check_predicate.signed_self account2_nonce)
            ~other_predicate:
              (Check_predicate.snapp_other s1.predicate.data.other)
        in
        (* No deleting accounts for now. *)
        Boolean.(
          Assert.is_true (not (second_ends_empty &&& not second_starts_empty))) ;
        let root =
          let checks_succeeded1 = checks_succeeded1 () in
          let checks_succeeded2 = checks_succeeded2 () in
          let if_ = Frozen_ledger_hash.if_ in
          !(if_ second_ends_empty
              ~then_:
                !(if_ checks_succeeded1 ~then_:root_after_account1
                    ~else_:root_after_fee_payer)
              ~else_:
                !(if_
                    Boolean.(checks_succeeded1 &&& checks_succeeded2)
                    ~then_:root_after_account2 ~else_:root_after_fee_payer))
        in
        let fee_excess = compute_fee_excess ~fee ~fee_payer_id in
        !((* TODO: s.pending_coinbase_stack_state assertion *)
          Checked.all_unit
            [ Frozen_ledger_hash.assert_equal root s.target
            ; Currency.Amount.Checked.assert_equal s.supply_increase
                Currency.Amount.(var_of_t zero)
            ; Fee_excess.assert_equal_checked s.fee_excess fee_excess
              (* TODO: These should maybe be able to create tokens *)
            ; Token_id.Checked.Assert.equal s.next_available_token_after
                s.next_available_token_before ]) ;
        proof1_must_verify ()

      let _rule ~constraint_constants : _ Pickles.Inductive_rule.t =
        { identifier= "snapp-one-proved"
        ; prevs= [snapp1_tag]
        ; main=
            (fun [t1] x ->
              let s1 = main t1 ~constraint_constants x in
              [s1] )
        ; main_value= (fun _ _ -> [true]) }
    end

    module Zero_proved = struct
      let main
          ~(constraint_constants : Genesis_constants.Constraint_constants.t)
          (s : Statement.With_sok.Checked.t) =
        let open Impl in
        let ( ! ) = run_checked in
        let payload =
          exists Snapp_command.Payload.Zero_proved.typ ~request:(fun () ->
              Zero_complement )
        in
        let ({ token_id
             ; other_fee_payer_opt
             ; one
             ; two
             ; second_starts_empty
             ; second_ends_empty }
              : Snapp_command.Payload.Zero_proved.Checked.t) =
          payload
        in
        let state_body =
          (* TODO: How to check this against the statement? *)
          exists (Mina_state.Protocol_state.Body.typ ~constraint_constants)
            ~request:(fun () -> State_body)
        in
        let curr_state =
          Mina_state.Protocol_state.Body.view_checked state_body
        in
        let excess =
          !(Amount.Signed.Checked.add one.body.delta two.body.delta)
        in
        (* Check fee *)
        check_fee ~excess ~token_id ~other_fee_payer_opt ;
        let ( account1_is_fee_payer
            , account2_is_fee_payer
            , fee_payer_is_other
            , fee_payer_id ) =
          determine_fee_payer ~token_id ~other_fee_payer_opt ~body1:one.body
            ~body2:two.body
        in
        (* By here, we know that excess is either zero or negative, so we can throw away the sign. *)
        let excess = excess.magnitude in
        let fee =
          !(Fee.Checked.if_ fee_payer_is_other
              ~then_:other_fee_payer_opt.data.fee
              ~else_:(Amount.Checked.to_fee excess))
        in
        let payload_digest =
          Snapp_command.Payload.(
            Digested.Checked.digest
              (Zero_proved (Zero_proved.Checked.digested payload)))
        in
        let (module S) = !(Tick.Inner_curve.Checked.Shifted.create ()) in
        let txn_global_slot = curr_state.global_slot_since_genesis in
        let ( root_after_fee_payer
            , (fee_payer_nonce, fee_payer_receipt_chain_hash) ) =
          !(pay_fee ~constraint_constants
              ~shifted:(module S)
              ~root:s.source ~fee ~fee_payer_is_other ~fee_payer_id
              ~fee_payer_nonce:other_fee_payer_opt.data.nonce ~payload_digest
              ~txn_global_slot)
        in
        let add_check1, checks_succeeded1 = create_checker () in
        let root_after_account1, _ =
          modify ~constraint_constants ~fee
            ~shifted:(module S)
            ~txn_global_slot ~add_check:add_check1 ~root:root_after_fee_payer
            ~fee_payer_nonce ~fee_payer_receipt_chain_hash ~token_id
            ~payload_digest
            ~check_auth:Permissions.Auth_required.Checked.spec_eval ~is_new:`No
            ~is_fee_payer:account1_is_fee_payer ~which:`One ~tag:snapp1_tag
            ~body:one.body
            ~self_predicate:(fun a ->
              Check_predicate.signed_self one.predicate
                { a with
                  nonce=
                    !(Account.Nonce.Checked.if_ account1_is_fee_payer
                        ~then_:fee_payer_nonce ~else_:a.nonce) } )
            ~other_predicate:(fun _ -> [])
        in
        let add_check2, checks_succeeded2 = create_checker () in
        let root_after_account2, _ =
          modify ~constraint_constants ~fee
            ~shifted:(module S)
            ~txn_global_slot ~add_check:add_check2 ~root:root_after_account1
            ~fee_payer_nonce ~fee_payer_receipt_chain_hash ~token_id
            ~payload_digest
            ~check_auth:(fun perm ~signature_verifies ->
              let res =
                Permissions.Auth_required.Checked.eval_no_proof perm
                  ~signature_verifies
              in
              ( Boolean.(res ||| second_starts_empty)
              , `proof_must_verify Boolean.true_ ) )
            ~is_new:(`Maybe second_starts_empty)
            ~is_fee_payer:account2_is_fee_payer ~which:`Two ~tag:snapp2_tag
            ~body:two.body
            ~self_predicate:(fun a ->
              Check_predicate.signed_self two.predicate
                { a with
                  nonce=
                    !(Account.Nonce.Checked.if_ account2_is_fee_payer
                        ~then_:fee_payer_nonce ~else_:a.nonce) } )
            ~other_predicate:(fun _ -> [])
        in
        (* No deleting accounts for now. *)
        Boolean.(
          Assert.is_true (not (second_ends_empty &&& not second_starts_empty))) ;
        let checks_succeeded1 = checks_succeeded1 () in
        let checks_succeeded2 = checks_succeeded2 () in
        let root =
          let if_ = Frozen_ledger_hash.if_ in
          !(if_ second_ends_empty
              ~then_:
                !(if_ checks_succeeded1 ~then_:root_after_account1
                    ~else_:root_after_fee_payer)
              ~else_:
                !(if_
                    Boolean.(checks_succeeded1 &&& checks_succeeded2)
                    ~then_:root_after_account2 ~else_:root_after_fee_payer))
        in
        let fee_excess = compute_fee_excess ~fee ~fee_payer_id in
        (* TODO: s.pending_coinbase_stack_state assertion *)
        !(Frozen_ledger_hash.assert_equal root s.target) ;
        !(Currency.Amount.Checked.assert_equal s.supply_increase
            Currency.Amount.(var_of_t zero)) ;
        !(Fee_excess.assert_equal_checked s.fee_excess fee_excess) ;
        (* TODO: These should maybe be able to create tokens *)
        !(Token_id.Checked.Assert.equal s.next_available_token_after
            s.next_available_token_before)

      let _rule ~constraint_constants : _ Pickles.Inductive_rule.t =
        { identifier= "snapp-zero-proved"
        ; prevs= []
        ; main=
            (fun [] x ->
              let () = main ~constraint_constants x in
              [] )
        ; main_value= (fun _ _ -> []) }
    end
  end

  type _ Snarky_backendless.Request.t +=
    | Transaction : Transaction_union.t Snarky_backendless.Request.t
    | State_body :
        Mina_state.Protocol_state.Body.Value.t Snarky_backendless.Request.t
    | Init_stack : Pending_coinbase.Stack.t Snarky_backendless.Request.t

  let%snarkydef apply_tagged_transaction
      ~(constraint_constants : Genesis_constants.Constraint_constants.t)
      (type shifted)
      (shifted : (module Inner_curve.Checked.Shifted.S with type t = shifted))
      root pending_coinbase_stack_init pending_coinbase_stack_before
      pending_coinbase_after next_available_token state_body
      ({signer; signature; payload} as txn : Transaction_union.var) =
    let tag = payload.body.tag in
    let is_user_command = Transaction_union.Tag.Unpacked.is_user_command tag in
    let%bind () =
      [%with_label "Check transaction signature"]
        (check_signature shifted ~payload ~is_user_command ~signer ~signature)
    in
    let%bind signer_pk = Public_key.compress_var signer in
    let%bind () =
      [%with_label "Fee-payer must sign the transaction"]
        ((* TODO: Enable multi-sig. *)
         Public_key.Compressed.Checked.Assert.equal signer_pk
           payload.common.fee_payer_pk)
    in
    (* Compute transaction kind. *)
    let is_payment = Transaction_union.Tag.Unpacked.is_payment tag in
    let is_mint_tokens = Transaction_union.Tag.Unpacked.is_mint_tokens tag in
    let is_stake_delegation =
      Transaction_union.Tag.Unpacked.is_stake_delegation tag
    in
    let is_create_account =
      Transaction_union.Tag.Unpacked.is_create_account tag
    in
    let is_fee_transfer = Transaction_union.Tag.Unpacked.is_fee_transfer tag in
    let is_coinbase = Transaction_union.Tag.Unpacked.is_coinbase tag in
    let fee_token = payload.common.fee_token in
    let%bind fee_token_invalid =
      Token_id.(Checked.equal fee_token (var_of_t invalid))
    in
    let%bind fee_token_default =
      Token_id.(Checked.equal fee_token (var_of_t default))
    in
    let token = payload.body.token_id in
    let%bind token_invalid =
      Token_id.(Checked.equal token (var_of_t invalid))
    in
    let%bind token_default =
      Token_id.(Checked.equal token (var_of_t default))
    in
    let%bind () =
      Checked.all_unit
        [ [%with_label
            "Token_locked value is compatible with the transaction kind"]
            (Boolean.Assert.any
               [Boolean.not payload.body.token_locked; is_create_account])
        ; [%with_label "Token_locked cannot be used with the default token"]
            (Boolean.Assert.any
               [ Boolean.not payload.body.token_locked
               ; Boolean.not token_default ]) ]
    in
    let%bind () =
      [%with_label "Validate tokens"]
        (Checked.all_unit
           [ [%with_label "Fee token is valid"]
               Boolean.(Assert.is_true (not fee_token_invalid))
           ; [%with_label
               "Fee token is default or command allows non-default fee"]
               (Boolean.Assert.any
                  [ fee_token_default
                  ; is_payment
                  ; is_mint_tokens
                  ; is_stake_delegation
                  ; is_fee_transfer ])
           ; (* TODO: Remove this check and update the transaction snark once we
               have an exchange rate mechanism. See issue #4447.
            *)
             [%with_label "Fees in tokens disabled"]
               (Boolean.Assert.is_true fee_token_default)
           ; [%with_label "Token is valid or command allows invalid token"]
               Boolean.(Assert.any [not token_invalid; is_create_account])
           ; [%with_label
               "Token is default or command allows non-default token"]
               (Boolean.Assert.any
                  [ token_default
                  ; is_payment
                  ; is_create_account
                  ; is_mint_tokens
                    (* TODO: Enable this when fees in tokens are enabled. *)
                    (*; is_fee_transfer*) ])
           ; [%with_label
               "Token is non-default or command allows default token"]
               Boolean.(
                 Assert.any
                   [ not token_default
                   ; is_payment
                   ; is_stake_delegation
                   ; is_create_account
                   ; is_fee_transfer
                   ; is_coinbase ]) ])
    in
    let current_global_slot =
      Mina_state.Protocol_state.Body.consensus_state state_body
      |> Consensus.Data.Consensus_state.global_slot_since_genesis_var
    in
    let%bind creating_new_token =
      Boolean.(is_create_account &&& token_invalid)
    in
    (* Query user command predicted failure/success. *)
    let%bind user_command_failure =
      User_command_failure.compute_as_prover ~constraint_constants
        ~txn_global_slot:current_global_slot ~creating_new_token
        ~next_available_token txn
    in
    let%bind user_command_fails =
      User_command_failure.any user_command_failure
    in
    let%bind next_available_token_after, token =
      let%bind token =
        Token_id.Checked.if_ creating_new_token ~then_:next_available_token
          ~else_:token
      in
      let%bind will_create_new_token =
        Boolean.(creating_new_token &&& not user_command_fails)
      in
      let%map next_available_token =
        Token_id.Checked.next_if next_available_token will_create_new_token
      in
      (next_available_token, token)
    in
    let fee = payload.common.fee in
    let receiver = Account_id.Checked.create payload.body.receiver_pk token in
    let source = Account_id.Checked.create payload.body.source_pk token in
    (* Information for the fee-payer. *)
    let nonce = payload.common.nonce in
    let fee_payer =
      Account_id.Checked.create payload.common.fee_payer_pk fee_token
    in
    let%bind () =
      [%with_label "Check slot validity"]
        ( Global_slot.Checked.(
            current_global_slot <= payload.common.valid_until)
        >>= Boolean.Assert.is_true )
    in
    (* Check coinbase stack. Protocol state body is pushed into the Pending
       coinbase stack once per block. For example, consider any two
       transactions in a block. Their pending coinbase stacks would be:

       transaction1: s1 -> t1 = s1+ protocol_state_body + maybe_coinbase
       transaction2: t1 -> t1 + maybe_another_coinbase
         (Note: protocol_state_body is not pushed again)

       However, for each transaction, we need to constrain the protocol state
       body. This is done is by using the stack ([init_stack]) without the
       current protocol state body, pushing the state body to it in every
       transaction snark and checking if it matches the target.
       We also need to constrain the source for the merges to work correctly.
       Basically,

       init_stack + protocol_state_body + maybe_coinbase = target
       AND
       init_stack = source || init_stack + protocol_state_body = source *)

    (* These are all the possible cases:

       Init_stack     Source                 Target
      --------------------------------------------------------------
        i               i                       i + state
        i               i                       i + state + coinbase
        i               i + state               i + state
        i               i + state               i + state + coinbase
        i + coinbase    i + state + coinbase    i + state + coinbase
    *)
    let%bind () =
      [%with_label "Compute coinbase stack"]
        (let%bind state_body_hash =
           Mina_state.Protocol_state.Body.hash_checked state_body
         in
         let%bind pending_coinbase_stack_with_state =
           Pending_coinbase.Stack.Checked.push_state state_body_hash
             pending_coinbase_stack_init
         in
         let%bind computed_pending_coinbase_stack_after =
           let coinbase =
             (Account_id.Checked.public_key receiver, payload.body.amount)
           in
           let%bind stack' =
             Pending_coinbase.Stack.Checked.push_coinbase coinbase
               pending_coinbase_stack_with_state
           in
           Pending_coinbase.Stack.Checked.if_ is_coinbase ~then_:stack'
             ~else_:pending_coinbase_stack_with_state
         in
         [%with_label "Check coinbase stack"]
           (let%bind correct_coinbase_target_stack =
              Pending_coinbase.Stack.equal_var
                computed_pending_coinbase_stack_after pending_coinbase_after
            in
            let%bind valid_init_state =
              let%bind equal_source =
                Pending_coinbase.Stack.equal_var pending_coinbase_stack_init
                  pending_coinbase_stack_before
              in
              let%bind equal_source_with_state =
                Pending_coinbase.Stack.equal_var
                  pending_coinbase_stack_with_state
                  pending_coinbase_stack_before
              in
              Boolean.(equal_source ||| equal_source_with_state)
            in
            Boolean.Assert.all [correct_coinbase_target_stack; valid_init_state]))
    in
    (* Interrogate failure cases. This value is created without constraints;
       the failures should be checked against potential failures to ensure
       consistency.
    *)
    let%bind () =
      [%with_label "A failing user command is a user command"]
        Boolean.(Assert.any [is_user_command; not user_command_fails])
    in
    let predicate_deferred =
      (* Predicate check is to be performed later if this is true. *)
      is_create_account
    in
    let%bind predicate_result =
      let%bind is_own_account =
        Public_key.Compressed.Checked.equal payload.common.fee_payer_pk
          payload.body.source_pk
      in
      let predicate_result =
        (* TODO: Predicates. *)
        Boolean.false_
      in
      Boolean.(is_own_account ||| predicate_result)
    in
    let%bind () =
      [%with_label "Check predicate failure against predicted"]
        (let%bind predicate_failed =
           Boolean.((not predicate_result) &&& not predicate_deferred)
         in
         assert_r1cs
           (predicate_failed :> Field.Var.t)
           (is_user_command :> Field.Var.t)
           (user_command_failure.predicate_failed :> Field.Var.t))
    in
    let account_creation_amount =
      Amount.Checked.of_fee
        Fee.(var_of_t constraint_constants.account_creation_fee)
    in
    let%bind is_zero_fee =
      fee |> Fee.var_to_number |> Number.to_var
      |> Field.(Checked.equal (Var.constant zero))
    in
    let is_coinbase_or_fee_transfer = Boolean.not is_user_command in
    let%bind can_create_fee_payer_account =
      (* Fee transfers and coinbases may create an account. We check the normal
         invariants to ensure that the account creation fee is paid.
      *)
      let%bind fee_may_be_charged =
        (* If the fee is zero, we do not create the account at all, so we allow
           this through. Otherwise, the fee must be the default.
        *)
        Boolean.(token_default ||| is_zero_fee)
      in
      Boolean.(is_coinbase_or_fee_transfer &&& fee_may_be_charged)
    in
    let%bind root_after_fee_payer_update =
      [%with_label "Update fee payer"]
        (Frozen_ledger_hash.modify_account_send
           ~depth:constraint_constants.ledger_depth root
           ~is_writeable:can_create_fee_payer_account fee_payer
           ~f:(fun ~is_empty_and_writeable account ->
             (* this account is:
               - the fee-payer for payments
               - the fee-payer for stake delegation
               - the fee-payer for account creation
               - the fee-payer for token minting
               - the fee-receiver for a coinbase
               - the second receiver for a fee transfer
             *)
             let%bind next_nonce =
               Account.Nonce.Checked.succ_if account.nonce is_user_command
             in
             let%bind () =
               [%with_label "Check fee nonce"]
                 (let%bind nonce_matches =
                    Account.Nonce.Checked.equal nonce account.nonce
                  in
                  Boolean.Assert.any
                    [Boolean.not is_user_command; nonce_matches])
             in
             let%bind receipt_chain_hash =
               let current = account.receipt_chain_hash in
               let%bind r =
                 Receipt.Chain_hash.Checked.cons (Signed_command payload)
                   current
               in
               Receipt.Chain_hash.Checked.if_ is_user_command ~then_:r
                 ~else_:current
             in
             let%bind is_empty_and_writeable =
               (* If this is a coinbase with zero fee, do not create the
                  account, since the fee amount won't be enough to pay for it.
               *)
               Boolean.(is_empty_and_writeable &&& not is_zero_fee)
             in
             let%bind should_pay_to_create =
               (* Coinbases and fee transfers may create, or we may be creating
                  a new token account. These are mutually exclusive, so we can
                  encode this as a boolean.
               *)
               let%bind is_create_account =
                 Boolean.(is_create_account &&& not user_command_fails)
               in
               Boolean.(is_empty_and_writeable ||| is_create_account)
             in
             let%bind amount =
               [%with_label "Compute fee payer amount"]
                 (let fee_payer_amount =
                    let sgn = Sgn.Checked.neg_if_true is_user_command in
                    Amount.Signed.create
                      ~magnitude:(Amount.Checked.of_fee fee)
                      ~sgn
                  in
                  (* Account creation fee for fee transfers/coinbases. *)
                  let%bind account_creation_fee =
                    let%map magnitude =
                      Amount.Checked.if_ should_pay_to_create
                        ~then_:account_creation_amount
                        ~else_:Amount.(var_of_t zero)
                    in
                    Amount.Signed.create ~magnitude ~sgn:Sgn.Checked.neg
                  in
                  Amount.Signed.Checked.(
                    add fee_payer_amount account_creation_fee))
             in
             let txn_global_slot = current_global_slot in
             let%bind `Min_balance _, timing =
               [%with_label "Check fee payer timing"]
                 (let%bind txn_amount =
                    Amount.Checked.if_
                      (Sgn.Checked.is_neg amount.sgn)
                      ~then_:amount.magnitude
                      ~else_:Amount.(var_of_t zero)
                  in
                  let balance_check ok =
                    [%with_label "Check fee payer balance"]
                      (Boolean.Assert.is_true ok)
                  in
                  let timed_balance_check ok =
                    [%with_label "Check fee payer timed balance"]
                      (Boolean.Assert.is_true ok)
                  in
                  check_timing ~balance_check ~timed_balance_check ~account
                    ~txn_amount ~txn_global_slot)
             in
             let%bind balance =
               [%with_label "Check payer balance"]
                 (Balance.Checked.add_signed_amount account.balance amount)
             in
             let%map public_key =
               Public_key.Compressed.Checked.if_ is_empty_and_writeable
                 ~then_:(Account_id.Checked.public_key fee_payer)
                 ~else_:account.public_key
             and token_id =
               Token_id.Checked.if_ is_empty_and_writeable
                 ~then_:(Account_id.Checked.token_id fee_payer)
                 ~else_:account.token_id
             and delegate =
               Public_key.Compressed.Checked.if_ is_empty_and_writeable
                 ~then_:(Account_id.Checked.public_key fee_payer)
                 ~else_:account.delegate
             in
             { Account.Poly.balance
             ; public_key
             ; token_id
             ; token_permissions= account.token_permissions
             ; nonce= next_nonce
             ; receipt_chain_hash
             ; delegate
             ; voting_for= account.voting_for
             ; timing
             ; permissions= account.permissions
             ; snapp= account.snapp } ))
    in
    let%bind receiver_increase =
      (* - payments:         payload.body.amount
         - stake delegation: 0
         - account creation: 0
         - token minting:    payload.body.amount
         - coinbase:         payload.body.amount - payload.common.fee
         - fee transfer:     payload.body.amount
      *)
      [%with_label "Compute receiver increase"]
        (let%bind base_amount =
           let%bind zero_transfer =
             Boolean.any [is_stake_delegation; is_create_account]
           in
           Amount.Checked.if_ zero_transfer
             ~then_:(Amount.var_of_t Amount.zero)
             ~else_:payload.body.amount
         in
         (* The fee for entering the coinbase transaction is paid up front. *)
         let%bind coinbase_receiver_fee =
           Amount.Checked.if_ is_coinbase
             ~then_:(Amount.Checked.of_fee fee)
             ~else_:(Amount.var_of_t Amount.zero)
         in
         Amount.Checked.sub base_amount coinbase_receiver_fee)
    in
    let receiver_overflow = ref Boolean.false_ in
    let%bind root_after_receiver_update =
      [%with_label "Update receiver"]
        (Frozen_ledger_hash.modify_account_recv
           ~depth:constraint_constants.ledger_depth root_after_fee_payer_update
           receiver ~f:(fun ~is_empty_and_writeable account ->
             (* this account is:
               - the receiver for payments
               - the delegated-to account for stake delegation
               - the created account for an account creation
               - the receiver for minted tokens
               - the receiver for a coinbase
               - the first receiver for a fee transfer
             *)
             let%bind is_empty_failure =
               let%bind must_not_be_empty =
                 Boolean.(is_stake_delegation ||| is_mint_tokens)
               in
               Boolean.(is_empty_and_writeable &&& must_not_be_empty)
             in
             let%bind () =
               [%with_label "Receiver existence failure matches predicted"]
                 (Boolean.Assert.( = ) is_empty_failure
                    user_command_failure.receiver_not_present)
             in
             let%bind () =
               [%with_label "Receiver creation failure matches predicted"]
                 (let%bind is_nonempty_creating =
                    Boolean.(
                      (not is_empty_and_writeable) &&& is_create_account)
                  in
                  Boolean.Assert.( = ) is_nonempty_creating
                    user_command_failure.receiver_exists)
             in
             let is_empty_and_writeable =
               (* is_empty_and_writable && not is_empty_failure *)
               Boolean.Unsafe.of_cvar
               @@ Field.Var.(
                    sub (is_empty_and_writeable :> t) (is_empty_failure :> t))
             in
             let%bind should_pay_to_create =
               Boolean.(is_empty_and_writeable &&& not is_create_account)
             in
             let%bind () =
               [%with_label
                 "Check whether creation fails due to a non-default token"]
                 (let%bind token_should_not_create =
                    Boolean.(
                      should_pay_to_create &&& Boolean.not token_default)
                  in
                  let%bind token_cannot_create =
                    Boolean.(token_should_not_create &&& is_user_command)
                  in
                  let%bind () =
                    [%with_label
                      "Check that account creation is paid in the default \
                       token for non-user-commands"]
                      ((* This expands to
                          [token_should_not_create =
                            token_should_not_create && is_user_command]
                          which is
                          - [token_should_not_create = token_should_not_create]
                            (ie. always satisfied) for user commands
                          - [token_should_not_create = false] for coinbases/fee
                            transfers.
                       *)
                       Boolean.Assert.( = ) token_should_not_create
                         token_cannot_create)
                  in
                  Boolean.Assert.( = ) token_cannot_create
                    user_command_failure.token_cannot_create)
             in
             let%bind balance =
               (* [receiver_increase] will be zero in the stake delegation
                  case.
               *)
               let%bind receiver_amount =
                 let%bind account_creation_amount =
                   Amount.Checked.if_ should_pay_to_create
                     ~then_:account_creation_amount
                     ~else_:Amount.(var_of_t zero)
                 in
                 let%bind amount_for_new_account, `Underflow underflow =
                   Amount.Checked.sub_flagged receiver_increase
                     account_creation_amount
                 in
                 let%bind () =
                   [%with_label
                     "Receiver creation fee failure matches predicted"]
                     (Boolean.Assert.( = ) underflow
                        user_command_failure.amount_insufficient_to_create)
                 in
                 Currency.Amount.Checked.if_ user_command_fails
                   ~then_:Amount.(var_of_t zero)
                   ~else_:amount_for_new_account
               in
               (* NOTE: Instead of capturing this as part of the user command
                  failures, we capture it inline here and bubble it out to a
                  reference. This behavior is still in line with the
                  out-of-snark transaction logic.

                  Updating [user_command_fails] to include this value from here
                  onwards will ensure that we do not update the source or
                  receiver accounts. The only places where [user_command_fails]
                  may have already affected behaviour are
                  * when the fee-payer is paying the account creation fee, and
                  * when a new token is created.
                  In both of these, this account is new, and will have a
                  balance of 0, so we can guarantee that there is no overflow.
               *)
               let%bind balance, `Overflow overflow =
                 Balance.Checked.add_amount_flagged account.balance
                   receiver_amount
               in
               let%bind () =
                 [%with_label "Overflow error only occurs in user commands"]
                   Boolean.(Assert.any [is_user_command; not overflow])
               in
               receiver_overflow := overflow ;
               Balance.Checked.if_ overflow ~then_:account.balance
                 ~else_:balance
             in
             let%bind user_command_fails =
               Boolean.(!receiver_overflow ||| user_command_fails)
             in
             let%bind is_empty_and_writeable =
               (* Do not create a new account if the user command will fail. *)
               Boolean.(is_empty_and_writeable &&& not user_command_fails)
             in
             let%bind may_delegate =
               (* Only default tokens may participate in delegation. *)
               Boolean.(is_empty_and_writeable &&& token_default)
             in
             let%map delegate =
               Public_key.Compressed.Checked.if_ may_delegate
                 ~then_:(Account_id.Checked.public_key receiver)
                 ~else_:account.delegate
             and public_key =
               Public_key.Compressed.Checked.if_ is_empty_and_writeable
                 ~then_:(Account_id.Checked.public_key receiver)
                 ~else_:account.public_key
             and token_id =
               Token_id.Checked.if_ is_empty_and_writeable ~then_:token
                 ~else_:account.token_id
             and token_owner =
               Boolean.if_ is_empty_and_writeable ~then_:creating_new_token
                 ~else_:account.token_permissions.token_owner
             and token_locked =
               Boolean.if_ is_empty_and_writeable
                 ~then_:payload.body.token_locked
                 ~else_:account.token_permissions.token_locked
             in
             { Account.Poly.balance
             ; public_key
             ; token_id
             ; token_permissions= {Token_permissions.token_owner; token_locked}
             ; nonce= account.nonce
             ; receipt_chain_hash= account.receipt_chain_hash
             ; delegate
             ; voting_for= account.voting_for
             ; timing= account.timing
             ; permissions= account.permissions
             ; snapp= account.snapp } ))
    in
    let%bind user_command_fails =
      Boolean.(!receiver_overflow ||| user_command_fails)
    in
    let%bind fee_payer_is_source = Account_id.Checked.equal fee_payer source in
    let%bind root_after_source_update =
      [%with_label "Update source"]
        (Frozen_ledger_hash.modify_account_send
           ~depth:constraint_constants.ledger_depth
           ~is_writeable:
             (* [modify_account_send] does this failure check for us. *)
             user_command_failure.source_not_present root_after_receiver_update
           source ~f:(fun ~is_empty_and_writeable account ->
             (* this account is:
               - the source for payments
               - the delegator for stake delegation
               - the token owner for account creation
               - the token owner for token minting
               - the fee-receiver for a coinbase
               - the second receiver for a fee transfer
             *)
             let%bind () =
               [%with_label "Check source presence failure matches predicted"]
                 (Boolean.Assert.( = ) is_empty_and_writeable
                    user_command_failure.source_not_present)
             in
             let%bind () =
               [%with_label
                 "Check source failure cases do not apply when fee-payer is \
                  source"]
                 (let num_failures =
                    let open Field.Var in
                    add
                      (user_command_failure.source_insufficient_balance :> t)
                      (user_command_failure.source_bad_timing :> t)
                  in
                  let not_fee_payer_is_source =
                    (Boolean.not fee_payer_is_source :> Field.Var.t)
                  in
                  (* Equivalent to:
                    if fee_payer_is_source then
                      num_failures = 0
                    else
                      num_failures = num_failures
                  *)
                  assert_r1cs not_fee_payer_is_source num_failures num_failures)
             in
             let%bind amount =
               (* Only payments should affect the balance at this stage. *)
               if_ is_payment ~typ:Amount.typ ~then_:payload.body.amount
                 ~else_:Amount.(var_of_t zero)
             in
             let txn_global_slot = current_global_slot in
             let%bind `Min_balance _, timing =
               [%with_label "Check source timing"]
                 (let balance_check ok =
                    [%with_label
                      "Check source balance failure matches predicted"]
                      (Boolean.Assert.( = ) ok
                         (Boolean.not
                            user_command_failure.source_insufficient_balance))
                  in
                  let timed_balance_check ok =
                    [%with_label
                      "Check source timed balance failure matches predicted"]
                      (let%bind not_ok =
                         Boolean.(
                           (not ok)
                           &&& not
                                 user_command_failure
                                   .source_insufficient_balance)
                       in
                       Boolean.Assert.( = ) not_ok
                         user_command_failure.source_bad_timing)
                  in
                  check_timing ~balance_check ~timed_balance_check ~account
                    ~txn_amount:amount ~txn_global_slot)
             in
             let%bind balance, `Underflow underflow =
               Balance.Checked.sub_amount_flagged account.balance amount
             in
             let%bind () =
               (* TODO: Remove the redundancy in balance calculation between
                  here and [check_timing].
               *)
               [%with_label "Check source balance failure matches predicted"]
                 (Boolean.Assert.( = ) underflow
                    user_command_failure.source_insufficient_balance)
             in
             let%bind () =
               [%with_label "Check not_token_owner failure matches predicted"]
                 (let%bind token_owner_ok =
                    let%bind command_needs_token_owner =
                      Boolean.(is_create_account ||| is_mint_tokens)
                    in
                    Boolean.(
                      any
                        [ account.token_permissions.token_owner
                        ; token_default
                        ; not command_needs_token_owner ])
                  in
                  Boolean.(
                    Assert.( = ) (not token_owner_ok)
                      user_command_failure.not_token_owner))
             in
             let%bind () =
               [%with_label "Check that token_auth failure matches predicted"]
                 (let%bind token_auth_needed =
                    Field.Checked.equal
                      (payload.body.token_locked :> Field.Var.t)
                      (account.token_permissions.token_locked :> Field.Var.t)
                    >>| Boolean.not
                  in
                  let%bind token_auth_failed =
                    Boolean.(
                      all
                        [ token_auth_needed
                        ; not token_default
                        ; is_create_account
                        ; not creating_new_token
                        ; not predicate_result ])
                  in
                  Boolean.Assert.( = ) token_auth_failed
                    user_command_failure.token_auth)
             in
             let%map delegate =
               Public_key.Compressed.Checked.if_ is_stake_delegation
                 ~then_:(Account_id.Checked.public_key receiver)
                 ~else_:account.delegate
             in
             (* NOTE: Technically we update the account here even in the case
                of [user_command_fails], but we throw the resulting hash away
                in [final_root] below, so it shouldn't matter.
             *)
             { Account.Poly.balance
             ; public_key= account.public_key
             ; token_id= account.token_id
             ; token_permissions= account.token_permissions
             ; nonce= account.nonce
             ; receipt_chain_hash= account.receipt_chain_hash
             ; delegate
             ; voting_for= account.voting_for
             ; timing
             ; permissions= account.permissions
             ; snapp= account.snapp } ))
    in
    let%bind fee_excess =
      (* - payments:         payload.common.fee
         - stake delegation: payload.common.fee
         - account creation: payload.common.fee
         - token minting:    payload.common.fee
         - coinbase:         0 (fee already paid above)
         - fee transfer:     - payload.body.amount - payload.common.fee
      *)
      let open Amount in
      chain Signed.Checked.if_ is_coinbase
        ~then_:(return (Signed.Checked.of_unsigned (var_of_t zero)))
        ~else_:
          (let user_command_excess =
             Signed.Checked.of_unsigned (Checked.of_fee payload.common.fee)
           in
           let%bind fee_transfer_excess, fee_transfer_excess_overflowed =
             let%map magnitude, `Overflow overflowed =
               Checked.(
                 add_flagged payload.body.amount (of_fee payload.common.fee))
             in
             (Signed.create ~magnitude ~sgn:Sgn.Checked.neg, overflowed)
           in
           let%bind () =
             (* TODO: Reject this in txn pool before fees-in-tokens. *)
             [%with_label "Fee excess does not overflow"]
               Boolean.(
                 Assert.any
                   [not is_fee_transfer; not fee_transfer_excess_overflowed])
           in
           Signed.Checked.if_ is_fee_transfer ~then_:fee_transfer_excess
             ~else_:user_command_excess)
    in
    let%bind supply_increase =
      Amount.Checked.if_ is_coinbase ~then_:payload.body.amount
        ~else_:Amount.(var_of_t zero)
    in
    let%map final_root =
      (* Ensure that only the fee-payer was charged if this was an invalid user
         command.
      *)
      Frozen_ledger_hash.if_ user_command_fails
        ~then_:root_after_fee_payer_update ~else_:root_after_source_update
    in
    (final_root, fee_excess, supply_increase, next_available_token_after)

  (* Someday:
   write the following soundness tests:
   - apply a transaction where the signature is incorrect
   - apply a transaction where the sender does not have enough money in their account
   - apply a transaction and stuff in the wrong target hash
    *)

  (* spec for [main statement]:
   constraints pass iff there exists
      t : Tagged_transaction.t
   such that
    - applying [t] to ledger with merkle hash [l1] results in ledger with merkle hash [l2].
    - applying [t] to [pc.source] with results in pending coinbase stack [pc.target]
    - t has fee excess equal to [fee_excess]
    - t has supply increase equal to [supply_increase]
   where statement includes
      l1 : Frozen_ledger_hash.t,
      l2 : Frozen_ledger_hash.t,
      fee_excess : Amount.Signed.t,
      supply_increase : Amount.t
      pc: Pending_coinbase_stack_state.t
  *)
  let%snarkydef main ~constraint_constants
      (statement : Statement.With_sok.Checked.t) =
    let%bind () = dummy_constraints () in
    let%bind (module Shifted) = Tick.Inner_curve.Checked.Shifted.create () in
    let%bind t =
      with_label __LOC__
        (exists Transaction_union.typ ~request:(As_prover.return Transaction))
    in
    let%bind pending_coinbase_init =
      exists Pending_coinbase.Stack.typ ~request:(As_prover.return Init_stack)
    in
    let%bind state_body =
      exists
        (Mina_state.Protocol_state.Body.typ ~constraint_constants)
        ~request:(As_prover.return State_body)
    in
    let pc = statement.pending_coinbase_stack_state in
    let%bind ( root_after
             , fee_excess
             , supply_increase
             , next_available_token_after ) =
      apply_tagged_transaction ~constraint_constants
        (module Shifted)
        statement.source pending_coinbase_init pc.source pc.target
        statement.next_available_token_before state_body t
    in
    let%bind fee_excess =
      (* Use the default token for the fee excess if it is zero.
         This matches the behaviour of [Fee_excess.rebalance], which allows
         [verify_complete_merge] to verify a proof without knowledge of the
         particular fee tokens used.
      *)
      let%bind fee_excess_zero =
        Amount.equal_var fee_excess.magnitude Amount.(var_of_t zero)
      in
      let%map fee_token_l =
        Token_id.Checked.if_ fee_excess_zero
          ~then_:Token_id.(var_of_t default)
          ~else_:t.payload.common.fee_token
      in
      { Fee_excess.fee_token_l
      ; fee_excess_l= Signed_poly.map ~f:Amount.Checked.to_fee fee_excess
      ; fee_token_r= Token_id.(var_of_t default)
      ; fee_excess_r= Fee.Signed.(Checked.constant zero) }
    in
    Checked.all_unit
      [ Frozen_ledger_hash.assert_equal root_after statement.target
      ; Currency.Amount.Checked.assert_equal supply_increase
          statement.supply_increase
      ; Fee_excess.assert_equal_checked fee_excess statement.fee_excess
      ; Token_id.Checked.Assert.equal next_available_token_after
          statement.next_available_token_after ]

  let rule ~constraint_constants : _ Pickles.Inductive_rule.t =
    { identifier= "transaction"
    ; prevs= []
    ; main=
        (fun [] x ->
          Run.run_checked (main ~constraint_constants x) ;
          [] )
    ; main_value= (fun [] _ -> []) }

  let transaction_union_handler handler (transaction : Transaction_union.t)
      (state_body : Mina_state.Protocol_state.Body.Value.t)
      (init_stack : Pending_coinbase.Stack.t) :
      Snarky_backendless.Request.request -> _ =
   fun (With {request; respond} as r) ->
    match request with
    | Transaction ->
        respond (Provide transaction)
    | State_body ->
        respond (Provide state_body)
    | Init_stack ->
        respond (Provide init_stack)
    | _ ->
        handler r
end

module Transition_data = struct
  type t =
    { proof: Proof_type.t
    ; supply_increase: Amount.t
    ; fee_excess: Fee_excess.t
    ; sok_digest: Sok_message.Digest.t
    ; pending_coinbase_stack_state: Pending_coinbase_stack_state.t }
  [@@deriving fields]
end

module Merge = struct
  open Tick

  (* spec for [main top_hash]:
     constraints pass iff
     there exist digest, s1, s3, fee_excess, supply_increase pending_coinbase_stack12.source, pending_coinbase_stack23.target, tock_vk such that
     H(digest,s1, s3, pending_coinbase_stack12.source, pending_coinbase_stack23.target, fee_excess, supply_increase, tock_vk) = top_hash,
     verify_transition tock_vk _ s1 s2 pending_coinbase_stack12.source, pending_coinbase_stack12.target is true
     verify_transition tock_vk _ s2 s3 pending_coinbase_stack23.source, pending_coinbase_stack23.target is true
  *)
  let%snarkydef main
      ([s1; s2] :
        (Statement.With_sok.var * (Statement.With_sok.var * _))
        Pickles_types.Hlist.HlistId.t) (s : Statement.With_sok.Checked.t) =
    let%bind fee_excess =
      Fee_excess.combine_checked s1.Statement.fee_excess
        s2.Statement.fee_excess
    in
    let%bind () =
      with_label __LOC__
        (let%bind valid_pending_coinbase_stack_transition =
           Pending_coinbase.Stack.Checked.check_merge
             ~transition1:
               ( s1.pending_coinbase_stack_state.source
               , s1.pending_coinbase_stack_state.target )
             ~transition2:
               ( s2.pending_coinbase_stack_state.source
               , s2.pending_coinbase_stack_state.target )
         in
         Boolean.Assert.is_true valid_pending_coinbase_stack_transition)
    in
    let%bind supply_increase =
      Amount.Checked.add s1.supply_increase s2.supply_increase
    in
    Checked.all_unit
      [ Fee_excess.assert_equal_checked fee_excess s.fee_excess
      ; Amount.Checked.assert_equal supply_increase s.supply_increase
      ; Frozen_ledger_hash.assert_equal s.source s1.source
      ; Frozen_ledger_hash.assert_equal s1.target s2.source
      ; Frozen_ledger_hash.assert_equal s2.target s.target
      ; Token_id.Checked.Assert.equal s.next_available_token_before
          s1.next_available_token_before
      ; Token_id.Checked.Assert.equal s1.next_available_token_after
          s2.next_available_token_before
      ; Token_id.Checked.Assert.equal s2.next_available_token_after
          s.next_available_token_after ]

  let rule self : _ Pickles.Inductive_rule.t =
    let prev_should_verify =
      match Genesis_constants.Proof_level.compiled with
      | Full ->
          true
      | _ ->
          false
    in
    let b = Boolean.var_of_value prev_should_verify in
    { identifier= "merge"
    ; prevs= [self; self]
    ; main=
        (fun ps x ->
          Run.run_checked (main ps x) ;
          [b; b] )
    ; main_value= (fun _ _ -> [prev_should_verify; prev_should_verify]) }
end

open Pickles_types

type tag =
  ( Statement.With_sok.Checked.t
  , Statement.With_sok.t
  , Nat.N2.n
  , Nat.N2.n )
  Pickles.Tag.t

let time lab f =
  let start = Time.now () in
  let x = f () in
  let stop = Time.now () in
  printf "%s: %s\n%!" lab (Time.Span.to_string_hum (Time.diff stop start)) ;
  x

let system ~constraint_constants =
  time "Transaction_snark.system" (fun () ->
      Pickles.compile ~cache:Cache_dir.cache
        (module Statement.With_sok.Checked)
        (module Statement.With_sok)
        ~typ:Statement.With_sok.typ
        ~branches:(module Nat.N2)
        ~max_branching:(module Nat.N2)
        ~name:"transaction-snark"
        ~constraint_constants:
          (Genesis_constants.Constraint_constants.to_snark_keys_header
             constraint_constants)
        ~choices:(fun ~self ->
          [Base.rule ~constraint_constants; Merge.rule self] ) )

module Verification = struct
  module type S = sig
    val tag : tag

    val verify : (t * Sok_message.t) list -> bool

    val id : Pickles.Verification_key.Id.t Lazy.t

    val verification_key : Pickles.Verification_key.t Lazy.t

    val verify_against_digest : t -> bool
  end
end

module type S = sig
  include Verification.S

  val cache_handle : Pickles.Cache_handle.t

  val of_transaction :
       sok_digest:Sok_message.Digest.t
    -> source:Frozen_ledger_hash.t
    -> target:Frozen_ledger_hash.t
    -> init_stack:Pending_coinbase.Stack.t
    -> pending_coinbase_stack_state:Pending_coinbase_stack_state.t
    -> next_available_token_before:Token_id.t
    -> next_available_token_after:Token_id.t
    -> snapp_account1:Snapp_account.t option
    -> snapp_account2:Snapp_account.t option
    -> Transaction.Valid.t Transaction_protocol_state.t
    -> Tick.Handler.t
    -> t Async.Deferred.t

  val of_user_command :
       sok_digest:Sok_message.Digest.t
    -> source:Frozen_ledger_hash.t
    -> target:Frozen_ledger_hash.t
    -> init_stack:Pending_coinbase.Stack.t
    -> pending_coinbase_stack_state:Pending_coinbase_stack_state.t
    -> next_available_token_before:Token_id.t
    -> next_available_token_after:Token_id.t
    -> Signed_command.With_valid_signature.t Transaction_protocol_state.t
    -> Tick.Handler.t
    -> t Async.Deferred.t

  val of_fee_transfer :
       sok_digest:Sok_message.Digest.t
    -> source:Frozen_ledger_hash.t
    -> target:Frozen_ledger_hash.t
    -> init_stack:Pending_coinbase.Stack.t
    -> pending_coinbase_stack_state:Pending_coinbase_stack_state.t
    -> next_available_token_before:Token_id.t
    -> next_available_token_after:Token_id.t
    -> Fee_transfer.t Transaction_protocol_state.t
    -> Tick.Handler.t
    -> t Async.Deferred.t

  val merge :
    t -> t -> sok_digest:Sok_message.Digest.t -> t Async.Deferred.Or_error.t
end

let check_transaction_union ?(preeval = false) ~constraint_constants
    sok_message source target init_stack pending_coinbase_stack_state
    next_available_token_before next_available_token_after transaction
    state_body handler =
  if preeval then failwith "preeval currently disabled" ;
  let sok_digest = Sok_message.digest sok_message in
  let handler =
    Base.transaction_union_handler handler transaction state_body init_stack
  in
  let statement : Statement.With_sok.t =
    { source
    ; target
    ; supply_increase= Transaction_union.supply_increase transaction
    ; pending_coinbase_stack_state
    ; fee_excess= Transaction_union.fee_excess transaction
    ; next_available_token_before
    ; next_available_token_after
    ; sok_digest }
  in
  let open Tick in
  Or_error.ok_exn
    (run_and_check
       (handle
          (Checked.map ~f:As_prover.return
             (let open Checked in
             exists Statement.With_sok.typ
               ~compute:(As_prover.return statement)
             >>= Base.main ~constraint_constants))
          handler)
       ())
  |> ignore

let command_to_proofs (p : Snapp_command.t) :
    (Snapp_statement.t * Pickles.Side_loaded.Proof.t, Nat.N2.n) At_most.t =
  let proof_exn (c : Control.t) =
    match c with
    | Proof p ->
        p
    | Both {proof; _} ->
        proof
    | _ ->
        failwith "proof_exn"
  in
  let f (ps : (Snapp_command.Party.Authorized.Proved.t, _) At_most.t) =
    At_most.map ps ~f:(fun p ->
        ( { Snapp_statement.Poly.predicate= p.data.predicate
          ; body1= p.data.body
          ; body2= Snapp_command.Party.Body.dummy }
        , proof_exn p.authorization ) )
  in
  match p with
  | Signed_empty _ ->
      []
  | Signed_signed _ ->
      []
  | Proved_empty p ->
      f [p.one]
  | Proved_signed p ->
      f [p.one]
  | Proved_proved p ->
      f [p.one; p.two]

let command_to_statements c = At_most.map (command_to_proofs c) ~f:fst

(* TODO: Use init_stack. *)
let check_snapp_command ?(preeval = false) ~constraint_constants ~sok_message
    ~source ~target ~init_stack:_ ~pending_coinbase_stack_state
    ~next_available_token_before ~next_available_token_after ~state_body
    ~snapp_account1 ~snapp_account2 (t : Snapp_command.t) handler =
  if preeval then failwith "preeval currently disabled" ;
  let sok_digest = Sok_message.digest sok_message in
  let handler =
    Base.Snapp_command.handler ~state_body ~snapp_account1 ~snapp_account2 t
      handler
  in
  let statement : Statement.With_sok.t =
    { source
    ; target
    ; supply_increase= Currency.Amount.zero
    ; pending_coinbase_stack_state
    ; fee_excess= Or_error.ok_exn (Snapp_command.fee_excess t)
    ; next_available_token_before
    ; next_available_token_after
    ; sok_digest }
  in
  let open Tick in
  let comp =
    let open Checked in
    let%bind s =
      exists Statement.With_sok.typ ~compute:(As_prover.return statement)
    in
    match command_to_statements t with
    | [] ->
        Impl.make_checked (fun () ->
            Base.Snapp_command.Zero_proved.main ~constraint_constants s )
    | [s1] ->
        let%bind s1 =
          exists Snapp_statement.typ ~compute:(As_prover.return s1)
        in
        Impl.make_checked (fun () ->
            let (_ : Boolean.var) =
              Base.Snapp_command.One_proved.main ~constraint_constants s1 s
            in
            () )
    | [s1; s2] ->
        let%bind s1 = exists Snapp_statement.typ ~compute:(As_prover.return s1)
        and s2 = exists Snapp_statement.typ ~compute:(As_prover.return s2) in
        Impl.make_checked (fun () ->
            let (_ : Boolean.var * Boolean.var) =
              Base.Snapp_command.Two_proved.main ~constraint_constants s1 s2 s
            in
            () )
  in
  Or_error.ok_exn
    (run_and_check (handle (Checked.map ~f:As_prover.return comp) handler) ())
  |> ignore

let check_transaction ?preeval ~constraint_constants ~sok_message ~source
    ~target ~init_stack ~pending_coinbase_stack_state
    ~next_available_token_before ~next_available_token_after ~snapp_account1
    ~snapp_account2
    (transaction_in_block : Transaction.Valid.t Transaction_protocol_state.t)
    handler =
  let transaction =
    Transaction_protocol_state.transaction transaction_in_block
  in
  let state_body =
    Transaction_protocol_state.block_data transaction_in_block
  in
  match to_preunion (transaction :> Transaction.t) with
  | `Snapp_command c ->
      check_snapp_command ?preeval ~constraint_constants ~sok_message ~source
        ~target ~init_stack ~pending_coinbase_stack_state
        ~next_available_token_before ~next_available_token_after ~state_body
        ~snapp_account1 ~snapp_account2 c handler
  | `Transaction t ->
      check_transaction_union ?preeval ~constraint_constants sok_message source
        target init_stack pending_coinbase_stack_state
        next_available_token_before next_available_token_after
        (Transaction_union.of_transaction t)
        state_body handler

let check_user_command ~constraint_constants ~sok_message ~source ~target
    ~init_stack ~pending_coinbase_stack_state ~next_available_token_before
    ~next_available_token_after t_in_block handler =
  let user_command = Transaction_protocol_state.transaction t_in_block in
  check_transaction ~constraint_constants ~sok_message ~source ~target
    ~init_stack ~pending_coinbase_stack_state ~next_available_token_before
    ~next_available_token_after ~snapp_account1:None ~snapp_account2:None
    {t_in_block with transaction= Command (Signed_command user_command)}
    handler

let generate_transaction_union_witness ?(preeval = false) ~constraint_constants
    sok_message source target transaction_in_block init_stack
    next_available_token_before next_available_token_after
    pending_coinbase_stack_state handler =
  if preeval then failwith "preeval currently disabled" ;
  let transaction =
    Transaction_protocol_state.transaction transaction_in_block
  in
  let state_body =
    Transaction_protocol_state.block_data transaction_in_block
  in
  let sok_digest = Sok_message.digest sok_message in
  let handler =
    Base.transaction_union_handler handler transaction state_body init_stack
  in
  let statement : Statement.With_sok.t =
    { source
    ; target
    ; supply_increase= Transaction_union.supply_increase transaction
    ; pending_coinbase_stack_state
    ; fee_excess= Transaction_union.fee_excess transaction
    ; next_available_token_before
    ; next_available_token_after
    ; sok_digest }
  in
  let open Tick in
  let main x = handle (Base.main ~constraint_constants x) handler in
  generate_auxiliary_input [Statement.With_sok.typ] () main statement

let generate_snapp_command_witness ?(preeval = false) ~constraint_constants
    ~sok_message ~source ~target ~init_stack:_ ~pending_coinbase_stack_state
    ~next_available_token_before ~next_available_token_after ~snapp_account1
    ~snapp_account2 transaction_in_block handler =
  if preeval then failwith "preeval currently disabled" ;
  let transaction : Snapp_command.t =
    Transaction_protocol_state.transaction transaction_in_block
  in
  let state_body =
    Transaction_protocol_state.block_data transaction_in_block
  in
  let sok_digest = Sok_message.digest sok_message in
  let handler =
    Base.Snapp_command.handler ~state_body ~snapp_account1 ~snapp_account2
      transaction handler
  in
  let statement : Statement.With_sok.t =
    { source
    ; target
    ; supply_increase= Currency.Amount.zero
    ; pending_coinbase_stack_state
    ; fee_excess= Or_error.ok_exn (Snapp_command.fee_excess transaction)
    ; next_available_token_before
    ; next_available_token_after
    ; sok_digest }
  in
  let open Tick in
  match command_to_statements transaction with
  | [] ->
      let main x =
        handle
          (make_checked (fun () ->
               Base.Snapp_command.Zero_proved.main ~constraint_constants x ))
          handler
      in
      generate_auxiliary_input [Statement.With_sok.typ] () main statement
  | [s1] ->
      let main x =
        handle
          (let%bind s1 =
             exists Snapp_statement.typ ~compute:(As_prover.return s1)
           in
           make_checked (fun () ->
               Base.Snapp_command.One_proved.main s1 ~constraint_constants x ))
          handler
      in
      generate_auxiliary_input [Statement.With_sok.typ] () main statement
  | [s1; s2] ->
      let main x =
        handle
          (let%bind s1 =
             exists Snapp_statement.typ ~compute:(As_prover.return s1)
           in
           let%bind s2 =
             exists Snapp_statement.typ ~compute:(As_prover.return s2)
           in
           make_checked (fun () ->
               Base.Snapp_command.Two_proved.main s1 s2 ~constraint_constants x
           ))
          handler
      in
      generate_auxiliary_input [Statement.With_sok.typ] () main statement

let generate_transaction_witness ?preeval ~constraint_constants ~sok_message
    ~source ~target ~init_stack ~pending_coinbase_stack_state
    ~next_available_token_before ~next_available_token_after ~snapp_account1
    ~snapp_account2
    (transaction_in_block : Transaction.Valid.t Transaction_protocol_state.t)
    handler =
  match
    to_preunion
      ( Transaction_protocol_state.transaction transaction_in_block
        :> Transaction.t )
  with
  | `Snapp_command c ->
      generate_snapp_command_witness ?preeval ~constraint_constants
        ~sok_message ~source ~target ~init_stack ~pending_coinbase_stack_state
        ~next_available_token_before ~next_available_token_after
        ~snapp_account1 ~snapp_account2
        {transaction_in_block with transaction= c}
        handler
  | `Transaction t ->
      generate_transaction_union_witness ?preeval ~constraint_constants
        sok_message source target
        { transaction_in_block with
          transaction= Transaction_union.of_transaction t }
        init_stack next_available_token_before next_available_token_after
        pending_coinbase_stack_state handler

let verify (ts : (t * _) list) ~key =
  List.for_all ts ~f:(fun ({statement; _}, message) ->
      Sok_message.Digest.equal
        (Sok_message.digest message)
        statement.sok_digest )
  && Pickles.verify
       (module Nat.N2)
       (module Statement.With_sok)
       key
       (List.map ts ~f:(fun ({statement; proof}, _) -> (statement, proof)))

module Make (Inputs : sig
  val constraint_constants : Genesis_constants.Constraint_constants.t
end) =
struct
  open Inputs

  let tag, cache_handle, p, Pickles.Provers.[base; merge] =
    system ~constraint_constants

  module Proof = (val p)

  let id = Proof.id

  let verification_key = Proof.verification_key

  let verify_against_digest {statement; proof} =
    Proof.verify [(statement, proof)]

  let verify ts =
    List.for_all ts ~f:(fun (p, m) ->
        Sok_message.Digest.equal (Sok_message.digest m) p.statement.sok_digest
    )
    && Proof.verify
         (List.map ts ~f:(fun ({statement; proof}, _) -> (statement, proof)))

  let of_transaction_union sok_digest source target ~init_stack
      ~pending_coinbase_stack_state ~next_available_token_before
      ~next_available_token_after transaction state_body handler =
    let s =
      { Statement.source
      ; target
      ; sok_digest
      ; next_available_token_before
      ; next_available_token_after
      ; fee_excess= Transaction_union.fee_excess transaction
      ; supply_increase= Transaction_union.supply_increase transaction
      ; pending_coinbase_stack_state }
    in
    let%map.Async proof =
      base []
        ~handler:
          (Base.transaction_union_handler handler transaction state_body
             init_stack)
        s
    in
    {statement= s; proof}

  let of_snapp_command ~sok_digest ~source ~target ~init_stack:_
      ~pending_coinbase_stack_state ~next_available_token_before
      ~next_available_token_after ~snapp_account1 ~snapp_account2 ~state_body t
      handler =
    let _handler =
      Base.Snapp_command.handler ~state_body ~snapp_account1 ~snapp_account2 t
        handler
    in
    let statement : Statement.With_sok.t =
      { source
      ; target
      ; supply_increase= Currency.Amount.zero
      ; pending_coinbase_stack_state
      ; fee_excess= Or_error.ok_exn (Snapp_command.fee_excess t)
      ; next_available_token_before
      ; next_available_token_after
      ; sok_digest }
    in
    let proof =
      match command_to_proofs t with
      | [] | [_] | [_; _] ->
          failwith "unimplemented"
    in
    {statement; proof}

  let of_transaction ~sok_digest ~source ~target ~init_stack
      ~pending_coinbase_stack_state ~next_available_token_before
      ~next_available_token_after ~snapp_account1 ~snapp_account2
      transaction_in_block handler =
    let transaction : Transaction.t =
      Transaction.forget
        (Transaction_protocol_state.transaction transaction_in_block)
    in
    let state_body =
      Transaction_protocol_state.block_data transaction_in_block
    in
    match to_preunion transaction with
    | `Snapp_command t ->
        Async.Deferred.return
        @@ of_snapp_command ~sok_digest ~source ~target ~init_stack
             ~pending_coinbase_stack_state ~next_available_token_before
             ~next_available_token_after ~snapp_account1 ~snapp_account2
             ~state_body t handler
    | `Transaction t ->
        of_transaction_union sok_digest source target ~init_stack
          ~pending_coinbase_stack_state ~next_available_token_before
          ~next_available_token_after
          (Transaction_union.of_transaction t)
          state_body handler

  let of_user_command ~sok_digest ~source ~target ~init_stack
      ~pending_coinbase_stack_state ~next_available_token_before
      ~next_available_token_after user_command_in_block handler =
    of_transaction ~sok_digest ~source ~target ~init_stack
      ~pending_coinbase_stack_state ~next_available_token_before
      ~next_available_token_after ~snapp_account1:None ~snapp_account2:None
      { user_command_in_block with
        transaction=
          Command
            (Signed_command
               (Transaction_protocol_state.transaction user_command_in_block))
      }
      handler

  let of_fee_transfer ~sok_digest ~source ~target ~init_stack
      ~pending_coinbase_stack_state ~next_available_token_before
      ~next_available_token_after transfer_in_block handler =
    of_transaction ~sok_digest ~source ~target ~init_stack
      ~pending_coinbase_stack_state ~next_available_token_before
      ~next_available_token_after ~snapp_account1:None ~snapp_account2:None
      { transfer_in_block with
        transaction=
          Fee_transfer
            (Transaction_protocol_state.transaction transfer_in_block) }
      handler

  let merge ({statement= t12; _} as x12) ({statement= t23; _} as x23)
      ~sok_digest =
    if not (Frozen_ledger_hash.( = ) t12.target t23.source) then
      failwithf
        !"Transaction_snark.merge: t12.target <> t23.source \
          (%{sexp:Frozen_ledger_hash.t} vs %{sexp:Frozen_ledger_hash.t})"
        t12.target t23.source () ;
    if
      not
        (Token_id.( = ) t12.next_available_token_after
           t23.next_available_token_before)
    then
      failwithf
        !"Transaction_snark.merge: t12.next_available_token_befre <> \
          t23.next_available_token_after (%{sexp:Token_id.t} vs \
          %{sexp:Token_id.t})"
        t12.next_available_token_after t23.next_available_token_before () ;
    let open Async.Deferred.Or_error.Let_syntax in
    let%bind fee_excess =
      Async.return @@ Fee_excess.combine t12.fee_excess t23.fee_excess
    and supply_increase =
      Amount.add t12.supply_increase t23.supply_increase
      |> Option.value_map ~f:Or_error.return
           ~default:
             (Or_error.errorf
                "Transaction_snark.merge: Supply change amount overflow")
      |> Async.return
    in
    let s : Statement.With_sok.t =
      { Statement.source= t12.source
      ; target= t23.target
      ; supply_increase
      ; fee_excess
      ; next_available_token_before= t12.next_available_token_before
      ; next_available_token_after= t23.next_available_token_after
      ; pending_coinbase_stack_state=
          { source= t12.pending_coinbase_stack_state.source
          ; target= t23.pending_coinbase_stack_state.target }
      ; sok_digest }
    in
    let%map.Async proof =
      merge [(x12.statement, x12.proof); (x23.statement, x23.proof)] s
    in
    Ok {statement= s; proof}
end

let%test_module "transaction_snark" =
  ( module struct
    let constraint_constants =
      Genesis_constants.Constraint_constants.for_unit_tests

    let genesis_constants = Genesis_constants.for_unit_tests

    let consensus_constants =
      Consensus.Constants.create ~constraint_constants
        ~protocol_constants:genesis_constants.protocol

    (* For tests let's just monkey patch ledger and sparse ledger to freeze their
     * ledger_hashes. The nominal type is just so we don't mix this up in our
     * real code. *)
    module Ledger = struct
      include Ledger

      let merkle_root t = Frozen_ledger_hash.of_ledger_hash @@ merkle_root t

      let merkle_root_after_snapp_command_exn t ~txn_state_view txn =
        let hash, `Next_available_token tid =
          merkle_root_after_snapp_command_exn ~constraint_constants
            ~txn_state_view t txn
        in
        (Frozen_ledger_hash.of_ledger_hash hash, `Next_available_token tid)

      let merkle_root_after_user_command_exn t ~txn_global_slot txn =
        let hash, `Next_available_token tid =
          merkle_root_after_user_command_exn ~constraint_constants
            ~txn_global_slot t txn
        in
        (Frozen_ledger_hash.of_ledger_hash hash, `Next_available_token tid)
    end

    module Sparse_ledger = struct
      include Sparse_ledger

      let merkle_root t = Frozen_ledger_hash.of_ledger_hash @@ merkle_root t
    end

    type wallet = {private_key: Private_key.t; account: Account.t}

    let ledger_depth = constraint_constants.ledger_depth

    let random_wallets ?(n = min (Int.pow 2 ledger_depth) (1 lsl 10)) () =
      let random_wallet () : wallet =
        let private_key = Private_key.create () in
        let public_key =
          Public_key.compress (Public_key.of_private_key_exn private_key)
        in
        let account_id = Account_id.create public_key Token_id.default in
        { private_key
        ; account=
            Account.create account_id
              (Balance.of_int ((50 + Random.int 100) * 1_000_000_000)) }
      in
      Array.init n ~f:(fun _ -> random_wallet ())

    let user_command ~fee_payer ~source_pk ~receiver_pk ~fee_token ~token amt
        fee nonce memo =
      let payload : Signed_command.Payload.t =
        Signed_command.Payload.create ~fee ~fee_token
          ~fee_payer_pk:(Account.public_key fee_payer.account)
          ~nonce ~memo ~valid_until:None
          ~body:
            (Payment
               { source_pk
               ; receiver_pk
               ; token_id= token
               ; amount= Amount.of_int amt })
      in
      let signature =
        Signed_command.sign_payload fee_payer.private_key payload
      in
      Signed_command.check
        Signed_command.Poly.Stable.Latest.
          { payload
          ; signer= Public_key.of_private_key_exn fee_payer.private_key
          ; signature }
      |> Option.value_exn

    let user_command_with_wallet wallets ~sender:i ~receiver:j amt fee
        ~fee_token ~token nonce memo =
      let fee_payer = wallets.(i) in
      let receiver = wallets.(j) in
      user_command ~fee_payer
        ~source_pk:(Account.public_key fee_payer.account)
        ~receiver_pk:(Account.public_key receiver.account)
        ~fee_token ~token amt fee nonce memo

    include Make (struct
      let constraint_constants = constraint_constants
    end)

    let state_body =
      let compile_time_genesis =
        (*not using Precomputed_values.for_unit_test because of dependency cycle*)
        Mina_state.Genesis_protocol_state.t
          ~genesis_ledger:Genesis_ledger.(Packed.t for_unit_tests)
          ~genesis_epoch_data:Consensus.Genesis_epoch_data.for_unit_tests
          ~constraint_constants ~consensus_constants
      in
      compile_time_genesis.data |> Mina_state.Protocol_state.body

    let state_body_hash = Mina_state.Protocol_state.Body.hash state_body

    let pending_coinbase_stack_target (t : Transaction.Valid.t) state_body_hash
        stack =
      let stack_with_state =
        Pending_coinbase.Stack.(push_state state_body_hash stack)
      in
      match t with
      | Coinbase c ->
          Pending_coinbase.(Stack.push_coinbase c stack_with_state)
      | _ ->
          stack_with_state

    let check_balance pk balance ledger =
      let loc = Ledger.location_of_account ledger pk |> Option.value_exn in
      let acc = Ledger.get ledger loc |> Option.value_exn in
      [%test_eq: Balance.t] acc.balance (Balance.of_int balance)

    let of_user_command' sok_digest ledger
        (user_command : Signed_command.With_valid_signature.t) init_stack
        pending_coinbase_stack_state state_body handler =
      let source = Ledger.merkle_root ledger in
      let current_global_slot =
        Mina_state.Protocol_state.Body.consensus_state state_body
        |> Consensus.Data.Consensus_state.global_slot_since_genesis
      in
      let next_available_token_before = Ledger.next_available_token ledger in
      let target, `Next_available_token next_available_token_after =
        Ledger.merkle_root_after_user_command_exn ledger
          ~txn_global_slot:current_global_slot user_command
      in
      let user_command_in_block =
        { Transaction_protocol_state.Poly.transaction= user_command
        ; block_data= state_body }
      in
      Async.Thread_safe.block_on_async_exn (fun () ->
          of_user_command ~sok_digest ~source ~target ~init_stack
            ~pending_coinbase_stack_state ~next_available_token_before
            ~next_available_token_after user_command_in_block handler )

    (*
                ~proposer:
                  { x=
                      Snark_params.Tick.Field.of_string
                        "39876046544032071884326965137489542106804584544160987424424979200505499184903744868114140"
                  ; is_odd= true }
                ~fee_transfer:
                  (Some
                     ( { x=
                           Snark_params.Tick.Field.of_string
                             "221715137372156378645114069225806158618712943627692160064142985953895666487801880947288786"
                       ; is_odd= true }
       *)

    let coinbase_test state_body ~carryforward =
      let mk_pubkey () =
        Public_key.(compress (of_private_key_exn (Private_key.create ())))
      in
      let state_body_hash = Mina_state.Protocol_state.Body.hash state_body in
      let producer = mk_pubkey () in
      let producer_id = Account_id.create producer Token_id.default in
      let receiver = mk_pubkey () in
      let receiver_id = Account_id.create receiver Token_id.default in
      let other = mk_pubkey () in
      let other_id = Account_id.create other Token_id.default in
      let pending_coinbase_init = Pending_coinbase.Stack.empty in
      let cb =
        Coinbase.create
          ~amount:(Currency.Amount.of_int 10_000_000_000)
          ~receiver
          ~fee_transfer:
            (Some
               (Coinbase.Fee_transfer.create ~receiver_pk:other
                  ~fee:constraint_constants.account_creation_fee))
        |> Or_error.ok_exn
      in
      let transaction = Transaction.Coinbase cb in
      let source_stack =
        if carryforward then
          Pending_coinbase.Stack.(
            push_state state_body_hash pending_coinbase_init)
        else pending_coinbase_init
      in
      let pending_coinbase_stack_target =
        pending_coinbase_stack_target transaction state_body_hash
          pending_coinbase_init
      in
      let txn_in_block =
        {Transaction_protocol_state.Poly.transaction; block_data= state_body}
      in
      Ledger.with_ledger ~depth:ledger_depth ~f:(fun ledger ->
          Ledger.create_new_account_exn ledger producer_id
            (Account.create receiver_id Balance.zero) ;
          let sparse_ledger =
            Sparse_ledger.of_ledger_subset_exn ledger
              [producer_id; receiver_id; other_id]
          in
          let sparse_ledger_after =
            Sparse_ledger.apply_transaction_exn ~constraint_constants
              sparse_ledger
              ~txn_state_view:
                (txn_in_block.block_data |> Mina_state.Protocol_state.Body.view)
              txn_in_block.transaction
          in
          check_transaction txn_in_block
            (unstage (Sparse_ledger.handler sparse_ledger))
            ~constraint_constants
            ~sok_message:
              (Mina_base.Sok_message.create ~fee:Currency.Fee.zero
                 ~prover:Public_key.Compressed.empty)
            ~source:(Sparse_ledger.merkle_root sparse_ledger)
            ~target:(Sparse_ledger.merkle_root sparse_ledger_after)
            ~next_available_token_before:(Ledger.next_available_token ledger)
            ~next_available_token_after:
              (Sparse_ledger.next_available_token sparse_ledger_after)
            ~init_stack:pending_coinbase_init
            ~pending_coinbase_stack_state:
              {source= source_stack; target= pending_coinbase_stack_target}
            ~snapp_account1:None ~snapp_account2:None )

    let%test_unit "coinbase with new state body hash" =
      Test_util.with_randomness 123456789 (fun () ->
          coinbase_test state_body ~carryforward:false )

    let%test_unit "coinbase with carry-forward state body hash" =
      Test_util.with_randomness 123456789 (fun () ->
          coinbase_test state_body ~carryforward:true )

    let%test_unit "new_account" =
      Test_util.with_randomness 123456789 (fun () ->
          let wallets = random_wallets () in
          Ledger.with_ledger ~depth:ledger_depth ~f:(fun ledger ->
              Array.iter
                (Array.sub wallets ~pos:1 ~len:(Array.length wallets - 1))
                ~f:(fun {account; private_key= _} ->
                  Ledger.create_new_account_exn ledger
                    (Account.identifier account)
                    account ) ;
              let t1 =
                user_command_with_wallet wallets ~sender:1 ~receiver:0
                  8_000_000_000
                  (Fee.of_int (Random.int 20 * 1_000_000_000))
                  ~fee_token:Token_id.default ~token:Token_id.default
                  Account.Nonce.zero
                  (Signed_command_memo.create_by_digesting_string_exn
                     (Test_util.arbitrary_string
                        ~len:Signed_command_memo.max_digestible_string_length))
              in
              let current_global_slot =
                Mina_state.Protocol_state.Body.consensus_state state_body
                |> Consensus.Data.Consensus_state.global_slot_since_genesis
              in
              let next_available_token_before =
                Ledger.next_available_token ledger
              in
              let target, `Next_available_token next_available_token_after =
                Ledger.merkle_root_after_user_command_exn ledger
                  ~txn_global_slot:current_global_slot t1
              in
              let mentioned_keys =
                Signed_command.accounts_accessed
                  ~next_available_token:next_available_token_before
                  (Signed_command.forget_check t1)
              in
              let sparse_ledger =
                Sparse_ledger.of_ledger_subset_exn ledger mentioned_keys
              in
              let sok_message =
                Sok_message.create ~fee:Fee.zero
                  ~prover:wallets.(1).account.public_key
              in
              let pending_coinbase_stack = Pending_coinbase.Stack.empty in
              let pending_coinbase_stack_target =
                pending_coinbase_stack_target (Command (Signed_command t1))
                  state_body_hash pending_coinbase_stack
              in
              let pending_coinbase_stack_state =
                { Pending_coinbase_stack_state.source= pending_coinbase_stack
                ; target= pending_coinbase_stack_target }
              in
              check_user_command ~constraint_constants ~sok_message
                ~source:(Ledger.merkle_root ledger)
                ~target ~init_stack:pending_coinbase_stack
                ~pending_coinbase_stack_state ~next_available_token_before
                ~next_available_token_after
                {transaction= t1; block_data= state_body}
                (unstage @@ Sparse_ledger.handler sparse_ledger) ) )

    let signed_signed ~wallets i j =
      let full_amount = 8_000_000_000 in
      let fee = Fee.of_int (Random.int full_amount) in
      let receiver_amount =
        Amount.sub (Amount.of_int full_amount) (Amount.of_fee fee)
        |> Option.value_exn
      in
      let acct1 = wallets.(i) in
      let acct2 = wallets.(j) in
      let open Snapp_command in
      let open Snapp_basic in
      let new_state : _ Snapp_state.V.t =
        Vector.init Snapp_state.Max_state_size.n ~f:Field.of_int
      in
      let data1 : Party.Predicated.Signed.t =
        { predicate= acct1.account.nonce
        ; body=
            { pk= acct1.account.public_key
            ; update=
                { app_state=
                    Vector.map new_state ~f:(fun x -> Set_or_keep.Set x)
                ; delegate= Keep
                ; verification_key= Keep
                ; permissions= Keep }
            ; delta=
                Amount.Signed.(
                  negate (of_unsigned (Amount.of_int full_amount))) } }
      in
      let data2 : Party.Predicated.Signed.t =
        { predicate= acct2.account.nonce
        ; body=
            { pk= acct2.account.public_key
            ; update=
                { app_state= Vector.map new_state ~f:(fun _ -> Set_or_keep.Keep)
                ; delegate= Keep
                ; verification_key= Keep
                ; permissions= Keep }
            ; delta= Amount.Signed.of_unsigned receiver_amount } }
      in
      Snapp_command.signed_signed ~token_id:Token_id.default
        (acct1.private_key, data1) (acct2.private_key, data2)

    let%test_unit "merkle_root_after_snapp_command_exn_immutable" =
      Test_util.with_randomness 123456789 (fun () ->
          let wallets = random_wallets () in
          Ledger.with_ledger ~depth:ledger_depth ~f:(fun ledger ->
              Array.iter
                (Array.sub wallets ~pos:1 ~len:(Array.length wallets - 1))
                ~f:(fun {account; private_key= _} ->
                  Ledger.create_new_account_exn ledger
                    (Account.identifier account)
                    account ) ;
              let t1 =
                let i, j = (1, 2) in
                signed_signed ~wallets i j
              in
              let hash_pre = Ledger.merkle_root ledger in
              let _target, `Next_available_token _next_available_token_after =
                let txn_state_view =
                  Mina_state.Protocol_state.Body.view state_body
                in
                Ledger.merkle_root_after_snapp_command_exn ledger
                  ~txn_state_view t1
              in
              let hash_post = Ledger.merkle_root ledger in
              [%test_eq: Field.t] hash_pre hash_post ) )

    let%test_unit "signed_signed" =
      Test_util.with_randomness 123456789 (fun () ->
          let wallets = random_wallets () in
          Ledger.with_ledger ~depth:ledger_depth ~f:(fun ledger ->
              Array.iter (Array.sub wallets ~pos:1 ~len:2)
                ~f:(fun {account; private_key= _} ->
                  Ledger.create_new_account_exn ledger
                    (Account.identifier account)
                    account ) ;
              let i, j = (1, 2) in
              let t1 = signed_signed ~wallets i j in
              let txn_state_view =
                Mina_state.Protocol_state.Body.view state_body
              in
              let next_available_token_before =
                Ledger.next_available_token ledger
              in
              let target, `Next_available_token next_available_token_after =
                Ledger.merkle_root_after_snapp_command_exn ledger
                  ~txn_state_view t1
              in
              let mentioned_keys = Snapp_command.accounts_accessed t1 in
              let sparse_ledger =
                Sparse_ledger.of_ledger_subset_exn ledger mentioned_keys
              in
              let sok_message =
                Sok_message.create ~fee:Fee.zero
                  ~prover:wallets.(1).account.public_key
              in
              let pending_coinbase_stack = Pending_coinbase.Stack.empty in
              let pending_coinbase_stack_target =
                pending_coinbase_stack_target (Command (Snapp_command t1))
                  state_body_hash pending_coinbase_stack
              in
              let pending_coinbase_stack_state =
                { Pending_coinbase_stack_state.source= pending_coinbase_stack
                ; target= pending_coinbase_stack_target }
              in
              let snapp_account1, snapp_account2 =
                Sparse_ledger.snapp_accounts sparse_ledger
                  (Command (Snapp_command t1))
              in
              check_snapp_command ~constraint_constants ~sok_message
                ~state_body
                ~source:(Ledger.merkle_root ledger)
                ~target ~init_stack:pending_coinbase_stack
                ~pending_coinbase_stack_state ~next_available_token_before
                ~next_available_token_after ~snapp_account1 ~snapp_account2 t1
                (unstage @@ Sparse_ledger.handler sparse_ledger) ) )

    let account_fee = Fee.to_int constraint_constants.account_creation_fee

    let test_transaction ~constraint_constants ?txn_global_slot ledger txn =
      let source = Ledger.merkle_root ledger in
      let pending_coinbase_stack = Pending_coinbase.Stack.empty in
      let next_available_token = Ledger.next_available_token ledger in
      let state_body, state_body_hash =
        match txn_global_slot with
        | None ->
            (state_body, state_body_hash)
        | Some txn_global_slot ->
            let state_body =
              let state =
                (* NB: The [previous_state_hash] is a dummy, do not use. *)
                Mina_state.Protocol_state.create
                  ~previous_state_hash:Tick0.Field.zero ~body:state_body
              in
              let consensus_state_at_slot =
                Consensus.Data.Consensus_state.Value.For_tests
                .with_global_slot_since_genesis
                  (Mina_state.Protocol_state.consensus_state state)
                  txn_global_slot
              in
              Mina_state.Protocol_state.(
                create_value
                  ~previous_state_hash:(previous_state_hash state)
                  ~genesis_state_hash:(genesis_state_hash state)
                  ~blockchain_state:(blockchain_state state)
                  ~consensus_state:consensus_state_at_slot
                  ~constants:
                    (Protocol_constants_checked.value_of_t
                       Genesis_constants.compiled.protocol))
                .body
            in
            let state_body_hash =
              Mina_state.Protocol_state.Body.hash state_body
            in
            (state_body, state_body_hash)
      in
      let txn_state_view : Snapp_predicate.Protocol_state.View.t =
        Mina_state.Protocol_state.Body.view state_body
      in
      let mentioned_keys, pending_coinbase_stack_target =
        let pending_coinbase_stack =
          Pending_coinbase.Stack.push_state state_body_hash
            pending_coinbase_stack
        in
        match (txn : Transaction.Valid.t) with
        | Command (Signed_command uc) ->
            ( Signed_command.accounts_accessed ~next_available_token
                (uc :> Signed_command.t)
            , pending_coinbase_stack )
        | Command (Snapp_command _) ->
            failwith "Snapp_command not yet supported"
        | Fee_transfer ft ->
            (Fee_transfer.receivers ft, pending_coinbase_stack)
        | Coinbase cb ->
            ( Coinbase.accounts_accessed cb
            , Pending_coinbase.Stack.push_coinbase cb pending_coinbase_stack )
      in
      let sok_signer =
        match to_preunion (txn :> Transaction.t) with
        | `Transaction t ->
            (Transaction_union.of_transaction t).signer |> Public_key.compress
        | `Snapp_command c ->
            Account_id.public_key (Snapp_command.fee_payer c)
      in
      let sparse_ledger =
        Sparse_ledger.of_ledger_subset_exn ledger mentioned_keys
      in
      let _undo =
        Or_error.ok_exn
        @@ Ledger.apply_transaction ledger ~constraint_constants
             ~txn_state_view
             (txn :> Transaction.t)
      in
      let target = Ledger.merkle_root ledger in
      let sok_message = Sok_message.create ~fee:Fee.zero ~prover:sok_signer in
      check_transaction ~constraint_constants ~sok_message ~source ~target
        ~init_stack:pending_coinbase_stack
        ~pending_coinbase_stack_state:
          { Pending_coinbase_stack_state.source= pending_coinbase_stack
          ; target= pending_coinbase_stack_target }
        ~next_available_token_before:next_available_token
        ~next_available_token_after:(Ledger.next_available_token ledger)
        ~snapp_account1:None ~snapp_account2:None
        {transaction= txn; block_data= state_body}
        (unstage @@ Sparse_ledger.handler sparse_ledger)

    let%test_unit "account creation fee - user commands" =
      Test_util.with_randomness 123456789 (fun () ->
          let wallets = random_wallets ~n:3 () |> Array.to_list in
          let sender = List.hd_exn wallets in
          let receivers = List.tl_exn wallets in
          let txns_per_receiver = 2 in
          let amount = 8_000_000_000 in
          let txn_fee = 2_000_000_000 in
          let memo =
            Signed_command_memo.create_by_digesting_string_exn
              (Test_util.arbitrary_string
                 ~len:Signed_command_memo.max_digestible_string_length)
          in
          Ledger.with_ledger ~depth:ledger_depth ~f:(fun ledger ->
              let _, ucs =
                let receivers =
                  List.fold ~init:receivers
                    (List.init (txns_per_receiver - 1) ~f:Fn.id)
                    ~f:(fun acc _ -> receivers @ acc)
                in
                List.fold receivers ~init:(Account.Nonce.zero, [])
                  ~f:(fun (nonce, txns) receiver ->
                    let uc =
                      user_command ~fee_payer:sender
                        ~source_pk:(Account.public_key sender.account)
                        ~receiver_pk:(Account.public_key receiver.account)
                        ~fee_token:Token_id.default ~token:Token_id.default
                        amount (Fee.of_int txn_fee) nonce memo
                    in
                    (Account.Nonce.succ nonce, txns @ [uc]) )
              in
              Ledger.create_new_account_exn ledger
                (Account.identifier sender.account)
                sender.account ;
              let () =
                List.iter ucs ~f:(fun uc ->
                    test_transaction ~constraint_constants ledger
                      (Transaction.Command (Signed_command uc)) )
              in
              List.iter receivers ~f:(fun receiver ->
                  check_balance
                    (Account.identifier receiver.account)
                    ((amount * txns_per_receiver) - account_fee)
                    ledger ) ;
              check_balance
                (Account.identifier sender.account)
                ( Balance.to_int sender.account.balance
                - (amount + txn_fee) * txns_per_receiver
                  * List.length receivers )
                ledger ) )

    let%test_unit "account creation fee - fee transfers" =
      Test_util.with_randomness 123456789 (fun () ->
          let receivers = random_wallets ~n:3 () |> Array.to_list in
          let txns_per_receiver = 3 in
          let fee = 8_000_000_000 in
          Ledger.with_ledger ~depth:ledger_depth ~f:(fun ledger ->
              let fts =
                let receivers =
                  List.fold ~init:receivers
                    (List.init (txns_per_receiver - 1) ~f:Fn.id)
                    ~f:(fun acc _ -> receivers @ acc)
                  |> One_or_two.group_list
                in
                List.fold receivers ~init:[] ~f:(fun txns receiver ->
                    let ft : Fee_transfer.t =
                      Or_error.ok_exn @@ Fee_transfer.of_singles
                      @@ One_or_two.map receiver ~f:(fun receiver ->
                             Fee_transfer.Single.create
                               ~receiver_pk:receiver.account.public_key
                               ~fee:(Currency.Fee.of_int fee)
                               ~fee_token:receiver.account.token_id )
                    in
                    txns @ [ft] )
              in
              let () =
                List.iter fts ~f:(fun ft ->
                    let txn = Transaction.Fee_transfer ft in
                    test_transaction ~constraint_constants ledger txn )
              in
              List.iter receivers ~f:(fun receiver ->
                  check_balance
                    (Account.identifier receiver.account)
                    ((fee * txns_per_receiver) - account_fee)
                    ledger ) ) )

    let%test_unit "account creation fee - coinbase" =
      Test_util.with_randomness 123456789 (fun () ->
          let wallets = random_wallets ~n:3 () in
          let receiver = wallets.(0) in
          let other = wallets.(1) in
          let dummy_account = wallets.(2) in
          let reward = 10_000_000_000 in
          let fee = Fee.to_int constraint_constants.account_creation_fee in
          let coinbase_count = 3 in
          let ft_count = 2 in
          Ledger.with_ledger ~depth:ledger_depth ~f:(fun ledger ->
              let _, cbs =
                let fts =
                  List.map (List.init ft_count ~f:Fn.id) ~f:(fun _ ->
                      Coinbase.Fee_transfer.create
                        ~receiver_pk:other.account.public_key
                        ~fee:constraint_constants.account_creation_fee )
                in
                List.fold ~init:(fts, []) (List.init coinbase_count ~f:Fn.id)
                  ~f:(fun (fts, cbs) _ ->
                    let cb =
                      Coinbase.create
                        ~amount:(Currency.Amount.of_int reward)
                        ~receiver:receiver.account.public_key
                        ~fee_transfer:(List.hd fts)
                      |> Or_error.ok_exn
                    in
                    (Option.value ~default:[] (List.tl fts), cb :: cbs) )
              in
              Ledger.create_new_account_exn ledger
                (Account.identifier dummy_account.account)
                dummy_account.account ;
              let () =
                List.iter cbs ~f:(fun cb ->
                    let txn = Transaction.Coinbase cb in
                    test_transaction ~constraint_constants ledger txn )
              in
              let fees = fee * ft_count in
              check_balance
                (Account.identifier receiver.account)
                ((reward * coinbase_count) - account_fee - fees)
                ledger ;
              check_balance
                (Account.identifier other.account)
                (fees - account_fee) ledger ) )

    module Pc_with_init_stack = struct
      type t =
        { pc: Pending_coinbase_stack_state.t
        ; init_stack: Pending_coinbase.Stack.t }
    end

    let test_base_and_merge ~state_hash_and_body1 ~state_hash_and_body2
        ~carryforward1 ~carryforward2 =
      Test_util.with_randomness 123456789 (fun () ->
          let wallets = random_wallets () in
          (*let state_body = Lazy.force state_body in
      let state_body_hash = Lazy.force state_body_hash in*)
          let state_body_hash1, state_body1 = state_hash_and_body1 in
          let state_body_hash2, state_body2 = state_hash_and_body2 in
          Ledger.with_ledger ~depth:ledger_depth ~f:(fun ledger ->
              Array.iter wallets ~f:(fun {account; private_key= _} ->
                  Ledger.create_new_account_exn ledger
                    (Account.identifier account)
                    account ) ;
              let memo =
                Signed_command_memo.create_by_digesting_string_exn
                  (Test_util.arbitrary_string
                     ~len:Signed_command_memo.max_digestible_string_length)
              in
              let t1 =
                user_command_with_wallet wallets ~sender:0 ~receiver:1
                  8_000_000_000
                  (Fee.of_int (Random.int 20 * 1_000_000_000))
                  ~fee_token:Token_id.default ~token:Token_id.default
                  Account.Nonce.zero memo
              in
              let t2 =
                user_command_with_wallet wallets ~sender:1 ~receiver:2
                  8_000_000_000
                  (Fee.of_int (Random.int 20 * 1_000_000_000))
                  ~fee_token:Token_id.default ~token:Token_id.default
                  Account.Nonce.zero memo
              in
              let sok_digest =
                Sok_message.create ~fee:Fee.zero
                  ~prover:wallets.(0).account.public_key
                |> Sok_message.digest
              in
              let next_available_token1 = Ledger.next_available_token ledger in
              let sparse_ledger =
                Sparse_ledger.of_ledger_subset_exn ledger
                  (List.concat_map
                     ~f:(fun t ->
                       (* NB: Shouldn't assume the same next_available_token
                          for each command normally, but we know statically
                          that these are payments in this test.
                       *)
                       Signed_command.accounts_accessed
                         ~next_available_token:next_available_token1
                         (Signed_command.forget_check t) )
                     [t1; t2])
              in
              let init_stack1 = Pending_coinbase.Stack.empty in
              let pending_coinbase_stack_state1 =
                (* No coinbase to add to the stack. *)
                let stack_with_state =
                  Pending_coinbase.Stack.push_state state_body_hash1
                    init_stack1
                in
                (* Since protocol state body is added once per block, the
                   source would already have the state if [carryforward=true]
                   from the previous transaction in the sequence of
                   transactions in a block. We add state to [init_stack] and
                   then check that it is equal to the target.
                *)
                let source_stack, target_stack =
                  if carryforward1 then (stack_with_state, stack_with_state)
                  else (init_stack1, stack_with_state)
                in
                { Pc_with_init_stack.pc=
                    {source= source_stack; target= target_stack}
                ; init_stack= init_stack1 }
              in
              let proof12 =
                of_user_command' sok_digest ledger t1
                  pending_coinbase_stack_state1.init_stack
                  pending_coinbase_stack_state1.pc state_body1
                  (unstage @@ Sparse_ledger.handler sparse_ledger)
              in
              let current_global_slot =
                Mina_state.Protocol_state.Body.consensus_state state_body1
                |> Consensus.Data.Consensus_state.global_slot_since_genesis
              in
              let sparse_ledger =
                Sparse_ledger.apply_user_command_exn ~constraint_constants
                  ~txn_global_slot:current_global_slot sparse_ledger
                  (t1 :> Signed_command.t)
              in
              let pending_coinbase_stack_state2, state_body2 =
                let previous_stack = pending_coinbase_stack_state1.pc.target in
                let stack_with_state2 =
                  Pending_coinbase.Stack.(
                    push_state state_body_hash2 previous_stack)
                in
                (* No coinbase to add. *)
                let source_stack, target_stack, init_stack, state_body2 =
                  if carryforward2 then
                    (* Source and target already have the protocol state,
                       init_stack will be such that
                       [init_stack + state_body_hash1 = target = source].
                    *)
                    (previous_stack, previous_stack, init_stack1, state_body1)
                  else
                    (* Add the new state such that
                       [previous_stack + state_body_hash2
                        = init_stack + state_body_hash2
                        = target].
                    *)
                    ( previous_stack
                    , stack_with_state2
                    , previous_stack
                    , state_body2 )
                in
                ( { Pc_with_init_stack.pc=
                      {source= source_stack; target= target_stack}
                  ; init_stack }
                , state_body2 )
              in
              Ledger.apply_user_command ~constraint_constants ledger
                ~txn_global_slot:current_global_slot t1
              |> Or_error.ok_exn |> ignore ;
              [%test_eq: Frozen_ledger_hash.t]
                (Ledger.merkle_root ledger)
                (Sparse_ledger.merkle_root sparse_ledger) ;
              let proof23 =
                of_user_command' sok_digest ledger t2
                  pending_coinbase_stack_state2.init_stack
                  pending_coinbase_stack_state2.pc state_body2
                  (unstage @@ Sparse_ledger.handler sparse_ledger)
              in
              let current_global_slot =
                Mina_state.Protocol_state.Body.consensus_state state_body2
                |> Consensus.Data.Consensus_state.global_slot_since_genesis
              in
              let sparse_ledger =
                Sparse_ledger.apply_user_command_exn ~constraint_constants
                  ~txn_global_slot:current_global_slot sparse_ledger
                  (t2 :> Signed_command.t)
              in
              Ledger.apply_user_command ledger ~constraint_constants
                ~txn_global_slot:current_global_slot t2
              |> Or_error.ok_exn |> ignore ;
              [%test_eq: Frozen_ledger_hash.t]
                (Ledger.merkle_root ledger)
                (Sparse_ledger.merkle_root sparse_ledger) ;
              let proof13 =
                Async.Thread_safe.block_on_async_exn (fun () ->
                    merge ~sok_digest proof12 proof23 )
                |> Or_error.ok_exn
              in
              Proof.verify [(proof13.statement, proof13.proof)] ) )

    let%test "base_and_merge: transactions in one block (t1,t2 in b1), \
              carryforward the state from a previous transaction t0 in b1" =
      let state_hash_and_body1 = (state_body_hash, state_body) in
      test_base_and_merge ~state_hash_and_body1
        ~state_hash_and_body2:state_hash_and_body1 ~carryforward1:true
        ~carryforward2:true

    (* No new state body, carryforward the stack from the previous transaction*)

    let%test "base_and_merge: transactions in one block (t1,t2 in b1), don't \
              carryforward the state from a previous transaction t0 in b1" =
      let state_hash_and_body1 = (state_body_hash, state_body) in
      test_base_and_merge ~state_hash_and_body1
        ~state_hash_and_body2:state_hash_and_body1 ~carryforward1:false
        ~carryforward2:true

    let%test "base_and_merge: transactions in two different blocks (t1,t2 in \
              b1, b2 resp.), carryforward the state from a previous \
              transaction t0 in b1" =
      let state_hash_and_body1 =
        let state_body0 =
          Mina_state.Protocol_state.negative_one
            ~genesis_ledger:Genesis_ledger.(Packed.t for_unit_tests)
            ~genesis_epoch_data:Consensus.Genesis_epoch_data.for_unit_tests
            ~constraint_constants ~consensus_constants
          |> Mina_state.Protocol_state.body
        in
        let state_body_hash0 =
          Mina_state.Protocol_state.Body.hash state_body0
        in
        (state_body_hash0, state_body0)
      in
      let state_hash_and_body2 = (state_body_hash, state_body) in
      test_base_and_merge ~state_hash_and_body1 ~state_hash_and_body2
        ~carryforward1:true ~carryforward2:false

    (*t2 is in a new state, therefore do not carryforward the previous state*)

    let%test "base_and_merge: transactions in two different blocks (t1,t2 in \
              b1, b2 resp.), don't carryforward the state from a previous \
              transaction t0 in b1" =
      let state_hash_and_body1 =
        let state_body0 =
          Mina_state.Protocol_state.negative_one
            ~genesis_ledger:Genesis_ledger.(Packed.t for_unit_tests)
            ~genesis_epoch_data:Consensus.Genesis_epoch_data.for_unit_tests
            ~constraint_constants ~consensus_constants
          |> Mina_state.Protocol_state.body
        in
        let state_body_hash0 =
          Mina_state.Protocol_state.Body.hash state_body0
        in
        (state_body_hash0, state_body0)
      in
      let state_hash_and_body2 = (state_body_hash, state_body) in
      test_base_and_merge ~state_hash_and_body1 ~state_hash_and_body2
        ~carryforward1:false ~carryforward2:false

    let create_account pk token balance =
      Account.create (Account_id.create pk token) (Balance.of_int balance)

    let test_user_command_with_accounts ~constraint_constants ~ledger ~accounts
        ~signer ~fee ~fee_payer_pk ~fee_token ?memo ?valid_until ?nonce body =
      let memo =
        match memo with
        | Some memo ->
            memo
        | None ->
            Signed_command_memo.create_by_digesting_string_exn
              (Test_util.arbitrary_string
                 ~len:Signed_command_memo.max_digestible_string_length)
      in
      Array.iter accounts ~f:(fun account ->
          Ledger.create_new_account_exn ledger
            (Account.identifier account)
            account ) ;
      let get_account aid =
        Option.bind
          (Ledger.location_of_account ledger aid)
          ~f:(Ledger.get ledger)
      in
      let nonce =
        match nonce with
        | Some nonce ->
            nonce
        | None -> (
          match get_account (Account_id.create fee_payer_pk fee_token) with
          | Some {nonce; _} ->
              nonce
          | None ->
              failwith
                "Could not infer a valid nonce for this test. Provide one \
                 explicitly" )
      in
      let payload =
        Signed_command.Payload.create ~fee ~fee_payer_pk ~fee_token ~nonce
          ~valid_until ~memo ~body
      in
      let signer = Signature_lib.Keypair.of_private_key_exn signer in
      let user_command = Signed_command.sign signer payload in
      let next_available_token = Ledger.next_available_token ledger in
      test_transaction ~constraint_constants ledger
        (Command (Signed_command user_command)) ;
      let fee_payer = Signed_command.Payload.fee_payer payload in
      let source =
        Signed_command.Payload.source ~next_available_token payload
      in
      let receiver =
        Signed_command.Payload.receiver ~next_available_token payload
      in
      let fee_payer_account = get_account fee_payer in
      let source_account = get_account source in
      let receiver_account = get_account receiver in
      ( `Fee_payer_account fee_payer_account
      , `Source_account source_account
      , `Receiver_account receiver_account )

    let random_int_incl l u = Quickcheck.random_value (Int.gen_incl l u)

    let sub_amount amt bal = Option.value_exn (Balance.sub_amount bal amt)

    let add_amount amt bal = Option.value_exn (Balance.add_amount bal amt)

    let sub_fee fee = sub_amount (Amount.of_fee fee)

    let%test_unit "transfer non-default tokens to a new account: fails but \
                   charges fee" =
      Test_util.with_randomness 123456789 (fun () ->
          Ledger.with_ledger ~depth:ledger_depth ~f:(fun ledger ->
              let wallets = random_wallets ~n:2 () in
              let signer = wallets.(0).private_key in
              let fee_payer_pk = wallets.(0).account.public_key in
              let source_pk = fee_payer_pk in
              let receiver_pk = wallets.(1).account.public_key in
              let fee_token = Token_id.default in
              let token_id =
                Quickcheck.random_value Token_id.gen_non_default
              in
              let accounts =
                [| create_account fee_payer_pk fee_token 20_000_000_000
                 ; create_account source_pk token_id 30_000_000_000 |]
              in
              let fee = Fee.of_int (random_int_incl 2 15 * 1_000_000_000) in
              let amount =
                Amount.of_int (random_int_incl 0 30 * 1_000_000_000)
              in
              let ( `Fee_payer_account fee_payer_account
                  , `Source_account source_account
                  , `Receiver_account receiver_account ) =
                test_user_command_with_accounts ~constraint_constants ~ledger
                  ~accounts ~signer ~fee ~fee_payer_pk ~fee_token
                  (Payment {source_pk; receiver_pk; token_id; amount})
              in
              let fee_payer_account = Option.value_exn fee_payer_account in
              let source_account = Option.value_exn source_account in
              let expected_fee_payer_balance =
                accounts.(0).balance |> sub_fee fee
              in
              assert (
                Balance.equal fee_payer_account.balance
                  expected_fee_payer_balance ) ;
              assert (Balance.equal accounts.(1).balance source_account.balance) ;
              assert (Option.is_none receiver_account) ) )

    let%test_unit "transfer non-default tokens to an existing account" =
      Test_util.with_randomness 123456789 (fun () ->
          Ledger.with_ledger ~depth:ledger_depth ~f:(fun ledger ->
              let wallets = random_wallets ~n:2 () in
              let signer = wallets.(0).private_key in
              let fee_payer_pk = wallets.(0).account.public_key in
              let source_pk = fee_payer_pk in
              let receiver_pk = wallets.(1).account.public_key in
              let fee_token = Token_id.default in
              let token_id =
                Quickcheck.random_value Token_id.gen_non_default
              in
              let accounts =
                [| create_account fee_payer_pk fee_token 20_000_000_000
                 ; create_account source_pk token_id 30_000_000_000
                 ; create_account receiver_pk token_id 0 |]
              in
              let fee = Fee.of_int (random_int_incl 2 15 * 1_000_000_000) in
              let amount =
                Amount.of_int (random_int_incl 0 30 * 1_000_000_000)
              in
              let ( `Fee_payer_account fee_payer_account
                  , `Source_account source_account
                  , `Receiver_account receiver_account ) =
                test_user_command_with_accounts ~constraint_constants ~ledger
                  ~accounts ~signer ~fee ~fee_payer_pk ~fee_token
                  (Payment {source_pk; receiver_pk; token_id; amount})
              in
              let fee_payer_account = Option.value_exn fee_payer_account in
              let source_account = Option.value_exn source_account in
              let receiver_account = Option.value_exn receiver_account in
              let expected_fee_payer_balance =
                accounts.(0).balance |> sub_fee fee
              in
              assert (
                Balance.equal fee_payer_account.balance
                  expected_fee_payer_balance ) ;
              let expected_source_balance =
                accounts.(1).balance |> sub_amount amount
              in
              assert (
                Balance.equal source_account.balance expected_source_balance ) ;
              let expected_receiver_balance =
                accounts.(2).balance |> add_amount amount
              in
              assert (
                Balance.equal receiver_account.balance
                  expected_receiver_balance ) ) )

    let%test_unit "insufficient account creation fee for non-default token \
                   transfer" =
      Test_util.with_randomness 123456789 (fun () ->
          Ledger.with_ledger ~depth:ledger_depth ~f:(fun ledger ->
              let wallets = random_wallets ~n:2 () in
              let signer = wallets.(0).private_key in
              let fee_payer_pk = wallets.(0).account.public_key in
              let source_pk = fee_payer_pk in
              let receiver_pk = wallets.(1).account.public_key in
              let fee_token = Token_id.default in
              let token_id =
                Quickcheck.random_value Token_id.gen_non_default
              in
              let accounts =
                [| create_account fee_payer_pk fee_token 20_000_000_000
                 ; create_account source_pk token_id 30_000_000_000 |]
              in
              let fee = Fee.of_int 20_000_000_000 in
              let amount =
                Amount.of_int (random_int_incl 0 30 * 1_000_000_000)
              in
              let ( `Fee_payer_account fee_payer_account
                  , `Source_account source_account
                  , `Receiver_account receiver_account ) =
                test_user_command_with_accounts ~constraint_constants ~ledger
                  ~accounts ~signer ~fee ~fee_payer_pk ~fee_token
                  (Payment {source_pk; receiver_pk; token_id; amount})
              in
              let fee_payer_account = Option.value_exn fee_payer_account in
              let source_account = Option.value_exn source_account in
              let expected_fee_payer_balance =
                accounts.(0).balance |> sub_fee fee
              in
              assert (
                Balance.equal fee_payer_account.balance
                  expected_fee_payer_balance ) ;
              let expected_source_balance = accounts.(1).balance in
              assert (
                Balance.equal source_account.balance expected_source_balance ) ;
              assert (Option.is_none receiver_account) ) )

    let%test_unit "insufficient source balance for non-default token transfer"
        =
      Test_util.with_randomness 123456789 (fun () ->
          Ledger.with_ledger ~depth:ledger_depth ~f:(fun ledger ->
              let wallets = random_wallets ~n:2 () in
              let signer = wallets.(0).private_key in
              let fee_payer_pk = wallets.(0).account.public_key in
              let source_pk = fee_payer_pk in
              let receiver_pk = wallets.(1).account.public_key in
              let fee_token = Token_id.default in
              let token_id =
                Quickcheck.random_value Token_id.gen_non_default
              in
              let accounts =
                [| create_account fee_payer_pk fee_token 20_000_000_000
                 ; create_account source_pk token_id 30_000_000_000 |]
              in
              let fee = Fee.of_int (random_int_incl 2 15 * 1_000_000_000) in
              let amount = Amount.of_int 40_000_000_000 in
              let ( `Fee_payer_account fee_payer_account
                  , `Source_account source_account
                  , `Receiver_account receiver_account ) =
                test_user_command_with_accounts ~constraint_constants ~ledger
                  ~accounts ~signer ~fee ~fee_payer_pk ~fee_token
                  (Payment {source_pk; receiver_pk; token_id; amount})
              in
              let fee_payer_account = Option.value_exn fee_payer_account in
              let source_account = Option.value_exn source_account in
              let expected_fee_payer_balance =
                accounts.(0).balance |> sub_fee fee
              in
              assert (
                Balance.equal fee_payer_account.balance
                  expected_fee_payer_balance ) ;
              let expected_source_balance = accounts.(1).balance in
              assert (
                Balance.equal source_account.balance expected_source_balance ) ;
              assert (Option.is_none receiver_account) ) )

    let%test_unit "transfer non-existing source" =
      Test_util.with_randomness 123456789 (fun () ->
          Ledger.with_ledger ~depth:ledger_depth ~f:(fun ledger ->
              let wallets = random_wallets ~n:2 () in
              let signer = wallets.(0).private_key in
              let fee_payer_pk = wallets.(0).account.public_key in
              let source_pk = fee_payer_pk in
              let receiver_pk = wallets.(1).account.public_key in
              let fee_token = Token_id.default in
              let token_id =
                Quickcheck.random_value Token_id.gen_non_default
              in
              let accounts =
                [|create_account fee_payer_pk fee_token 20_000_000_000|]
              in
              let fee = Fee.of_int (random_int_incl 2 15 * 1_000_000_000) in
              let amount = Amount.of_int 20_000_000_000 in
              let ( `Fee_payer_account fee_payer_account
                  , `Source_account source_account
                  , `Receiver_account receiver_account ) =
                test_user_command_with_accounts ~constraint_constants ~ledger
                  ~accounts ~signer ~fee ~fee_payer_pk ~fee_token
                  (Payment {source_pk; receiver_pk; token_id; amount})
              in
              let fee_payer_account = Option.value_exn fee_payer_account in
              let expected_fee_payer_balance =
                accounts.(0).balance |> sub_fee fee
              in
              assert (
                Balance.equal fee_payer_account.balance
                  expected_fee_payer_balance ) ;
              assert (Option.is_none source_account) ;
              assert (Option.is_none receiver_account) ) )

    let%test_unit "payment predicate failure" =
      Test_util.with_randomness 123456789 (fun () ->
          Ledger.with_ledger ~depth:ledger_depth ~f:(fun ledger ->
              let wallets = random_wallets ~n:3 () in
              let signer = wallets.(0).private_key in
              let fee_payer_pk = wallets.(0).account.public_key in
              let source_pk = wallets.(1).account.public_key in
              let receiver_pk = wallets.(2).account.public_key in
              let fee_token = Token_id.default in
              let token_id =
                Quickcheck.random_value Token_id.gen_non_default
              in
              let accounts =
                [| create_account fee_payer_pk fee_token 20_000_000_000
                 ; create_account source_pk token_id 30_000_000_000 |]
              in
              let fee = Fee.of_int (random_int_incl 2 15 * 1_000_000_000) in
              let amount = Amount.of_int 20_000_000_000 in
              let ( `Fee_payer_account fee_payer_account
                  , `Source_account source_account
                  , `Receiver_account receiver_account ) =
                test_user_command_with_accounts ~constraint_constants ~ledger
                  ~accounts ~signer ~fee ~fee_payer_pk ~fee_token
                  (Payment {source_pk; receiver_pk; token_id; amount})
              in
              let fee_payer_account = Option.value_exn fee_payer_account in
              let source_account = Option.value_exn source_account in
              let expected_fee_payer_balance =
                accounts.(0).balance |> sub_fee fee
              in
              assert (
                Balance.equal fee_payer_account.balance
                  expected_fee_payer_balance ) ;
              let expected_source_balance = accounts.(1).balance in
              assert (
                Balance.equal source_account.balance expected_source_balance ) ;
              assert (Option.is_none receiver_account) ) )

    let%test_unit "delegation predicate failure" =
      Test_util.with_randomness 123456789 (fun () ->
          Ledger.with_ledger ~depth:ledger_depth ~f:(fun ledger ->
              let wallets = random_wallets ~n:3 () in
              let signer = wallets.(0).private_key in
              let fee_payer_pk = wallets.(0).account.public_key in
              let source_pk = wallets.(1).account.public_key in
              let receiver_pk = wallets.(2).account.public_key in
              let fee_token = Token_id.default in
              let token_id = Token_id.default in
              let accounts =
                [| create_account fee_payer_pk fee_token 20_000_000_000
                 ; create_account source_pk token_id 30_000_000_000
                 ; create_account receiver_pk token_id 30_000_000_000 |]
              in
              let fee = Fee.of_int (random_int_incl 2 15 * 1_000_000_000) in
              let ( `Fee_payer_account fee_payer_account
                  , `Source_account source_account
                  , `Receiver_account receiver_account ) =
                test_user_command_with_accounts ~constraint_constants ~ledger
                  ~accounts ~signer ~fee ~fee_payer_pk ~fee_token
                  (Stake_delegation
                     (Set_delegate
                        {delegator= source_pk; new_delegate= receiver_pk}))
              in
              let fee_payer_account = Option.value_exn fee_payer_account in
              let source_account = Option.value_exn source_account in
              let expected_fee_payer_balance =
                accounts.(0).balance |> sub_fee fee
              in
              assert (
                Balance.equal fee_payer_account.balance
                  expected_fee_payer_balance ) ;
              assert (
                Public_key.Compressed.equal
                  (Option.value_exn source_account.delegate)
                  source_pk ) ;
              assert (Option.is_some receiver_account) ) )

    let%test_unit "delegation delegatee does not exist" =
      Test_util.with_randomness 123456789 (fun () ->
          Ledger.with_ledger ~depth:ledger_depth ~f:(fun ledger ->
              let wallets = random_wallets ~n:2 () in
              let signer = wallets.(0).private_key in
              let fee_payer_pk = wallets.(0).account.public_key in
              let source_pk = fee_payer_pk in
              let receiver_pk = wallets.(1).account.public_key in
              let fee_token = Token_id.default in
              let accounts =
                [|create_account fee_payer_pk fee_token 20_000_000_000|]
              in
              let fee = Fee.of_int (random_int_incl 2 15 * 1_000_000_000) in
              let ( `Fee_payer_account fee_payer_account
                  , `Source_account source_account
                  , `Receiver_account receiver_account ) =
                test_user_command_with_accounts ~constraint_constants ~ledger
                  ~accounts ~signer ~fee ~fee_payer_pk ~fee_token
                  (Stake_delegation
                     (Set_delegate
                        {delegator= source_pk; new_delegate= receiver_pk}))
              in
              let fee_payer_account = Option.value_exn fee_payer_account in
              let source_account = Option.value_exn source_account in
              let expected_fee_payer_balance =
                accounts.(0).balance |> sub_fee fee
              in
              assert (
                Balance.equal fee_payer_account.balance
                  expected_fee_payer_balance ) ;
              assert (
                Public_key.Compressed.equal
                  (Option.value_exn source_account.delegate)
                  source_pk ) ;
              assert (Option.is_none receiver_account) ) )

    let%test_unit "delegation delegator does not exist" =
      Test_util.with_randomness 123456789 (fun () ->
          Ledger.with_ledger ~depth:ledger_depth ~f:(fun ledger ->
              let wallets = random_wallets ~n:3 () in
              let signer = wallets.(0).private_key in
              let fee_payer_pk = wallets.(0).account.public_key in
              let source_pk = wallets.(1).account.public_key in
              let receiver_pk = wallets.(2).account.public_key in
              let fee_token = Token_id.default in
              let token_id = Token_id.default in
              let accounts =
                [| create_account fee_payer_pk fee_token 20_000_000_000
                 ; create_account receiver_pk token_id 30_000_000_000 |]
              in
              let fee = Fee.of_int (random_int_incl 2 15 * 1_000_000_000) in
              let ( `Fee_payer_account fee_payer_account
                  , `Source_account source_account
                  , `Receiver_account receiver_account ) =
                test_user_command_with_accounts ~constraint_constants ~ledger
                  ~accounts ~signer ~fee ~fee_payer_pk ~fee_token
                  (Stake_delegation
                     (Set_delegate
                        {delegator= source_pk; new_delegate= receiver_pk}))
              in
              let fee_payer_account = Option.value_exn fee_payer_account in
              let expected_fee_payer_balance =
                accounts.(0).balance |> sub_fee fee
              in
              assert (
                Balance.equal fee_payer_account.balance
                  expected_fee_payer_balance ) ;
              assert (Option.is_none source_account) ;
              assert (Option.is_some receiver_account) ) )

    let%test_unit "timed account - transactions" =
      Test_util.with_randomness 123456789 (fun () ->
          let wallets = random_wallets ~n:3 () in
          let sender = wallets.(0) in
          let receivers = Array.to_list wallets |> List.tl_exn in
          let txns_per_receiver = 2 in
          let amount = 8_000_000_000 in
          let txn_fee = 2_000_000_000 in
          let memo =
            Signed_command_memo.create_by_digesting_string_exn
              (Test_util.arbitrary_string
                 ~len:Signed_command_memo.max_digestible_string_length)
          in
          let balance = Balance.of_int 100_000_000_000_000 in
          let initial_minimum_balance = Balance.of_int 80_000_000_000_000 in
          let cliff_time = Global_slot.of_int 1000 in
          let cliff_amount = Amount.of_int 10000 in
          let vesting_period = Global_slot.of_int 10 in
          let vesting_increment = Amount.of_int 1 in
          let txn_global_slot = Global_slot.of_int 1002 in
          let sender =
            { sender with
              account=
                Or_error.ok_exn
                @@ Account.create_timed
                     (Account.identifier sender.account)
                     balance ~initial_minimum_balance ~cliff_time ~cliff_amount
                     ~vesting_period ~vesting_increment }
          in
          Ledger.with_ledger ~depth:ledger_depth ~f:(fun ledger ->
              let _, ucs =
                let receiver_ids =
                  List.init (List.length receivers) ~f:(( + ) 1)
                in
                let receivers =
                  List.fold ~init:receiver_ids
                    (List.init (txns_per_receiver - 1) ~f:Fn.id)
                    ~f:(fun acc _ -> receiver_ids @ acc)
                in
                List.fold receivers ~init:(Account.Nonce.zero, [])
                  ~f:(fun (nonce, txns) receiver ->
                    let uc =
                      user_command_with_wallet wallets ~sender:0 ~receiver
                        amount (Fee.of_int txn_fee) ~fee_token:Token_id.default
                        ~token:Token_id.default nonce memo
                    in
                    (Account.Nonce.succ nonce, txns @ [uc]) )
              in
              Ledger.create_new_account_exn ledger
                (Account.identifier sender.account)
                sender.account ;
              let () =
                List.iter ucs ~f:(fun uc ->
                    test_transaction ~constraint_constants ~txn_global_slot
                      ledger (Transaction.Command (Signed_command uc)) )
              in
              List.iter receivers ~f:(fun receiver ->
                  check_balance
                    (Account.identifier receiver.account)
                    ((amount * txns_per_receiver) - account_fee)
                    ledger ) ;
              check_balance
                (Account.identifier sender.account)
                ( Balance.to_int sender.account.balance
                - (amount + txn_fee) * txns_per_receiver
                  * List.length receivers )
                ledger ) )

    let%test_unit "create own new token" =
      Test_util.with_randomness 123456789 (fun () ->
          Ledger.with_ledger ~depth:ledger_depth ~f:(fun ledger ->
              let wallets = random_wallets ~n:1 () in
              let signer = wallets.(0).private_key in
              (* Fee payer is the new token owner. *)
              let fee_payer_pk = wallets.(0).account.public_key in
              let token_owner_pk = fee_payer_pk in
              let fee_token = Token_id.default in
              let accounts =
                [|create_account fee_payer_pk fee_token 20_000_000_000|]
              in
              let fee = Fee.of_int (random_int_incl 2 15 * 1_000_000_000) in
              let ( `Fee_payer_account fee_payer_account
                  , `Source_account token_owner_account
                  , `Receiver_account _also_token_owner_account ) =
                test_user_command_with_accounts ~constraint_constants ~ledger
                  ~accounts ~signer ~fee ~fee_payer_pk ~fee_token
                  (Create_new_token
                     {token_owner_pk; disable_new_accounts= false})
              in
              let fee_payer_account = Option.value_exn fee_payer_account in
              let token_owner_account = Option.value_exn token_owner_account in
              let expected_fee_payer_balance =
                accounts.(0).balance |> sub_fee fee
                |> sub_fee constraint_constants.account_creation_fee
              in
              assert (
                Balance.equal fee_payer_account.balance
                  expected_fee_payer_balance ) ;
              assert (Balance.(equal zero) token_owner_account.balance) ;
              assert (Option.is_none token_owner_account.delegate) ;
              assert (
                token_owner_account.token_permissions
                = Token_owned {disable_new_accounts= false} ) ) )

    let%test_unit "create new token for a different pk" =
      Test_util.with_randomness 123456789 (fun () ->
          Ledger.with_ledger ~depth:ledger_depth ~f:(fun ledger ->
              let wallets = random_wallets ~n:2 () in
              let signer = wallets.(0).private_key in
              (* Fee payer and new token owner are distinct. *)
              let fee_payer_pk = wallets.(0).account.public_key in
              let token_owner_pk = wallets.(1).account.public_key in
              let fee_token = Token_id.default in
              let accounts =
                [|create_account fee_payer_pk fee_token 20_000_000_000|]
              in
              let fee = Fee.of_int (random_int_incl 2 15 * 1_000_000_000) in
              let ( `Fee_payer_account fee_payer_account
                  , `Source_account token_owner_account
                  , `Receiver_account _also_token_owner_account ) =
                test_user_command_with_accounts ~constraint_constants ~ledger
                  ~accounts ~signer ~fee ~fee_payer_pk ~fee_token
                  (Create_new_token
                     {token_owner_pk; disable_new_accounts= false})
              in
              let fee_payer_account = Option.value_exn fee_payer_account in
              let token_owner_account = Option.value_exn token_owner_account in
              let expected_fee_payer_balance =
                accounts.(0).balance |> sub_fee fee
                |> sub_fee constraint_constants.account_creation_fee
              in
              assert (
                Balance.equal fee_payer_account.balance
                  expected_fee_payer_balance ) ;
              assert (Balance.(equal zero) token_owner_account.balance) ;
              assert (Option.is_none token_owner_account.delegate) ;
              assert (
                token_owner_account.token_permissions
                = Token_owned {disable_new_accounts= false} ) ) )

    let%test_unit "create new token for a different pk new accounts disabled" =
      Test_util.with_randomness 123456789 (fun () ->
          Ledger.with_ledger ~depth:ledger_depth ~f:(fun ledger ->
              let wallets = random_wallets ~n:2 () in
              let signer = wallets.(0).private_key in
              (* Fee payer and new token owner are distinct. *)
              let fee_payer_pk = wallets.(0).account.public_key in
              let token_owner_pk = wallets.(1).account.public_key in
              let fee_token = Token_id.default in
              let accounts =
                [|create_account fee_payer_pk fee_token 20_000_000_000|]
              in
              let fee = Fee.of_int (random_int_incl 2 15 * 1_000_000_000) in
              let ( `Fee_payer_account fee_payer_account
                  , `Source_account token_owner_account
                  , `Receiver_account _also_token_owner_account ) =
                test_user_command_with_accounts ~constraint_constants ~ledger
                  ~accounts ~signer ~fee ~fee_payer_pk ~fee_token
                  (Create_new_token {token_owner_pk; disable_new_accounts= true})
              in
              let fee_payer_account = Option.value_exn fee_payer_account in
              let token_owner_account = Option.value_exn token_owner_account in
              let expected_fee_payer_balance =
                accounts.(0).balance |> sub_fee fee
                |> sub_fee constraint_constants.account_creation_fee
              in
              assert (
                Balance.equal fee_payer_account.balance
                  expected_fee_payer_balance ) ;
              assert (Balance.(equal zero) token_owner_account.balance) ;
              assert (Option.is_none token_owner_account.delegate) ;
              assert (
                token_owner_account.token_permissions
                = Token_owned {disable_new_accounts= true} ) ) )

    let%test_unit "create own new token account" =
      Test_util.with_randomness 123456789 (fun () ->
          Ledger.with_ledger ~depth:ledger_depth ~f:(fun ledger ->
              let wallets = random_wallets ~n:2 () in
              let signer = wallets.(0).private_key in
              (* Fee-payer and receiver are the same, token owner differs. *)
              let fee_payer_pk = wallets.(0).account.public_key in
              let token_owner_pk = wallets.(1).account.public_key in
              let receiver_pk = fee_payer_pk in
              let fee_token = Token_id.default in
              let token_id =
                Quickcheck.random_value Token_id.gen_non_default
              in
              let accounts =
                [| create_account fee_payer_pk fee_token 20_000_000_000
                 ; { (create_account token_owner_pk token_id 0) with
                     token_permissions=
                       Token_owned {disable_new_accounts= false} } |]
              in
              let fee = Fee.of_int (random_int_incl 2 15 * 1_000_000_000) in
              let ( `Fee_payer_account fee_payer_account
                  , `Source_account token_owner_account
                  , `Receiver_account receiver_account ) =
                test_user_command_with_accounts ~constraint_constants ~ledger
                  ~accounts ~signer ~fee ~fee_payer_pk ~fee_token
                  (Create_token_account
                     { token_owner_pk
                     ; token_id
                     ; receiver_pk
                     ; account_disabled= false })
              in
              let fee_payer_account = Option.value_exn fee_payer_account in
              let token_owner_account = Option.value_exn token_owner_account in
              let receiver_account = Option.value_exn receiver_account in
              let expected_fee_payer_balance =
                accounts.(0).balance |> sub_fee fee
                |> sub_fee constraint_constants.account_creation_fee
              in
              assert (
                Balance.equal fee_payer_account.balance
                  expected_fee_payer_balance ) ;
              assert (Balance.(equal zero) token_owner_account.balance) ;
              assert (Balance.(equal zero) receiver_account.balance) ;
              assert (Option.is_none receiver_account.delegate) ;
              assert (
                receiver_account.token_permissions
                = Not_owned {account_disabled= false} ) ) )

    let%test_unit "create new token account for a different pk" =
      Test_util.with_randomness 123456789 (fun () ->
          Ledger.with_ledger ~depth:ledger_depth ~f:(fun ledger ->
              let wallets = random_wallets ~n:3 () in
              let signer = wallets.(0).private_key in
              (* Fee-payer, receiver, and token owner differ. *)
              let fee_payer_pk = wallets.(0).account.public_key in
              let token_owner_pk = wallets.(1).account.public_key in
              let receiver_pk = wallets.(2).account.public_key in
              let fee_token = Token_id.default in
              let token_id =
                Quickcheck.random_value Token_id.gen_non_default
              in
              let accounts =
                [| create_account fee_payer_pk fee_token 20_000_000_000
                 ; { (create_account token_owner_pk token_id 0) with
                     token_permissions=
                       Token_owned {disable_new_accounts= false} } |]
              in
              let fee = Fee.of_int (random_int_incl 2 15 * 1_000_000_000) in
              let ( `Fee_payer_account fee_payer_account
                  , `Source_account token_owner_account
                  , `Receiver_account receiver_account ) =
                test_user_command_with_accounts ~constraint_constants ~ledger
                  ~accounts ~signer ~fee ~fee_payer_pk ~fee_token
                  (Create_token_account
                     { token_owner_pk
                     ; token_id
                     ; receiver_pk
                     ; account_disabled= false })
              in
              let fee_payer_account = Option.value_exn fee_payer_account in
              let token_owner_account = Option.value_exn token_owner_account in
              let receiver_account = Option.value_exn receiver_account in
              let expected_fee_payer_balance =
                accounts.(0).balance |> sub_fee fee
                |> sub_fee constraint_constants.account_creation_fee
              in
              assert (
                Balance.equal fee_payer_account.balance
                  expected_fee_payer_balance ) ;
              assert (Balance.(equal zero) token_owner_account.balance) ;
              assert (Balance.(equal zero) receiver_account.balance) ;
              assert (Option.is_none receiver_account.delegate) ;
              assert (
                receiver_account.token_permissions
                = Not_owned {account_disabled= false} ) ) )

    let%test_unit "create new token account for a different pk in a locked \
                   token" =
      Test_util.with_randomness 123456789 (fun () ->
          Ledger.with_ledger ~depth:ledger_depth ~f:(fun ledger ->
              let wallets = random_wallets ~n:2 () in
              let signer = wallets.(0).private_key in
              (* Fee-payer and token owner are the same, receiver differs. *)
              let fee_payer_pk = wallets.(0).account.public_key in
              let token_owner_pk = fee_payer_pk in
              let receiver_pk = wallets.(1).account.public_key in
              let fee_token = Token_id.default in
              let token_id =
                Quickcheck.random_value Token_id.gen_non_default
              in
              let accounts =
                [| create_account fee_payer_pk fee_token 20_000_000_000
                 ; { (create_account token_owner_pk token_id 0) with
                     token_permissions= Token_owned {disable_new_accounts= true}
                   } |]
              in
              let fee = Fee.of_int (random_int_incl 2 15 * 1_000_000_000) in
              let ( `Fee_payer_account fee_payer_account
                  , `Source_account token_owner_account
                  , `Receiver_account receiver_account ) =
                test_user_command_with_accounts ~constraint_constants ~ledger
                  ~accounts ~signer ~fee ~fee_payer_pk ~fee_token
                  (Create_token_account
                     { token_owner_pk
                     ; token_id
                     ; receiver_pk
                     ; account_disabled= false })
              in
              let fee_payer_account = Option.value_exn fee_payer_account in
              let token_owner_account = Option.value_exn token_owner_account in
              let receiver_account = Option.value_exn receiver_account in
              let expected_fee_payer_balance =
                accounts.(0).balance |> sub_fee fee
                |> sub_fee constraint_constants.account_creation_fee
              in
              assert (
                Balance.equal fee_payer_account.balance
                  expected_fee_payer_balance ) ;
              assert (Balance.(equal zero) token_owner_account.balance) ;
              assert (Balance.(equal zero) receiver_account.balance) ;
              assert (Option.is_none receiver_account.delegate) ;
              assert (
                receiver_account.token_permissions
                = Not_owned {account_disabled= false} ) ) )

    let%test_unit "create new own locked token account in a locked token" =
      Test_util.with_randomness 123456789 (fun () ->
          Ledger.with_ledger ~depth:ledger_depth ~f:(fun ledger ->
              let wallets = random_wallets ~n:2 () in
              let signer = wallets.(0).private_key in
              (* Fee-payer and receiver are the same, token owner differs. *)
              let fee_payer_pk = wallets.(0).account.public_key in
              let token_owner_pk = wallets.(1).account.public_key in
              let receiver_pk = fee_payer_pk in
              let fee_token = Token_id.default in
              let token_id =
                Quickcheck.random_value Token_id.gen_non_default
              in
              let accounts =
                [| create_account fee_payer_pk fee_token 20_000_000_000
                 ; { (create_account token_owner_pk token_id 0) with
                     token_permissions= Token_owned {disable_new_accounts= true}
                   } |]
              in
              let fee = Fee.of_int (random_int_incl 2 15 * 1_000_000_000) in
              let ( `Fee_payer_account fee_payer_account
                  , `Source_account token_owner_account
                  , `Receiver_account receiver_account ) =
                test_user_command_with_accounts ~constraint_constants ~ledger
                  ~accounts ~signer ~fee ~fee_payer_pk ~fee_token
                  (Create_token_account
                     { token_owner_pk
                     ; token_id
                     ; receiver_pk
                     ; account_disabled= true })
              in
              let fee_payer_account = Option.value_exn fee_payer_account in
              let token_owner_account = Option.value_exn token_owner_account in
              let receiver_account = Option.value_exn receiver_account in
              let expected_fee_payer_balance =
                accounts.(0).balance |> sub_fee fee
                |> sub_fee constraint_constants.account_creation_fee
              in
              assert (
                Balance.equal fee_payer_account.balance
                  expected_fee_payer_balance ) ;
              assert (Balance.(equal zero) token_owner_account.balance) ;
              assert (Balance.(equal zero) receiver_account.balance) ;
              assert (Option.is_none receiver_account.delegate) ;
              assert (
                receiver_account.token_permissions
                = Not_owned {account_disabled= true} ) ) )

    let%test_unit "create new token account fails for locked token, non-owner \
                   fee-payer" =
      Test_util.with_randomness 123456789 (fun () ->
          Ledger.with_ledger ~depth:ledger_depth ~f:(fun ledger ->
              let wallets = random_wallets ~n:3 () in
              let signer = wallets.(0).private_key in
              (* Fee-payer, receiver, and token owner differ. *)
              let fee_payer_pk = wallets.(0).account.public_key in
              let token_owner_pk = wallets.(1).account.public_key in
              let receiver_pk = wallets.(2).account.public_key in
              let fee_token = Token_id.default in
              let token_id =
                Quickcheck.random_value Token_id.gen_non_default
              in
              let accounts =
                [| create_account fee_payer_pk fee_token 20_000_000_000
                 ; { (create_account token_owner_pk token_id 0) with
                     token_permissions= Token_owned {disable_new_accounts= true}
                   } |]
              in
              let fee = Fee.of_int (random_int_incl 2 15 * 1_000_000_000) in
              let ( `Fee_payer_account fee_payer_account
                  , `Source_account token_owner_account
                  , `Receiver_account receiver_account ) =
                test_user_command_with_accounts ~constraint_constants ~ledger
                  ~accounts ~signer ~fee ~fee_payer_pk ~fee_token
                  (Create_token_account
                     { token_owner_pk
                     ; token_id
                     ; receiver_pk
                     ; account_disabled= false })
              in
              let fee_payer_account = Option.value_exn fee_payer_account in
              let token_owner_account = Option.value_exn token_owner_account in
              let expected_fee_payer_balance =
                accounts.(0).balance |> sub_fee fee
              in
              assert (
                Balance.equal fee_payer_account.balance
                  expected_fee_payer_balance ) ;
              assert (Balance.(equal zero) token_owner_account.balance) ;
              assert (Option.is_none receiver_account) ) )

    let%test_unit "create new locked token account fails for unlocked token, \
                   non-owner fee-payer" =
      Test_util.with_randomness 123456789 (fun () ->
          Ledger.with_ledger ~depth:ledger_depth ~f:(fun ledger ->
              let wallets = random_wallets ~n:3 () in
              let signer = wallets.(0).private_key in
              (* Fee-payer, receiver, and token owner differ. *)
              let fee_payer_pk = wallets.(0).account.public_key in
              let token_owner_pk = wallets.(1).account.public_key in
              let receiver_pk = wallets.(2).account.public_key in
              let fee_token = Token_id.default in
              let token_id =
                Quickcheck.random_value Token_id.gen_non_default
              in
              let accounts =
                [| create_account fee_payer_pk fee_token 20_000_000_000
                 ; { (create_account token_owner_pk token_id 0) with
                     token_permissions=
                       Token_owned {disable_new_accounts= false} } |]
              in
              let fee = Fee.of_int (random_int_incl 2 15 * 1_000_000_000) in
              let ( `Fee_payer_account fee_payer_account
                  , `Source_account token_owner_account
                  , `Receiver_account receiver_account ) =
                test_user_command_with_accounts ~constraint_constants ~ledger
                  ~accounts ~signer ~fee ~fee_payer_pk ~fee_token
                  (Create_token_account
                     { token_owner_pk
                     ; token_id
                     ; receiver_pk
                     ; account_disabled= true })
              in
              let fee_payer_account = Option.value_exn fee_payer_account in
              let token_owner_account = Option.value_exn token_owner_account in
              let expected_fee_payer_balance =
                accounts.(0).balance |> sub_fee fee
              in
              assert (
                Balance.equal fee_payer_account.balance
                  expected_fee_payer_balance ) ;
              assert (Balance.(equal zero) token_owner_account.balance) ;
              assert (Option.is_none receiver_account) ) )

    let%test_unit "create new token account fails if account exists" =
      Test_util.with_randomness 123456789 (fun () ->
          Ledger.with_ledger ~depth:ledger_depth ~f:(fun ledger ->
              let wallets = random_wallets ~n:3 () in
              let signer = wallets.(0).private_key in
              (* Fee-payer, receiver, and token owner differ. *)
              let fee_payer_pk = wallets.(0).account.public_key in
              let token_owner_pk = wallets.(1).account.public_key in
              let receiver_pk = wallets.(2).account.public_key in
              let fee_token = Token_id.default in
              let token_id =
                Quickcheck.random_value Token_id.gen_non_default
              in
              let accounts =
                [| create_account fee_payer_pk fee_token 20_000_000_000
                 ; { (create_account token_owner_pk token_id 0) with
                     token_permissions=
                       Token_owned {disable_new_accounts= false} }
                 ; create_account receiver_pk token_id 0 |]
              in
              let fee = Fee.of_int (random_int_incl 2 15 * 1_000_000_000) in
              let ( `Fee_payer_account fee_payer_account
                  , `Source_account token_owner_account
                  , `Receiver_account receiver_account ) =
                test_user_command_with_accounts ~constraint_constants ~ledger
                  ~accounts ~signer ~fee ~fee_payer_pk ~fee_token
                  (Create_token_account
                     { token_owner_pk
                     ; token_id
                     ; receiver_pk
                     ; account_disabled= false })
              in
              let fee_payer_account = Option.value_exn fee_payer_account in
              let token_owner_account = Option.value_exn token_owner_account in
              let receiver_account = Option.value_exn receiver_account in
              (* No account creation fee: the command fails. *)
              let expected_fee_payer_balance =
                accounts.(0).balance |> sub_fee fee
              in
              assert (
                Balance.equal fee_payer_account.balance
                  expected_fee_payer_balance ) ;
              assert (Balance.(equal zero) token_owner_account.balance) ;
              assert (Balance.(equal zero) receiver_account.balance) ) )

    let%test_unit "create new token account fails if receiver is token owner" =
      Test_util.with_randomness 123456789 (fun () ->
          Ledger.with_ledger ~depth:ledger_depth ~f:(fun ledger ->
              let wallets = random_wallets ~n:2 () in
              let signer = wallets.(0).private_key in
              (* Receiver and token owner are the same, fee-payer differs. *)
              let fee_payer_pk = wallets.(0).account.public_key in
              let token_owner_pk = wallets.(1).account.public_key in
              let receiver_pk = token_owner_pk in
              let fee_token = Token_id.default in
              let token_id =
                Quickcheck.random_value Token_id.gen_non_default
              in
              let accounts =
                [| create_account fee_payer_pk fee_token 20_000_000_000
                 ; { (create_account token_owner_pk token_id 0) with
                     token_permissions=
                       Token_owned {disable_new_accounts= false} } |]
              in
              let fee = Fee.of_int (random_int_incl 2 15 * 1_000_000_000) in
              let ( `Fee_payer_account fee_payer_account
                  , `Source_account token_owner_account
                  , `Receiver_account receiver_account ) =
                test_user_command_with_accounts ~constraint_constants ~ledger
                  ~accounts ~signer ~fee ~fee_payer_pk ~fee_token
                  (Create_token_account
                     { token_owner_pk
                     ; token_id
                     ; receiver_pk
                     ; account_disabled= false })
              in
              let fee_payer_account = Option.value_exn fee_payer_account in
              let token_owner_account = Option.value_exn token_owner_account in
              let receiver_account = Option.value_exn receiver_account in
              (* No account creation fee: the command fails. *)
              let expected_fee_payer_balance =
                accounts.(0).balance |> sub_fee fee
              in
              assert (
                Balance.equal fee_payer_account.balance
                  expected_fee_payer_balance ) ;
              assert (Balance.(equal zero) token_owner_account.balance) ;
              assert (Balance.(equal zero) receiver_account.balance) ) )

    let%test_unit "create new token account fails if claimed token owner \
                   doesn't own the token" =
      Test_util.with_randomness 123456789 (fun () ->
          Ledger.with_ledger ~depth:ledger_depth ~f:(fun ledger ->
              let wallets = random_wallets ~n:3 () in
              let signer = wallets.(0).private_key in
              (* Fee-payer, receiver, and token owner differ. *)
              let fee_payer_pk = wallets.(0).account.public_key in
              let token_owner_pk = wallets.(1).account.public_key in
              let receiver_pk = wallets.(2).account.public_key in
              let fee_token = Token_id.default in
              let token_id =
                Quickcheck.random_value Token_id.gen_non_default
              in
              let accounts =
                [| create_account fee_payer_pk fee_token 20_000_000_000
                 ; create_account token_owner_pk token_id 0 |]
              in
              let fee = Fee.of_int (random_int_incl 2 15 * 1_000_000_000) in
              let ( `Fee_payer_account fee_payer_account
                  , `Source_account token_owner_account
                  , `Receiver_account receiver_account ) =
                test_user_command_with_accounts ~constraint_constants ~ledger
                  ~accounts ~signer ~fee ~fee_payer_pk ~fee_token
                  (Create_token_account
                     { token_owner_pk
                     ; token_id
                     ; receiver_pk
                     ; account_disabled= false })
              in
              let fee_payer_account = Option.value_exn fee_payer_account in
              let token_owner_account = Option.value_exn token_owner_account in
              (* No account creation fee: the command fails. *)
              let expected_fee_payer_balance =
                accounts.(0).balance |> sub_fee fee
              in
              assert (
                Balance.equal fee_payer_account.balance
                  expected_fee_payer_balance ) ;
              assert (Balance.(equal zero) token_owner_account.balance) ;
              assert (Option.is_none receiver_account) ) )

    let%test_unit "create new token account fails if claimed token owner is \
                   also the account creation target and does not exist" =
      Test_util.with_randomness 123456789 (fun () ->
          Ledger.with_ledger ~depth:ledger_depth ~f:(fun ledger ->
              let wallets = random_wallets ~n:3 () in
              let signer = wallets.(0).private_key in
              (* Fee-payer, receiver, and token owner are the same. *)
              let fee_payer_pk = wallets.(0).account.public_key in
              let fee_token = Token_id.default in
              let token_id =
                Quickcheck.random_value Token_id.gen_non_default
              in
              let accounts =
                [|create_account fee_payer_pk fee_token 20_000_000_000|]
              in
              let fee = Fee.of_int (random_int_incl 2 15 * 1_000_000_000) in
              let ( `Fee_payer_account fee_payer_account
                  , `Source_account token_owner_account
                  , `Receiver_account receiver_account ) =
                test_user_command_with_accounts ~constraint_constants ~ledger
                  ~accounts ~signer ~fee ~fee_payer_pk ~fee_token
                  (Create_token_account
                     { token_owner_pk= fee_payer_pk
                     ; token_id
                     ; receiver_pk= fee_payer_pk
                     ; account_disabled= false })
              in
              let fee_payer_account = Option.value_exn fee_payer_account in
              (* No account creation fee: the command fails. *)
              let expected_fee_payer_balance =
                accounts.(0).balance |> sub_fee fee
              in
              assert (
                Balance.equal fee_payer_account.balance
                  expected_fee_payer_balance ) ;
              assert (Option.is_none token_owner_account) ;
              assert (Option.is_none receiver_account) ) )

    let%test_unit "create new token account works for default token" =
      Test_util.with_randomness 123456789 (fun () ->
          Ledger.with_ledger ~depth:ledger_depth ~f:(fun ledger ->
              let wallets = random_wallets ~n:2 () in
              let signer = wallets.(0).private_key in
              (* Fee-payer and receiver are the same, token owner differs. *)
              let fee_payer_pk = wallets.(0).account.public_key in
              let token_owner_pk = fee_payer_pk in
              let receiver_pk = wallets.(1).account.public_key in
              let fee_token = Token_id.default in
              let token_id = Token_id.default in
              let accounts =
                [|create_account fee_payer_pk fee_token 20_000_000_000|]
              in
              let fee = Fee.of_int (random_int_incl 2 15 * 1_000_000_000) in
              let ( `Fee_payer_account fee_payer_account
                  , `Source_account _token_owner_account
                  , `Receiver_account receiver_account ) =
                test_user_command_with_accounts ~constraint_constants ~ledger
                  ~accounts ~signer ~fee ~fee_payer_pk ~fee_token
                  (Create_token_account
                     { token_owner_pk
                     ; token_id
                     ; receiver_pk
                     ; account_disabled= false })
              in
              let fee_payer_account = Option.value_exn fee_payer_account in
              let receiver_account = Option.value_exn receiver_account in
              let expected_fee_payer_balance =
                accounts.(0).balance |> sub_fee fee
                |> sub_fee constraint_constants.account_creation_fee
              in
              assert (
                Balance.equal fee_payer_account.balance
                  expected_fee_payer_balance ) ;
              assert (Balance.(equal zero) receiver_account.balance) ;
              assert (
                Public_key.Compressed.equal receiver_pk
                  (Option.value_exn receiver_account.delegate) ) ;
              assert (
                receiver_account.token_permissions
                = Not_owned {account_disabled= false} ) ) )

    let%test_unit "mint tokens in owner's account" =
      Test_util.with_randomness 123456789 (fun () ->
          Ledger.with_ledger ~depth:ledger_depth ~f:(fun ledger ->
              let wallets = random_wallets ~n:1 () in
              let signer = wallets.(0).private_key in
              (* Fee-payer, receiver, and token owner are the same. *)
              let fee_payer_pk = wallets.(0).account.public_key in
              let token_owner_pk = fee_payer_pk in
              let receiver_pk = fee_payer_pk in
              let fee_token = Token_id.default in
              let token_id =
                Quickcheck.random_value Token_id.gen_non_default
              in
              let amount =
                Amount.of_int (random_int_incl 2 15 * 1_000_000_000)
              in
              let accounts =
                [| create_account fee_payer_pk fee_token 20_000_000_000
                 ; { (create_account token_owner_pk token_id 0) with
                     token_permissions=
                       Token_owned {disable_new_accounts= false} } |]
              in
              let fee = Fee.of_int (random_int_incl 2 15 * 1_000_000_000) in
              let ( `Fee_payer_account fee_payer_account
                  , `Source_account _token_owner_account
                  , `Receiver_account receiver_account ) =
                test_user_command_with_accounts ~constraint_constants ~ledger
                  ~accounts ~signer ~fee ~fee_payer_pk ~fee_token
                  (Mint_tokens {token_owner_pk; token_id; receiver_pk; amount})
              in
              let fee_payer_account = Option.value_exn fee_payer_account in
              let receiver_account = Option.value_exn receiver_account in
              let expected_fee_payer_balance =
                accounts.(0).balance |> sub_fee fee
              in
              let expected_receiver_balance =
                accounts.(1).balance |> add_amount amount
              in
              assert (
                Balance.equal fee_payer_account.balance
                  expected_fee_payer_balance ) ;
              assert (
                Balance.equal expected_receiver_balance
                  receiver_account.balance ) ) )

    let%test_unit "mint tokens in another pk's account" =
      Test_util.with_randomness 123456789 (fun () ->
          Ledger.with_ledger ~depth:ledger_depth ~f:(fun ledger ->
              let wallets = random_wallets ~n:2 () in
              let signer = wallets.(0).private_key in
              (* Fee-payer and token owner are the same, receiver differs. *)
              let fee_payer_pk = wallets.(0).account.public_key in
              let token_owner_pk = fee_payer_pk in
              let receiver_pk = wallets.(1).account.public_key in
              let fee_token = Token_id.default in
              let token_id =
                Quickcheck.random_value Token_id.gen_non_default
              in
              let amount =
                Amount.of_int (random_int_incl 2 15 * 1_000_000_000)
              in
              let accounts =
                [| create_account fee_payer_pk fee_token 20_000_000_000
                 ; { (create_account token_owner_pk token_id 0) with
                     token_permissions=
                       Token_owned {disable_new_accounts= false} }
                 ; create_account receiver_pk token_id 0 |]
              in
              let fee = Fee.of_int (random_int_incl 2 15 * 1_000_000_000) in
              let ( `Fee_payer_account fee_payer_account
                  , `Source_account token_owner_account
                  , `Receiver_account receiver_account ) =
                test_user_command_with_accounts ~constraint_constants ~ledger
                  ~accounts ~signer ~fee ~fee_payer_pk ~fee_token
                  (Mint_tokens {token_owner_pk; token_id; receiver_pk; amount})
              in
              let fee_payer_account = Option.value_exn fee_payer_account in
              let receiver_account = Option.value_exn receiver_account in
              let token_owner_account = Option.value_exn token_owner_account in
              let expected_fee_payer_balance =
                accounts.(0).balance |> sub_fee fee
              in
              let expected_receiver_balance =
                accounts.(2).balance |> add_amount amount
              in
              assert (
                Balance.equal fee_payer_account.balance
                  expected_fee_payer_balance ) ;
              assert (
                Balance.equal accounts.(1).balance token_owner_account.balance
              ) ;
              assert (
                Balance.equal expected_receiver_balance
                  receiver_account.balance ) ) )

    let%test_unit "mint tokens fails if the claimed token owner is not the \
                   token owner" =
      Test_util.with_randomness 123456789 (fun () ->
          Ledger.with_ledger ~depth:ledger_depth ~f:(fun ledger ->
              let wallets = random_wallets ~n:2 () in
              let signer = wallets.(0).private_key in
              (* Fee-payer and token owner are the same, receiver differs. *)
              let fee_payer_pk = wallets.(0).account.public_key in
              let token_owner_pk = fee_payer_pk in
              let receiver_pk = wallets.(1).account.public_key in
              let fee_token = Token_id.default in
              let token_id =
                Quickcheck.random_value Token_id.gen_non_default
              in
              let amount =
                Amount.of_int (random_int_incl 2 15 * 1_000_000_000)
              in
              let accounts =
                [| create_account fee_payer_pk fee_token 20_000_000_000
                 ; create_account token_owner_pk token_id 0
                 ; create_account receiver_pk token_id 0 |]
              in
              let fee = Fee.of_int (random_int_incl 2 15 * 1_000_000_000) in
              let ( `Fee_payer_account fee_payer_account
                  , `Source_account token_owner_account
                  , `Receiver_account receiver_account ) =
                test_user_command_with_accounts ~constraint_constants ~ledger
                  ~accounts ~signer ~fee ~fee_payer_pk ~fee_token
                  (Mint_tokens {token_owner_pk; token_id; receiver_pk; amount})
              in
              let fee_payer_account = Option.value_exn fee_payer_account in
              let receiver_account = Option.value_exn receiver_account in
              let token_owner_account = Option.value_exn token_owner_account in
              let expected_fee_payer_balance =
                accounts.(0).balance |> sub_fee fee
              in
              assert (
                Balance.equal fee_payer_account.balance
                  expected_fee_payer_balance ) ;
              assert (
                Balance.equal accounts.(1).balance token_owner_account.balance
              ) ;
              assert (
                Balance.equal accounts.(2).balance receiver_account.balance )
          ) )

    let%test_unit "mint tokens fails if the token owner account is not present"
        =
      Test_util.with_randomness 123456789 (fun () ->
          Ledger.with_ledger ~depth:ledger_depth ~f:(fun ledger ->
              let wallets = random_wallets ~n:2 () in
              let signer = wallets.(0).private_key in
              (* Fee-payer and token owner are the same, receiver differs. *)
              let fee_payer_pk = wallets.(0).account.public_key in
              let token_owner_pk = fee_payer_pk in
              let receiver_pk = wallets.(1).account.public_key in
              let fee_token = Token_id.default in
              let token_id =
                Quickcheck.random_value Token_id.gen_non_default
              in
              let amount =
                Amount.of_int (random_int_incl 2 15 * 1_000_000_000)
              in
              let accounts =
                [| create_account fee_payer_pk fee_token 20_000_000_000
                 ; create_account receiver_pk token_id 0 |]
              in
              let fee = Fee.of_int (random_int_incl 2 15 * 1_000_000_000) in
              let ( `Fee_payer_account fee_payer_account
                  , `Source_account token_owner_account
                  , `Receiver_account receiver_account ) =
                test_user_command_with_accounts ~constraint_constants ~ledger
                  ~accounts ~signer ~fee ~fee_payer_pk ~fee_token
                  (Mint_tokens {token_owner_pk; token_id; receiver_pk; amount})
              in
              let fee_payer_account = Option.value_exn fee_payer_account in
              let receiver_account = Option.value_exn receiver_account in
              let expected_fee_payer_balance =
                accounts.(0).balance |> sub_fee fee
              in
              assert (
                Balance.equal fee_payer_account.balance
                  expected_fee_payer_balance ) ;
              assert (Option.is_none token_owner_account) ;
              assert (
                Balance.equal accounts.(1).balance receiver_account.balance )
          ) )

    let%test_unit "mint tokens fails if the fee-payer does not have \
                   permission to mint" =
      Test_util.with_randomness 123456789 (fun () ->
          Ledger.with_ledger ~depth:ledger_depth ~f:(fun ledger ->
              let wallets = random_wallets ~n:2 () in
              let signer = wallets.(0).private_key in
              (* Fee-payer and receiver are the same, token owner differs. *)
              let fee_payer_pk = wallets.(0).account.public_key in
              let token_owner_pk = wallets.(1).account.public_key in
              let receiver_pk = fee_payer_pk in
              let fee_token = Token_id.default in
              let token_id =
                Quickcheck.random_value Token_id.gen_non_default
              in
              let amount =
                Amount.of_int (random_int_incl 2 15 * 1_000_000_000)
              in
              let accounts =
                [| create_account fee_payer_pk fee_token 20_000_000_000
                 ; { (create_account token_owner_pk token_id 0) with
                     token_permissions=
                       Token_owned {disable_new_accounts= false} }
                 ; create_account receiver_pk token_id 0 |]
              in
              let fee = Fee.of_int (random_int_incl 2 15 * 1_000_000_000) in
              let ( `Fee_payer_account fee_payer_account
                  , `Source_account token_owner_account
                  , `Receiver_account receiver_account ) =
                test_user_command_with_accounts ~constraint_constants ~ledger
                  ~accounts ~signer ~fee ~fee_payer_pk ~fee_token
                  (Mint_tokens {token_owner_pk; token_id; receiver_pk; amount})
              in
              let fee_payer_account = Option.value_exn fee_payer_account in
              let receiver_account = Option.value_exn receiver_account in
              let token_owner_account = Option.value_exn token_owner_account in
              let expected_fee_payer_balance =
                accounts.(0).balance |> sub_fee fee
              in
              assert (
                Balance.equal fee_payer_account.balance
                  expected_fee_payer_balance ) ;
              assert (
                Balance.equal accounts.(1).balance token_owner_account.balance
              ) ;
              assert (
                Balance.equal accounts.(2).balance receiver_account.balance )
          ) )

    let%test_unit "mint tokens fails if the receiver account is not present" =
      Test_util.with_randomness 123456789 (fun () ->
          Ledger.with_ledger ~depth:ledger_depth ~f:(fun ledger ->
              let wallets = random_wallets ~n:2 () in
              let signer = wallets.(0).private_key in
              (* Fee-payer and fee payer are the same, receiver differs. *)
              let fee_payer_pk = wallets.(0).account.public_key in
              let token_owner_pk = fee_payer_pk in
              let receiver_pk = wallets.(1).account.public_key in
              let fee_token = Token_id.default in
              let token_id =
                Quickcheck.random_value Token_id.gen_non_default
              in
              let amount =
                Amount.of_int (random_int_incl 2 15 * 1_000_000_000)
              in
              let accounts =
                [| create_account fee_payer_pk fee_token 20_000_000_000
                 ; { (create_account token_owner_pk token_id 0) with
                     token_permissions=
                       Token_owned {disable_new_accounts= false} } |]
              in
              let fee = Fee.of_int (random_int_incl 2 15 * 1_000_000_000) in
              let ( `Fee_payer_account fee_payer_account
                  , `Source_account token_owner_account
                  , `Receiver_account receiver_account ) =
                test_user_command_with_accounts ~constraint_constants ~ledger
                  ~accounts ~signer ~fee ~fee_payer_pk ~fee_token
                  (Mint_tokens {token_owner_pk; token_id; receiver_pk; amount})
              in
              let fee_payer_account = Option.value_exn fee_payer_account in
              let token_owner_account = Option.value_exn token_owner_account in
              let expected_fee_payer_balance =
                accounts.(0).balance |> sub_fee fee
              in
              assert (
                Balance.equal fee_payer_account.balance
                  expected_fee_payer_balance ) ;
              assert (
                Balance.equal accounts.(1).balance token_owner_account.balance
              ) ;
              assert (Option.is_none receiver_account) ) )

    let%test_unit "unchanged timings for fee transfers and coinbase" =
      Test_util.with_randomness 123456789 (fun () ->
          let receivers =
            Array.init 2 ~f:(fun _ ->
                Public_key.of_private_key_exn (Private_key.create ())
                |> Public_key.compress )
          in
          let timed_account pk =
            let account_id = Account_id.create pk Token_id.default in
            let balance = Balance.of_int 100_000_000_000_000 in
            let initial_minimum_balance = Balance.of_int 80_000_000_000 in
            let cliff_time = Global_slot.of_int 2 in
            let cliff_amount = Amount.of_int 5_000_000_000 in
            let vesting_period = Global_slot.of_int 2 in
            let vesting_increment = Amount.of_int 40_000_000_000 in
            Or_error.ok_exn
            @@ Account.create_timed account_id balance ~initial_minimum_balance
                 ~cliff_time ~cliff_amount ~vesting_period ~vesting_increment
          in
          let timed_account1 = timed_account receivers.(0) in
          let timed_account2 = timed_account receivers.(1) in
          let fee = 8_000_000_000 in
          let ft1, ft2 =
            let single1 =
              Fee_transfer.Single.create ~receiver_pk:receivers.(0)
                ~fee:(Currency.Fee.of_int fee) ~fee_token:Token_id.default
            in
            let single2 =
              Fee_transfer.Single.create ~receiver_pk:receivers.(1)
                ~fee:(Currency.Fee.of_int fee) ~fee_token:Token_id.default
            in
            ( Fee_transfer.create single1 (Some single2) |> Or_error.ok_exn
            , Fee_transfer.create single1 None |> Or_error.ok_exn )
          in
          let coinbase_with_ft, coinbase_wo_ft =
            let ft =
              Coinbase.Fee_transfer.create ~receiver_pk:receivers.(0)
                ~fee:(Currency.Fee.of_int fee)
            in
            ( Coinbase.create
                ~amount:(Currency.Amount.of_int 10_000_000_000)
                ~receiver:receivers.(1) ~fee_transfer:(Some ft)
              |> Or_error.ok_exn
            , Coinbase.create
                ~amount:(Currency.Amount.of_int 10_000_000_000)
                ~receiver:receivers.(1) ~fee_transfer:None
              |> Or_error.ok_exn )
          in
          let transactions : Transaction.Valid.t list =
            [ Fee_transfer ft1
            ; Fee_transfer ft2
            ; Coinbase coinbase_with_ft
            ; Coinbase coinbase_wo_ft ]
          in
          Ledger.with_ledger ~depth:ledger_depth ~f:(fun ledger ->
              List.iter [timed_account1; timed_account2] ~f:(fun acc ->
                  Ledger.create_new_account_exn ledger (Account.identifier acc)
                    acc ) ;
              (* well over the vesting period, the timing field shouldn't change*)
              let txn_global_slot = Global_slot.of_int 100 in
              List.iter transactions ~f:(fun txn ->
                  test_transaction ~txn_global_slot ~constraint_constants
                    ledger txn ) ) )
  end )

let%test_module "account timing check" =
  ( module struct
    open Core_kernel
    open Mina_numbers
    open Currency
    open Transaction_validator.For_tests

    (* test that unchecked and checked calculations for timing agree *)

    let checked_min_balance_and_timing account txn_amount txn_global_slot =
      let account = Account.var_of_t account in
      let txn_amount = Amount.var_of_t txn_amount in
      let txn_global_slot = Global_slot.Checked.constant txn_global_slot in
      let%map `Min_balance min_balance, timing =
        Base.check_timing ~balance_check:Tick.Boolean.Assert.is_true
          ~timed_balance_check:Tick.Boolean.Assert.is_true ~account ~txn_amount
          ~txn_global_slot
      in
      (min_balance, timing)

    let make_checked_timing_computation account txn_amount txn_global_slot =
      let%map _min_balance, timing =
        checked_min_balance_and_timing account txn_amount txn_global_slot
      in
      timing

    let make_checked_min_balance_computation account txn_amount txn_global_slot
        =
      let%map min_balance, _timing =
        checked_min_balance_and_timing account txn_amount txn_global_slot
      in
      min_balance

    let snarky_integer_of_bools bools =
      let snarky_bools =
        List.map bools ~f:(fun b ->
            let open Tick.Boolean in
            if b then true_ else false_ )
      in
      let bitstring_lsb =
        Bitstring_lib.Bitstring.Lsb_first.of_list snarky_bools
      in
      Snarky_integer.Integer.of_bits ~m:Tick.m bitstring_lsb

    let run_checked_timing_and_compare account txn_amount txn_global_slot
        unchecked_timing unchecked_min_balance =
      let equal_balances_computation =
        let open Snarky_backendless.Checked in
        let%bind checked_timing =
          make_checked_timing_computation account txn_amount txn_global_slot
        in
        (* check agreement of timings produced by checked, unchecked validations *)
        let%bind () =
          as_prover
            As_prover.(
              let%map checked_timing =
                read Account.Timing.typ checked_timing
              in
              assert (Account.Timing.equal checked_timing unchecked_timing))
        in
        let%bind checked_min_balance =
          make_checked_min_balance_computation account txn_amount
            txn_global_slot
        in
        let%bind unchecked_min_balance_as_snarky_integer =
          Run.make_checked (fun () ->
              snarky_integer_of_bools (Balance.to_bits unchecked_min_balance)
          )
        in
        let%map equal_balances_checked =
          Run.make_checked (fun () ->
              Snarky_integer.Integer.equal ~m checked_min_balance
                unchecked_min_balance_as_snarky_integer )
        in
        Snarky_backendless.As_prover.read Tick.Boolean.typ
          equal_balances_checked
      in
      let (), equal_balances =
        Or_error.ok_exn @@ Tick.run_and_check equal_balances_computation ()
      in
      equal_balances

    (* confirm the checked computation fails *)
    let checked_timing_should_fail account txn_amount txn_global_slot =
      let checked_timing_computation =
        let%map checked_timing =
          make_checked_timing_computation account txn_amount txn_global_slot
        in
        As_prover.read Account.Timing.typ checked_timing
      in
      Or_error.is_error @@ Tick.run_and_check checked_timing_computation ()

    let%test "before_cliff_time" =
      let pk = Public_key.Compressed.empty in
      let account_id = Account_id.create pk Token_id.default in
      let balance = Balance.of_int 100_000_000_000_000 in
      let initial_minimum_balance = Balance.of_int 80_000_000_000_000 in
      let cliff_time = Global_slot.of_int 1000 in
      let cliff_amount = Amount.of_int 500_000_000 in
      let vesting_period = Global_slot.of_int 10 in
      let vesting_increment = Amount.of_int 1_000_000_000 in
      let txn_amount = Currency.Amount.of_int 100_000_000_000 in
      let txn_global_slot = Global_slot.of_int 45 in
      let account =
        Or_error.ok_exn
        @@ Account.create_timed account_id balance ~initial_minimum_balance
             ~cliff_time ~cliff_amount ~vesting_period ~vesting_increment
      in
      let timing_with_min_balance =
        validate_timing_with_min_balance ~txn_amount ~txn_global_slot ~account
      in
      match timing_with_min_balance with
      | Ok ((Timed _ as unchecked_timing), `Min_balance unchecked_min_balance)
        ->
          run_checked_timing_and_compare account txn_amount txn_global_slot
            unchecked_timing unchecked_min_balance
      | _ ->
          false

    let%test "positive min balance" =
      let pk = Public_key.Compressed.empty in
      let account_id = Account_id.create pk Token_id.default in
      let balance = Balance.of_int 100_000_000_000_000 in
      let initial_minimum_balance = Balance.of_int 10_000_000_000_000 in
      let cliff_time = Global_slot.of_int 1000 in
      let cliff_amount = Amount.zero in
      let vesting_period = Global_slot.of_int 10 in
      let vesting_increment = Amount.of_int 100_000_000_000 in
      let account =
        Or_error.ok_exn
        @@ Account.create_timed account_id balance ~initial_minimum_balance
             ~cliff_time ~cliff_amount ~vesting_period ~vesting_increment
      in
      let txn_amount = Currency.Amount.of_int 100_000_000_000 in
      let txn_global_slot = Mina_numbers.Global_slot.of_int 1_900 in
      let timing_with_min_balance =
        validate_timing_with_min_balance ~account
          ~txn_amount:(Currency.Amount.of_int 100_000_000_000)
          ~txn_global_slot:(Mina_numbers.Global_slot.of_int 1_900)
      in
      (* we're 900 slots past the cliff, which is 90 vesting periods
          subtract 90 * 100 = 9,000 from init min balance of 10,000 to get 1000
          so we should still be timed
        *)
      match timing_with_min_balance with
      | Ok ((Timed _ as unchecked_timing), `Min_balance unchecked_min_balance)
        ->
          run_checked_timing_and_compare account txn_amount txn_global_slot
            unchecked_timing unchecked_min_balance
      | _ ->
          false

    let%test "curr min balance of zero" =
      let pk = Public_key.Compressed.empty in
      let account_id = Account_id.create pk Token_id.default in
      let balance = Balance.of_int 100_000_000_000_000 in
      let initial_minimum_balance = Balance.of_int 10_000_000_000_000 in
      let cliff_time = Global_slot.of_int 1_000 in
      let cliff_amount = Amount.of_int 900_000_000 in
      let vesting_period = Global_slot.of_int 10 in
      let vesting_increment = Amount.of_int 100_000_000_000 in
      let account =
        Or_error.ok_exn
        @@ Account.create_timed account_id balance ~initial_minimum_balance
             ~cliff_time ~cliff_amount ~vesting_period ~vesting_increment
      in
      let txn_amount = Currency.Amount.of_int 100_000_000_000 in
      let txn_global_slot = Global_slot.of_int 2_000 in
      let timing_with_min_balance =
        validate_timing_with_min_balance ~txn_amount ~txn_global_slot ~account
      in
      (* we're 2_000 - 1_000 = 1_000 slots past the cliff, which is 100 vesting periods
          subtract 100 * 100_000_000_000 = 10_000_000_000_000 from init min balance
          of 10_000_000_000 to get zero, so we should be untimed now
        *)
      match timing_with_min_balance with
      | Ok ((Untimed as unchecked_timing), `Min_balance unchecked_min_balance)
        ->
          run_checked_timing_and_compare account txn_amount txn_global_slot
            unchecked_timing unchecked_min_balance
      | _ ->
          false

    let%test "below calculated min balance" =
      let pk = Public_key.Compressed.empty in
      let account_id = Account_id.create pk Token_id.default in
      let balance = Balance.of_int 10_000_000_000_000 in
      let initial_minimum_balance = Balance.of_int 10_000_000_000_000 in
      let cliff_time = Global_slot.of_int 1_000 in
      let cliff_amount = Amount.zero in
      let vesting_period = Global_slot.of_int 10 in
      let vesting_increment = Amount.of_int 100_000_000_000 in
      let account =
        Or_error.ok_exn
        @@ Account.create_timed account_id balance ~initial_minimum_balance
             ~cliff_time ~cliff_amount ~vesting_period ~vesting_increment
      in
      let txn_amount = Currency.Amount.of_int 101_000_000_000 in
      let txn_global_slot = Mina_numbers.Global_slot.of_int 1_010 in
      let timing = validate_timing ~txn_amount ~txn_global_slot ~account in
      match timing with
      | Error err ->
          assert (
            Transaction_status.Failure.equal
              (Transaction_logic.timing_error_to_user_command_status err)
              Transaction_status.Failure.Source_minimum_balance_violation ) ;
          checked_timing_should_fail account txn_amount txn_global_slot
      | _ ->
          false

    let%test "insufficient balance" =
      let pk = Public_key.Compressed.empty in
      let account_id = Account_id.create pk Token_id.default in
      let balance = Balance.of_int 100_000_000_000_000 in
      let initial_minimum_balance = Balance.of_int 10_000_000_000_000 in
      let cliff_time = Global_slot.of_int 1000 in
      let cliff_amount = Amount.zero in
      let vesting_period = Global_slot.of_int 10 in
      let vesting_increment = Amount.of_int 100_000_000_000 in
      let account =
        Or_error.ok_exn
        @@ Account.create_timed account_id balance ~initial_minimum_balance
             ~cliff_time ~cliff_amount ~vesting_period ~vesting_increment
      in
      let txn_amount = Currency.Amount.of_int 100_001_000_000_000 in
      let txn_global_slot = Global_slot.of_int 2000_000_000_000 in
      let timing = validate_timing ~txn_amount ~txn_global_slot ~account in
      match timing with
      | Error err ->
          assert (
            Transaction_status.Failure.equal
              (Transaction_logic.timing_error_to_user_command_status err)
              Transaction_status.Failure.Source_insufficient_balance ) ;
          checked_timing_should_fail account txn_amount txn_global_slot
      | _ ->
          false

    let%test "past full vesting" =
      let pk = Public_key.Compressed.empty in
      let account_id = Account_id.create pk Token_id.default in
      let balance = Balance.of_int 100_000_000_000_000 in
      let initial_minimum_balance = Balance.of_int 10_000_000_000_000 in
      let cliff_time = Global_slot.of_int 1000 in
      let cliff_amount = Amount.zero in
      let vesting_period = Global_slot.of_int 10 in
      let vesting_increment = Amount.of_int 100_000_000_000 in
      let account =
        Or_error.ok_exn
        @@ Account.create_timed account_id balance ~initial_minimum_balance
             ~cliff_time ~cliff_amount ~vesting_period ~vesting_increment
      in
      (* fully vested, curr min balance = 0, so we can spend the whole balance *)
      let txn_amount = Currency.Amount.of_int 100_000_000_000_000 in
      let txn_global_slot = Global_slot.of_int 3000 in
      let timing_with_min_balance =
        validate_timing_with_min_balance ~txn_amount ~txn_global_slot ~account
      in
      match timing_with_min_balance with
      | Ok ((Untimed as unchecked_timing), `Min_balance unchecked_min_balance)
        ->
          run_checked_timing_and_compare account txn_amount txn_global_slot
            unchecked_timing unchecked_min_balance
      | _ ->
          false

    let make_cliff_amount_test slot =
      let pk = Public_key.Compressed.empty in
      let account_id = Account_id.create pk Token_id.default in
      let balance = Balance.of_int 100_000_000_000_000 in
      let initial_minimum_balance = Balance.of_int 10_000_000_000_000 in
      let cliff_time = Global_slot.of_int 1000 in
      let cliff_amount =
        Balance.to_uint64 initial_minimum_balance |> Amount.of_uint64
      in
      let vesting_period = Global_slot.of_int 1 in
      let vesting_increment = Amount.zero in
      let account =
        Or_error.ok_exn
        @@ Account.create_timed account_id balance ~initial_minimum_balance
             ~cliff_time ~cliff_amount ~vesting_period ~vesting_increment
      in
      let txn_amount = Currency.Amount.of_int 100_000_000_000_000 in
      let txn_global_slot = Global_slot.of_int slot in
      (txn_amount, txn_global_slot, account)

    let%test "before cliff, cliff_amount doesn't affect min balance" =
      let txn_amount, txn_global_slot, account = make_cliff_amount_test 999 in
      let timing = validate_timing ~txn_amount ~txn_global_slot ~account in
      match timing with
      | Error err ->
          assert (
            Transaction_status.Failure.equal
              (Transaction_logic.timing_error_to_user_command_status err)
              Transaction_status.Failure.Source_minimum_balance_violation ) ;
          checked_timing_should_fail account txn_amount txn_global_slot
      | Ok _ ->
          false

    let%test "at exactly cliff time, cliff amount allows spending" =
      let txn_amount, txn_global_slot, account = make_cliff_amount_test 1000 in
      let timing_with_min_balance =
        validate_timing_with_min_balance ~txn_amount ~txn_global_slot ~account
      in
      match timing_with_min_balance with
      | Ok ((Untimed as unchecked_timing), `Min_balance unchecked_min_balance)
        ->
          run_checked_timing_and_compare account txn_amount txn_global_slot
            unchecked_timing unchecked_min_balance
      | _ ->
          false
  end )

let constraint_system_digests ~constraint_constants () =
  let digest = Tick.R1CS_constraint_system.digest in
  [ ( "transaction-merge"
    , digest
        Merge.(
          Tick.constraint_system ~exposing:[Statement.With_sok.typ] (fun x ->
              let open Tick in
              let%bind x1 = exists Statement.With_sok.typ in
              let%bind x2 = exists Statement.With_sok.typ in
              main [x1; x2] x )) )
  ; ( "transaction-base"
    , digest
        Base.(
          Tick.constraint_system ~exposing:[Statement.With_sok.typ]
            (main ~constraint_constants)) ) ]<|MERGE_RESOLUTION|>--- conflicted
+++ resolved
@@ -404,13 +404,8 @@
   [%%versioned
   module Stable = struct
     module V1 = struct
-<<<<<<< HEAD
-      type t = T.t
+      type t = Pickles.Proof.Branching_2.Stable.V1.t
       [@@deriving version {asserted}, yojson, bin_io, compare, sexp, hash]
-=======
-      type t = Pickles.Proof.Branching_2.Stable.V1.t
-      [@@deriving version {asserted}, yojson, bin_io, compare, sexp]
->>>>>>> a9c35372
 
       let to_latest = Fn.id
     end
