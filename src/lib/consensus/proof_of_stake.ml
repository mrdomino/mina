open Async_kernel
open Core_kernel
open Signed
open Unsigned
open Currency
open Fold_lib
open Signature_lib
open Snark_params
open Bitstring_lib
open Num_util
module Time = Block_time
module Run = Snark_params.Tick.Run
module Graphql_base_types = Graphql_lib.Base_types
module Length = Coda_numbers.Length

let m = Snark_params.Tick.m

let make_checked t =
  let open Snark_params.Tick in
  with_state (As_prover.return ()) (Run.make_checked t)

let name = "proof_of_stake"

let genesis_ledger_total_currency ~ledger =
<<<<<<< HEAD
  Coda_base.Ledger.foldi ~init:Amount.zero (Lazy.force ledger)
    ~f:(fun _addr sum account ->
      Amount.add sum
        (Balance.to_amount @@ account.Coda_base.Account.Poly.balance)
      |> Option.value_exn ?here:None ?error:None
           ~message:"failed to calculate total currency in genesis ledger" )
=======
  Coda_base.Ledger.to_list (Lazy.force ledger)
  |> List.fold_left ~init:Balance.zero ~f:(fun sum account ->
         let open Coda_base in
         let open Account.Poly in
         (* only default token matters for total currency used to determine stake *)
         if Token_id.equal account.token_id Token_id.default then
           Balance.add_amount sum (Balance.to_amount @@ account.balance)
           |> Option.value_exn ?here:None ?error:None
                ~message:"Failed to calculate total currency in genesis ledger"
         else sum )
  |> Balance.to_amount
>>>>>>> 1611c2e2

let genesis_ledger_hash ~ledger =
  Coda_base.Ledger.merkle_root (Lazy.force ledger)
  |> Coda_base.Frozen_ledger_hash.of_ledger_hash

let compute_delegatee_table keys ~iter_accounts =
  let open Coda_base in
  let outer_table = Public_key.Compressed.Table.create () in
  iter_accounts (fun i (acct : Account.t) ->
      if
        Option.is_some acct.delegate
        (* Only default tokens may delegate. *)
        && Token_id.equal acct.token_id Token_id.default
        && Public_key.Compressed.Set.mem keys (Option.value_exn acct.delegate)
      then
        Public_key.Compressed.Table.update outer_table
          (Option.value_exn acct.delegate) ~f:(function
          | None ->
              Account.Index.Table.of_alist_exn [(i, acct)]
          | Some table ->
              Account.Index.Table.add_exn table ~key:i ~data:acct ;
              table ) ) ;
  (* TODO: this metric tracking currently assumes that the result of
     compute_delegatee_table is called with the full set of block production
     keypairs every time the set changes, which is true right now, but this
     should be control flow should be refactored to make this clearer *)
  let num_delegators =
    Public_key.Compressed.Table.fold outer_table ~init:0
      ~f:(fun ~key:_ ~data sum -> sum + Account.Index.Table.length data)
  in
  Coda_metrics.Gauge.set Coda_metrics.Consensus.staking_keypairs
    (Float.of_int @@ Public_key.Compressed.Set.length keys) ;
  Coda_metrics.Gauge.set Coda_metrics.Consensus.stake_delegators
    (Float.of_int num_delegators) ;
  outer_table

let compute_delegatee_table_sparse_ledger keys ledger =
  compute_delegatee_table keys ~iter_accounts:(fun f ->
      Coda_base.Sparse_ledger.iteri ledger ~f:(fun i acct -> f i acct) )

let compute_delegatee_table_ledger_db keys ledger =
  compute_delegatee_table keys ~iter_accounts:(fun f ->
      Coda_base.Ledger.Db.iteri ledger ~f:(fun i acct -> f i acct) )

let compute_delegatee_table_genesis_ledger keys ledger =
  compute_delegatee_table keys ~iter_accounts:(fun f ->
      Coda_base.Ledger.iteri ledger ~f:(fun i acct -> f i acct) )

module Segment_id = Coda_numbers.Nat.Make32 ()

module Typ = Snark_params.Tick.Typ

module Configuration = struct
  [%%versioned
  module Stable = struct
    module V1 = struct
      type t =
        { delta: int
        ; k: int
        ; slots_per_epoch: int
        ; slot_duration: int
        ; epoch_duration: int
        ; genesis_state_timestamp: Block_time.Stable.V1.t
        ; acceptable_network_delay: int }
      [@@deriving yojson, fields]

      let to_latest = Fn.id
    end
  end]

  let t ~constraint_constants ~protocol_constants =
    let constants =
      Constants.create ~constraint_constants ~protocol_constants
    in
    let of_int32 = UInt32.to_int in
    let of_span = Fn.compose Int64.to_int Block_time.Span.to_ms in
    { delta= of_int32 constants.delta
    ; k= of_int32 constants.k
    ; slots_per_epoch= of_int32 constants.epoch_size
    ; slot_duration= of_span constants.slot_duration_ms
    ; epoch_duration= of_span constants.epoch_duration
    ; genesis_state_timestamp= constants.genesis_state_timestamp
    ; acceptable_network_delay= of_span constants.delta_duration }
end

module Constants = Constants

module Data = struct
  module Epoch_seed = struct
    include Coda_base.Epoch_seed

    type _unused = unit constraint t = Stable.Latest.t

    let initial : t = of_hash Outside_hash_image.t

    let update (seed : t) vrf_result =
      let open Random_oracle in
      hash ~init:Hash_prefix_states.epoch_seed
        [|(seed :> Tick.Field.t); vrf_result|]
      |> of_hash

    let update_var (seed : var) vrf_result =
      let open Random_oracle.Checked in
      make_checked (fun () ->
          hash ~init:Hash_prefix_states.epoch_seed
            [|var_to_hash_packed seed; vrf_result|]
          |> var_of_hash_packed )
  end

  module Epoch_and_slot = struct
    type t = Epoch.t * Slot.t [@@deriving eq, sexp]

    let of_time_exn ~(constants : Constants.t) tm : t =
      let epoch = Epoch.of_time_exn tm ~constants in
      let time_since_epoch =
        Time.diff tm (Epoch.start_time epoch ~constants)
      in
      let slot =
        uint32_of_int64
        @@ Int64.Infix.(
             Time.Span.to_ms time_since_epoch
             / Time.Span.to_ms constants.slot_duration_ms)
      in
      (epoch, slot)
  end

  module Block_data = struct
    type t =
      { stake_proof: Stake_proof.t
      ; global_slot: Coda_numbers.Global_slot.t
      ; vrf_result: Random_oracle.Digest.t }

    let prover_state {stake_proof; _} = stake_proof

    let global_slot {global_slot; _} = global_slot

    let epoch_ledger {stake_proof; _} = stake_proof.ledger
  end

  module Local_state = struct
    module Snapshot = struct
      module Ledger_snapshot = struct
        type t =
          | Genesis_ledger of Coda_base.Ledger.t
          | Ledger_db of Coda_base.Ledger.Db.t

        let merkle_root = function
          | Genesis_ledger ledger ->
              Coda_base.Ledger.merkle_root ledger
          | Ledger_db ledger ->
              Coda_base.Ledger.Db.merkle_root ledger

        let compute_delegatee_table keys ledger =
          match ledger with
          | Genesis_ledger ledger ->
              compute_delegatee_table_genesis_ledger keys ledger
          | Ledger_db ledger ->
              compute_delegatee_table_ledger_db keys ledger

        let close = function
          | Genesis_ledger _ ->
              ()
          | Ledger_db ledger ->
              Coda_base.Ledger.Db.close ledger

        let remove ~location = function
          | Genesis_ledger _ ->
              ()
          | Ledger_db ledger ->
              Coda_base.Ledger.Db.close ledger ;
              File_system.rmrf location

        let ledger_subset keys ledger =
          match ledger with
          | Genesis_ledger ledger ->
              Coda_base.Sparse_ledger.of_ledger_subset_exn ledger keys
          | Ledger_db ledger ->
              Coda_base.(
                Sparse_ledger.of_any_ledger
                @@ Ledger.Any_ledger.cast (module Ledger.Db) ledger)
      end

      type t =
        { ledger: Ledger_snapshot.t
        ; delegatee_table:
            Coda_base.Account.t Coda_base.Account.Index.Table.t
            Public_key.Compressed.Table.t }

      let delegators t key =
        Public_key.Compressed.Table.find t.delegatee_table key

      let to_yojson {ledger; delegatee_table} =
        `Assoc
          [ ( "ledger_hash"
            , Ledger_snapshot.merkle_root ledger
              |> Coda_base.Ledger_hash.to_yojson )
          ; ( "delegators"
            , `Assoc
                ( Hashtbl.to_alist delegatee_table
                |> List.map ~f:(fun (key, delegators) ->
                       ( Public_key.Compressed.to_string key
                       , `Assoc
                           ( Hashtbl.to_alist delegators
                           |> List.map ~f:(fun (addr, account) ->
                                  ( Int.to_string addr
                                  , Coda_base.Account.to_yojson account ) ) )
                       ) ) ) ) ]

      let ledger t = t.ledger
    end

    module Data = struct
      type epoch_ledger_uuids =
        { staking: Uuid.t
        ; next: Uuid.t
        ; genesis_state_hash: Coda_base.State_hash.t }

      (* Invariant: Snapshot's delegators are taken from accounts in block_production_pubkeys *)
      type t =
        { mutable staking_epoch_snapshot: Snapshot.t
        ; mutable next_epoch_snapshot: Snapshot.t
        ; last_checked_slot_and_epoch:
            (Epoch.t * Slot.t) Public_key.Compressed.Table.t
        ; mutable last_epoch_delegatee_table:
            Coda_base.Account.t Coda_base.Account.Index.Table.t
            Public_key.Compressed.Table.t
            Option.t
        ; mutable epoch_ledger_uuids: epoch_ledger_uuids
        ; epoch_ledger_location: string }

      let to_yojson t =
        `Assoc
          [ ( "staking_epoch_snapshot"
            , [%to_yojson: Snapshot.t] t.staking_epoch_snapshot )
          ; ( "next_epoch_snapshot"
            , [%to_yojson: Snapshot.t] t.next_epoch_snapshot )
          ; ( "last_checked_slot_and_epoch"
            , `Assoc
                ( Public_key.Compressed.Table.to_alist
                    t.last_checked_slot_and_epoch
                |> List.map ~f:(fun (key, epoch_and_slot) ->
                       ( Public_key.Compressed.to_string key
                       , [%to_yojson: Epoch.t * Slot.t] epoch_and_slot ) ) ) )
          ]
    end

    (* The outer ref changes whenever we swap in new staker set; all the snapshots are recomputed *)
    type t = Data.t ref [@@deriving to_yojson]

    let staking_epoch_ledger_location (t : t) =
      !t.epoch_ledger_location ^ Uuid.to_string !t.epoch_ledger_uuids.staking

    let next_epoch_ledger_location (t : t) =
      !t.epoch_ledger_location ^ Uuid.to_string !t.epoch_ledger_uuids.next

    let current_epoch_delegatee_table ~(local_state : t) =
      !local_state.staking_epoch_snapshot.delegatee_table

    let last_epoch_delegatee_table ~(local_state : t) =
      !local_state.last_epoch_delegatee_table

    let current_block_production_keys t =
      Public_key.Compressed.Table.keys !t.Data.last_checked_slot_and_epoch
      |> Public_key.Compressed.Set.of_list

    let make_last_checked_slot_and_epoch_table old_table new_keys ~default =
      let module Set = Public_key.Compressed.Set in
      let module Table = Public_key.Compressed.Table in
      let last_checked_slot_and_epoch = Table.create () in
      Set.iter new_keys ~f:(fun pk ->
          let data = Option.value (Table.find old_table pk) ~default in
          Table.add_exn last_checked_slot_and_epoch ~key:pk ~data ) ;
      last_checked_slot_and_epoch

    let epoch_ledger_uuids_to_yojson Data.{staking; next; genesis_state_hash} =
      `Assoc
        [ ("staking", `String (Uuid.to_string staking))
        ; ("next", `String (Uuid.to_string next))
        ; ( "genesis_state_hash"
          , Coda_base.State_hash.to_yojson genesis_state_hash ) ]

    let epoch_ledger_uuids_from_file location =
      let open Yojson.Safe.Util in
      let open Result.Let_syntax in
      let json = Yojson.Safe.from_file location in
      let uuid str =
        Result.(
          map_error
            (try_with (fun () -> Uuid.of_string str))
            ~f:(fun ex -> Exn.to_string ex))
      in
      let%bind staking = json |> member "staking" |> to_string |> uuid in
      let%bind next = json |> member "next" |> to_string |> uuid in
      let%map genesis_state_hash =
        json |> member "genesis_state_hash" |> Coda_base.State_hash.of_yojson
      in
      Data.{staking; next; genesis_state_hash}

    let create_epoch_ledger ~location ~logger ~genesis_ledger ~ledger_depth =
      let open Coda_base in
      if Sys.file_exists location then (
        [%log info]
          ~metadata:[("location", `String location)]
          "Loading epoch ledger from disk: $location" ;
        Snapshot.Ledger_snapshot.Ledger_db
          (Ledger.Db.create ~directory_name:location ~depth:ledger_depth ()) )
      else Snapshot.Ledger_snapshot.Genesis_ledger genesis_ledger

    let create block_producer_pubkeys ~genesis_ledger ~epoch_ledger_location
        ~ledger_depth ~genesis_state_hash =
      (* TODO: remove this duplicate of the genesis ledger *)
      let open Coda_base in
      let genesis_ledger = Lazy.force genesis_ledger in
      let epoch_ledger_uuids_location = epoch_ledger_location ^ ".json" in
      let logger = Logger.create () in
      let create_new_uuids () =
        let epoch_ledger_uuids =
          Data.
            { staking= Uuid_unix.create ()
            ; next= Uuid_unix.create ()
            ; genesis_state_hash }
        in
        Yojson.Safe.to_file epoch_ledger_uuids_location
          (epoch_ledger_uuids_to_yojson epoch_ledger_uuids) ;
        epoch_ledger_uuids
      in
      let ledger_location uuid = epoch_ledger_location ^ Uuid.to_string uuid in
      let epoch_ledger_uuids =
        if Sys.file_exists epoch_ledger_uuids_location then (
          let epoch_ledger_uuids =
            match epoch_ledger_uuids_from_file epoch_ledger_uuids_location with
            | Ok res ->
                res
            | Error str ->
                [%log error]
                  "Failed to read epoch ledger uuids from file $path: $error"
                  ~metadata:
                    [ ("path", `String epoch_ledger_uuids_location)
                    ; ("error", `String str) ] ;
                failwith "Failed to load epoch ledger uuids from file"
          in
          if
            Coda_base.State_hash.equal epoch_ledger_uuids.genesis_state_hash
              genesis_state_hash
          then epoch_ledger_uuids
          else
            (*Clean-up outdated epoch ledgers*)
            let staking_ledger_location =
              ledger_location epoch_ledger_uuids.staking
            in
            let next_ledger_location =
              ledger_location epoch_ledger_uuids.next
            in
            [%log info]
              "Cleaning up old epoch ledgers with genesis state $state_hash \
               at locations $staking and $next"
              ~metadata:
                [ ( "state_hash"
                  , Coda_base.State_hash.to_yojson
                      epoch_ledger_uuids.genesis_state_hash )
                ; ("staking", `String staking_ledger_location)
                ; ("next", `String next_ledger_location) ] ;
            File_system.rmrf staking_ledger_location ;
            File_system.rmrf next_ledger_location ;
            create_new_uuids () )
        else create_new_uuids ()
      in
      let staking_epoch_ledger_location =
        ledger_location epoch_ledger_uuids.staking
      in
      let staking_epoch_ledger =
        create_epoch_ledger ~location:staking_epoch_ledger_location ~logger
          ~genesis_ledger ~ledger_depth
      in
      let next_epoch_ledger_location =
        ledger_location epoch_ledger_uuids.next
      in
      let next_epoch_ledger =
        create_epoch_ledger ~location:next_epoch_ledger_location ~logger
          ~genesis_ledger ~ledger_depth
      in
      ref
        { Data.staking_epoch_snapshot=
            { Snapshot.ledger= staking_epoch_ledger
            ; delegatee_table=
                Snapshot.Ledger_snapshot.compute_delegatee_table
                  block_producer_pubkeys staking_epoch_ledger }
        ; next_epoch_snapshot=
            { Snapshot.ledger= next_epoch_ledger
            ; delegatee_table=
                Snapshot.Ledger_snapshot.compute_delegatee_table
                  block_producer_pubkeys next_epoch_ledger }
        ; last_checked_slot_and_epoch=
            make_last_checked_slot_and_epoch_table
              (Public_key.Compressed.Table.create ())
              block_producer_pubkeys ~default:(Epoch.zero, Slot.zero)
        ; last_epoch_delegatee_table= None
        ; epoch_ledger_uuids
        ; epoch_ledger_location }

    let block_production_keys_swap ~(constants : Constants.t) t
        block_production_pubkeys now =
      let old : Data.t = !t in
      let s {Snapshot.ledger; delegatee_table= _} =
        { Snapshot.ledger
        ; delegatee_table=
            Snapshot.Ledger_snapshot.compute_delegatee_table
              block_production_pubkeys ledger }
      in
      t :=
        { Data.staking_epoch_snapshot= s old.staking_epoch_snapshot
        ; next_epoch_snapshot=
            s old.next_epoch_snapshot
            (* assume these keys are different and therefore we haven't checked any
         * slots or epochs *)
        ; last_checked_slot_and_epoch=
            make_last_checked_slot_and_epoch_table
              !t.Data.last_checked_slot_and_epoch block_production_pubkeys
              ~default:
                ((* TODO: Be smarter so that we don't have to look at the slot before again *)
                 let epoch, slot = Epoch_and_slot.of_time_exn now ~constants in
                 (epoch, UInt32.(if slot > zero then sub slot one else slot)))
        ; last_epoch_delegatee_table= None
        ; epoch_ledger_uuids= old.epoch_ledger_uuids
        ; epoch_ledger_location= old.epoch_ledger_location }

    type snapshot_identifier = Staking_epoch_snapshot | Next_epoch_snapshot
    [@@deriving to_yojson]

    let get_snapshot (t : t) id =
      match id with
      | Staking_epoch_snapshot ->
          !t.staking_epoch_snapshot
      | Next_epoch_snapshot ->
          !t.next_epoch_snapshot

    let set_snapshot (t : t) id v =
      match id with
      | Staking_epoch_snapshot ->
          !t.staking_epoch_snapshot <- v
      | Next_epoch_snapshot ->
          !t.next_epoch_snapshot <- v

    let reset_snapshot (t : t) id ~sparse_ledger ~ledger_depth =
      let open Coda_base in
      let open Or_error.Let_syntax in
      let module Ledger_transfer =
        Coda_base.Ledger_transfer.From_sparse_ledger (Ledger.Db) in
      let delegatee_table =
        compute_delegatee_table_sparse_ledger
          (current_block_production_keys t)
          sparse_ledger
      in
      match id with
      | Staking_epoch_snapshot ->
          let location = staking_epoch_ledger_location t in
          Snapshot.Ledger_snapshot.remove !t.staking_epoch_snapshot.ledger
            ~location ;
          let ledger =
            Ledger.Db.create ~directory_name:location ~depth:ledger_depth ()
          in
          let%map (_ : Ledger.Db.t) =
            Ledger_transfer.transfer_accounts ~src:sparse_ledger ~dest:ledger
          in
          !t.staking_epoch_snapshot
          <- { delegatee_table
             ; ledger= Snapshot.Ledger_snapshot.Ledger_db ledger }
      | Next_epoch_snapshot ->
          let location = next_epoch_ledger_location t in
          Snapshot.Ledger_snapshot.remove !t.next_epoch_snapshot.ledger
            ~location ;
          let ledger =
            Ledger.Db.create ~directory_name:location ~depth:ledger_depth ()
          in
          let%map (_ : Ledger.Db.t) =
            Ledger_transfer.transfer_accounts ~src:sparse_ledger ~dest:ledger
          in
          !t.next_epoch_snapshot
          <- { delegatee_table
             ; ledger= Snapshot.Ledger_snapshot.Ledger_db ledger }

    let next_epoch_ledger (t : t) =
      Snapshot.ledger @@ get_snapshot t Next_epoch_snapshot

    let staking_epoch_ledger (t : t) =
      Snapshot.ledger @@ get_snapshot t Staking_epoch_snapshot

    let seen_slot (t : t) epoch slot =
      let module Table = Public_key.Compressed.Table in
      let unseens =
        Table.to_alist !t.last_checked_slot_and_epoch
        |> List.filter_map ~f:(fun (pk, last_checked_epoch_and_slot) ->
               let i =
                 Tuple2.compare ~cmp1:Epoch.compare ~cmp2:Slot.compare
                   last_checked_epoch_and_slot (epoch, slot)
               in
               if i >= 0 then None
               else (
                 Table.set !t.last_checked_slot_and_epoch ~key:pk
                   ~data:(epoch, slot) ;
                 Some pk ) )
      in
      match unseens with
      | [] ->
          `All_seen
      | nel ->
          `Unseen (Public_key.Compressed.Set.of_list nel)
  end

  module Epoch_ledger = struct
    include Coda_base.Epoch_ledger

    let genesis ~ledger =
      { Poly.hash= genesis_ledger_hash ~ledger
      ; total_currency= genesis_ledger_total_currency ~ledger }

    let graphql_type () : ('ctx, Value.t option) Graphql_async.Schema.typ =
      let open Graphql_async in
      let open Schema in
      obj "epochLedger" ~fields:(fun _ ->
          [ field "hash" ~typ:(non_null string)
              ~args:Arg.[]
              ~resolve:(fun _ {Poly.hash; _} ->
                Coda_base.Frozen_ledger_hash.to_string hash )
          ; field "totalCurrency"
              ~typ:(non_null @@ Graphql_base_types.uint64 ())
              ~args:Arg.[]
              ~resolve:(fun _ {Poly.total_currency; _} ->
                Amount.to_uint64 total_currency ) ] )
  end

  module Vrf = struct
    module Scalar = struct
      type value = Tick.Inner_curve.Scalar.t

      type var = Tick.Inner_curve.Scalar.var

      let typ : (var, value) Typ.t = Tick.Inner_curve.Scalar.typ
    end

    module Group = struct
      open Tick

      type value = Inner_curve.t

      type var = Inner_curve.var

      let scale = Inner_curve.scale

      module Checked = struct
        include Inner_curve.Checked

        let scale_generator shifted s ~init =
          scale_known shifted Inner_curve.one s ~init
      end
    end

    module Message = struct
      module Global_slot = Coda_numbers.Global_slot

      type ('global_slot, 'epoch_seed, 'delegator) t =
        {global_slot: 'global_slot; seed: 'epoch_seed; delegator: 'delegator}
      [@@deriving sexp, hlist]

      type value = (Global_slot.t, Epoch_seed.t, Coda_base.Account.Index.t) t
      [@@deriving sexp]

      type var =
        ( Global_slot.Checked.t
        , Epoch_seed.var
        , Coda_base.Account.Index.Unpacked.var )
        t

      let to_input
          ~(constraint_constants : Genesis_constants.Constraint_constants.t)
          ({global_slot; seed; delegator} : value) =
        { Random_oracle.Input.field_elements= [|(seed :> Tick.field)|]
        ; bitstrings=
            [| Global_slot.Bits.to_bits global_slot
             ; Coda_base.Account.Index.to_bits
                 ~ledger_depth:constraint_constants.ledger_depth delegator |]
        }

      let data_spec
          ~(constraint_constants : Genesis_constants.Constraint_constants.t) =
        let open Tick.Data_spec in
        [ Global_slot.typ
        ; Epoch_seed.typ
        ; Coda_base.Account.Index.Unpacked.typ
            ~ledger_depth:constraint_constants.ledger_depth ]

      let typ ~constraint_constants : (var, value) Typ.t =
        Tick.Typ.of_hlistable
          (data_spec ~constraint_constants)
          ~var_to_hlist:to_hlist ~var_of_hlist:of_hlist
          ~value_to_hlist:to_hlist ~value_of_hlist:of_hlist

      let hash_to_group ~constraint_constants msg =
        Random_oracle.hash ~init:Coda_base.Hash_prefix.vrf_message
          (Random_oracle.pack_input (to_input ~constraint_constants msg))
        |> Group_map.to_group |> Tick.Inner_curve.of_affine

      module Checked = struct
        open Tick

        let to_input ({global_slot; seed; delegator} : var) =
          let open Tick.Checked.Let_syntax in
          let%map global_slot = Global_slot.Checked.to_bits global_slot in
          let s = Bitstring_lib.Bitstring.Lsb_first.to_list in
          { Random_oracle.Input.field_elements=
              [|Epoch_seed.var_to_hash_packed seed|]
          ; bitstrings= [|s global_slot; delegator|] }

        let hash_to_group msg =
          let%bind input = to_input msg in
          Tick.make_checked (fun () ->
              Random_oracle.Checked.hash
                ~init:Coda_base.Hash_prefix.vrf_message
                (Random_oracle.Checked.pack_input input)
              |> Group_map.Checked.to_group )
      end

      let gen
          ~(constraint_constants : Genesis_constants.Constraint_constants.t) =
        let open Quickcheck.Let_syntax in
        let%map global_slot = Global_slot.gen
        and seed = Epoch_seed.gen
        and delegator =
          Coda_base.Account.Index.gen
            ~ledger_depth:constraint_constants.ledger_depth
        in
        {global_slot; seed; delegator}
    end

    module Output = struct
      module Truncated = struct
        [%%versioned
        module Stable = struct
          module V1 = struct
            type t = string [@@deriving sexp, eq, compare, hash]

            let to_yojson t =
              `String (Base64.encode_exn ~alphabet:Base64.uri_safe_alphabet t)

            let of_yojson = function
              | `String s ->
                  Result.map_error
                      (Base64.decode ~alphabet:Base64.uri_safe_alphabet s)
                      ~f:(function `Msg err ->
                      sprintf
                        "Error decoding vrf output in \
                         Vrf.Output.Truncated.Stable.V1.of_yojson: %s"
                        err )
              | _ ->
                  Error
                    "Vrf.Output.Truncated.Stable.V1.of_yojson: Expected a \
                     string"

            let to_latest = Fn.id
          end
        end]

        include Codable.Make_base58_check (struct
          type t = Stable.Latest.t [@@deriving bin_io_unversioned]

          let version_byte = Base58_check.Version_bytes.vrf_truncated_output

          let description = "Vrf Truncated Output"
        end)

        open Tick

        let length_in_bits = Int.min 256 (Field.size_in_bits - 2)

        type var = Boolean.var array

        let typ : (var, t) Typ.t =
          Typ.array ~length:length_in_bits Boolean.typ
          |> Typ.transport
               ~there:(fun s ->
                 Array.sub (Blake2.string_to_bits s) ~pos:0 ~len:length_in_bits
                 )
               ~back:Blake2.bits_to_string

        let dummy =
          String.init
            (Base.Int.round ~dir:`Up ~to_multiple_of:8 length_in_bits / 8)
            ~f:(fun _ -> '\000')

        let to_bits t =
          Fold.(to_list (string_bits t)) |> Fn.flip List.take length_in_bits
      end

      open Tick

      let typ = Field.typ

      let gen = Field.gen

      let truncate x =
        Random_oracle.Digest.to_bits ~length:Truncated.length_in_bits x
        |> Array.of_list |> Blake2.bits_to_string

      let hash ~constraint_constants msg g =
        let x, y = Non_zero_curve_point.of_inner_curve_exn g in
        let input =
          Random_oracle.Input.(
            append
              (Message.to_input ~constraint_constants msg)
              (field_elements [|x; y|]))
        in
        let open Random_oracle in
        hash ~init:Hash_prefix_states.vrf_output (pack_input input)

      module Checked = struct
        let truncate x =
          Tick.make_checked (fun () ->
              Random_oracle.Checked.Digest.to_bits
                ~length:Truncated.length_in_bits x
              |> Array.of_list )

        let hash msg (x, y) =
          let%bind msg = Message.Checked.to_input msg in
          let input =
            Random_oracle.Input.(append msg (field_elements [|x; y|]))
          in
          make_checked (fun () ->
              let open Random_oracle.Checked in
              hash ~init:Hash_prefix_states.vrf_output (pack_input input) )
      end

      let%test_unit "hash unchecked vs. checked equality" =
        let constraint_constants =
          Genesis_constants.Constraint_constants.for_unit_tests
        in
        let gen_inner_curve_point =
          let open Quickcheck.Generator.Let_syntax in
          let%map compressed = Non_zero_curve_point.gen in
          Non_zero_curve_point.to_inner_curve compressed
        in
        let gen_message_and_curve_point =
          let open Quickcheck.Generator.Let_syntax in
          let%map msg = Message.gen ~constraint_constants
          and g = gen_inner_curve_point in
          (msg, g)
        in
        Quickcheck.test ~trials:10 gen_message_and_curve_point
          ~f:
            (Test_util.test_equal ~equal:Field.equal
               Snark_params.Tick.Typ.(
                 Message.typ ~constraint_constants
                 * Snark_params.Tick.Inner_curve.typ)
               typ
               (fun (msg, g) -> Checked.hash msg g)
               (fun (msg, g) -> hash ~constraint_constants msg g))
    end

    module Threshold = struct
      open Bignum_bigint

      (* c is a constant factor on vrf-win likelihood *)
      (* c = 2^0 is production behavior *)
      (* c > 2^0 is a temporary hack for testnets *)
      let c = `Two_to_the 0

      (* f determines the fraction of slots that will have blocks if c = 2^0 *)
      let f = Bignum.(of_int 3 / of_int 4)

      let base = Bignum.(of_int 1 - f)

      let c_bias =
        let (`Two_to_the i) = c in
        fun xs -> List.drop xs i

      let params =
        Snarky_taylor.Exp.params ~base
          ~field_size_in_bits:Snark_params.Tick.Field.size_in_bits

      let bigint_of_uint64 = Fn.compose Bigint.of_string UInt64.to_string

      (*  Check if
          vrf_output / 2^256 <= c * (1 - f)^(amount / total_stake)
      *)
      let is_satisfied ~my_stake ~total_stake vrf_output =
        let input =
          (* get first params.per_term_precision bits of top / bottom.

             This is equal to

             floor(2^params.per_term_precision * top / bottom) / 2^params.per_term_precision
          *)
          let k = params.per_term_precision in
          let top = bigint_of_uint64 (Balance.to_uint64 my_stake) in
          let bottom = bigint_of_uint64 (Amount.to_uint64 total_stake) in
          Bignum.(
            of_bigint Bignum_bigint.(shift_left top k / bottom)
            / of_bigint Bignum_bigint.(shift_left one k))
        in
        let rhs = Snarky_taylor.Exp.Unchecked.one_minus_exp params input in
        let lhs =
          let n =
            of_bits_lsb
              (c_bias (Array.to_list (Blake2.string_to_bits vrf_output)))
          in
          Bignum.(
            of_bigint n
            / of_bigint
                Bignum_bigint.(shift_left one Output.Truncated.length_in_bits))
        in
        Bignum.(lhs <= rhs)

      module Checked = struct
        let is_satisfied ~my_stake ~total_stake
            (vrf_output : Output.Truncated.var) =
          let open Snarky_integer in
          let open Snarky_taylor in
          make_checked (fun () ->
              let open Run in
              let rhs =
                Exp.one_minus_exp ~m params
                  (Floating_point.of_quotient ~m
                     ~precision:params.per_term_precision
                     ~top:(Integer.of_bits ~m (Balance.var_to_bits my_stake))
                     ~bottom:
                       (Integer.of_bits ~m (Amount.var_to_bits total_stake))
                     ~top_is_less_than_bottom:())
              in
              let vrf_output =
                Array.to_list (vrf_output :> Boolean.var array)
              in
              let lhs = c_bias vrf_output in
              Floating_point.(
                le ~m
                  (of_bits ~m lhs ~precision:Output.Truncated.length_in_bits)
                  rhs) )
      end
    end

    module T =
      Vrf_lib.Integrated.Make (Tick) (Scalar) (Group) (Message)
        (struct
          type value = Snark_params.Tick.Field.t

          type var = Random_oracle.Checked.Digest.t

          let hash = Output.hash

          module Checked = struct
            let hash = Output.Checked.hash
          end
        end)

    type _ Snarky_backendless.Request.t +=
      | Winner_address : Coda_base.Account.Index.t Snarky_backendless.Request.t
      | Private_key : Scalar.value Snarky_backendless.Request.t
      | Public_key : Public_key.t Snarky_backendless.Request.t

    let%snarkydef get_vrf_evaluation
        ~(constraint_constants : Genesis_constants.Constraint_constants.t)
        shifted ~ledger ~message =
      let open Coda_base in
      let open Snark_params.Tick in
      let%bind private_key =
        request_witness Scalar.typ (As_prover.return Private_key)
      in
      let%bind public_key =
        request_witness Public_key.typ (As_prover.return Public_key)
      in
      let staker_addr = message.Message.delegator in
      let%bind account =
        with_label __LOC__
          (Frozen_ledger_hash.get ~depth:constraint_constants.ledger_depth
             ledger staker_addr)
      in
      let%bind () =
        [%with_label "Account is for the default token"]
          Token_id.(Checked.Assert.equal account.token_id (var_of_t default))
      in
      let%bind delegate =
        with_label __LOC__ (Public_key.decompress_var account.delegate)
      in
      let%bind () =
        with_label __LOC__ (Public_key.assert_equal public_key delegate)
      in
      let%map evaluation =
        with_label __LOC__
          (T.Checked.eval_and_check_public_key shifted ~private_key
             ~public_key:delegate message)
      in
      (evaluation, account)

    module Checked = struct
      let%snarkydef check
          ~(constraint_constants : Genesis_constants.Constraint_constants.t)
          shifted ~(epoch_ledger : Epoch_ledger.var) ~global_slot ~seed =
        let open Snark_params.Tick in
        let%bind winner_addr =
          request_witness
            (Coda_base.Account.Index.Unpacked.typ
               ~ledger_depth:constraint_constants.ledger_depth)
            (As_prover.return Winner_address)
        in
        let%bind result, winner_account =
          get_vrf_evaluation ~constraint_constants shifted
            ~ledger:epoch_ledger.hash
            ~message:{Message.global_slot; seed; delegator= winner_addr}
        in
        let my_stake = winner_account.balance in
        let%bind truncated_result = Output.Checked.truncate result in
        let%map satisifed =
          Threshold.Checked.is_satisfied ~my_stake
            ~total_stake:epoch_ledger.total_currency truncated_result
        in
        (satisifed, result, truncated_result, winner_account)
    end

    let eval = T.eval

    module Precomputed = struct
      let keypairs = Lazy.force Coda_base.Sample_keypairs.keypairs

      let genesis_winner = keypairs.(0)

      let handler :
             constraint_constants:Genesis_constants.Constraint_constants.t
          -> genesis_ledger:Coda_base.Ledger.t Lazy.t
          -> Snark_params.Tick.Handler.t =
       fun ~constraint_constants ~genesis_ledger ->
        let pk, sk = genesis_winner in
        let dummy_sparse_ledger =
          Coda_base.Sparse_ledger.of_ledger_subset_exn
            (Lazy.force genesis_ledger)
            [Coda_base.(Account_id.create pk Token_id.default)]
        in
        let empty_pending_coinbase =
          Coda_base.Pending_coinbase.create
            ~depth:constraint_constants.pending_coinbase_depth ()
          |> Or_error.ok_exn
        in
        let ledger_handler =
          unstage (Coda_base.Sparse_ledger.handler dummy_sparse_ledger)
        in
        let pending_coinbase_handler =
          unstage
            (Coda_base.Pending_coinbase.handler
               ~depth:constraint_constants.pending_coinbase_depth
               empty_pending_coinbase ~is_new_stack:true)
        in
        let handlers =
          Snarky_backendless.Request.Handler.(
            push
              (push fail (create_single pending_coinbase_handler))
              (create_single ledger_handler))
        in
        fun (With {request; respond}) ->
          match request with
          | Winner_address ->
              respond (Provide 0)
          | Private_key ->
              respond (Provide sk)
          | Public_key ->
              respond (Provide (Public_key.decompress_exn pk))
          | _ ->
              respond
                (Provide
                   (Snarky_backendless.Request.Handler.run handlers
                      ["Ledger Handler"; "Pending Coinbase Handler"]
                      request))
    end

    let check ~constraint_constants ~global_slot ~seed ~private_key ~public_key
        ~public_key_compressed ~total_stake ~logger ~epoch_snapshot =
      let open Message in
      let open Local_state in
      let open Snapshot in
      with_return (fun {return} ->
          Hashtbl.iteri
            ( Snapshot.delegators epoch_snapshot public_key_compressed
            |> Option.value ~default:(Core_kernel.Int.Table.create ()) )
            ~f:(fun ~key:delegator ~data:account ->
              let vrf_result =
                T.eval ~constraint_constants ~private_key
                  {global_slot; seed; delegator}
              in
              let truncated_vrf_result = Output.truncate vrf_result in
              [%log debug]
                "VRF result for delegator: $delegator, balance: $balance, \
                 amount: $amount, result: $result"
                ~metadata:
                  [ ( "delegator"
                    , `Int (Coda_base.Account.Index.to_int delegator) )
                  ; ("balance", `Int (Balance.to_int account.balance))
                  ; ("amount", `Int (Amount.to_int total_stake))
                  ; ( "result"
                    , `String
                        (* use sexp representation; int might be too small *)
                        ( Fold.string_bits truncated_vrf_result
                        |> Bignum_bigint.of_bit_fold_lsb
                        |> Bignum_bigint.sexp_of_t |> Sexp.to_string ) ) ] ;
              Coda_metrics.Counter.inc_one
                Coda_metrics.Consensus.vrf_evaluations ;
              if
                Threshold.is_satisfied ~my_stake:account.balance ~total_stake
                  truncated_vrf_result
              then
                return
                  (Some
                     ( { Block_data.stake_proof=
                           { private_key
                           ; public_key
                           ; delegator
                           ; ledger=
                               Local_state.Snapshot.Ledger_snapshot
                               .ledger_subset
                                 [ Coda_base.(
                                     Account_id.create
                                       (Public_key.compress public_key)
                                       Token_id.default)
                                 ; Coda_base.(
                                     Account_id.create account.public_key
                                       Token_id.default) ]
                                 epoch_snapshot.ledger }
                       ; global_slot
                       ; vrf_result }
                     , account.public_key )) ) ;
          None )
  end

  module Optional_state_hash = struct
    [%%versioned
    module Stable = struct
      module V1 = struct
        type t = Coda_base.State_hash.Stable.V1.t option
        [@@deriving sexp, compare, hash, to_yojson]

        let to_latest = Fn.id
      end
    end]
  end

  module Epoch_data = struct
    include Coda_base.Epoch_data

    module Make (Lock_checkpoint : sig
      type t [@@deriving sexp, compare, hash, to_yojson]

      val typ : (Coda_base.State_hash.var, t) Typ.t

      type graphql_type

      val graphql_type : unit -> ('ctx, graphql_type) Graphql_async.Schema.typ

      val resolve : t -> graphql_type

      val to_input :
        t -> (Snark_params.Tick.Field.t, bool) Random_oracle.Input.t

      val null : t
    end) =
    struct
      open Snark_params

      module Value = struct
        type t =
          ( Epoch_ledger.Value.t
          , Epoch_seed.t
          , Coda_base.State_hash.t
          , Lock_checkpoint.t
          , Length.t )
          Poly.t
        [@@deriving sexp, compare, hash, to_yojson]
      end

      let data_spec =
        let open Tick.Data_spec in
        [ Epoch_ledger.typ
        ; Epoch_seed.typ
        ; Coda_base.State_hash.typ
        ; Lock_checkpoint.typ
        ; Length.typ ]

      let typ : (var, Value.t) Typ.t =
        Typ.of_hlistable data_spec ~var_to_hlist:Poly.to_hlist
          ~var_of_hlist:Poly.of_hlist ~value_to_hlist:Poly.to_hlist
          ~value_of_hlist:Poly.of_hlist

      let graphql_type name =
        let open Graphql_async in
        let open Schema in
        obj name ~fields:(fun _ ->
            [ field "ledger"
                ~typ:(non_null @@ Epoch_ledger.graphql_type ())
                ~args:Arg.[]
                ~resolve:(fun _ {Poly.ledger; _} -> ledger)
            ; field "seed" ~typ:(non_null string)
                ~args:Arg.[]
                ~resolve:(fun _ {Poly.seed; _} ->
                  Epoch_seed.to_base58_check seed )
            ; field "startCheckpoint" ~typ:(non_null string)
                ~args:Arg.[]
                ~resolve:(fun _ {Poly.start_checkpoint; _} ->
                  Coda_base.State_hash.to_base58_check start_checkpoint )
            ; field "lockCheckpoint"
                ~typ:(Lock_checkpoint.graphql_type ())
                ~args:Arg.[]
                ~resolve:(fun _ {Poly.lock_checkpoint; _} ->
                  Lock_checkpoint.resolve lock_checkpoint )
            ; field "epochLength"
                ~typ:(non_null @@ Graphql_base_types.uint32 ())
                ~args:Arg.[]
                ~resolve:(fun _ {Poly.epoch_length; _} ->
                  Coda_numbers.Length.to_uint32 epoch_length ) ] )

      let to_input
          ({ledger; seed; start_checkpoint; lock_checkpoint; epoch_length} :
            Value.t) =
        let input =
          { Random_oracle.Input.field_elements=
              [|(seed :> Tick.Field.t); (start_checkpoint :> Tick.Field.t)|]
          ; bitstrings= [|Length.Bits.to_bits epoch_length|] }
        in
        List.reduce_exn ~f:Random_oracle.Input.append
          [ input
          ; Epoch_ledger.to_input ledger
          ; Lock_checkpoint.to_input lock_checkpoint ]

      let var_to_input
          ({ledger; seed; start_checkpoint; lock_checkpoint; epoch_length} :
            var) =
        let open Tick in
        let%map epoch_length = Length.Checked.to_bits epoch_length in
        let open Random_oracle.Input in
        let input =
          { field_elements=
              [| Epoch_seed.var_to_hash_packed seed
               ; Coda_base.State_hash.var_to_hash_packed start_checkpoint |]
          ; bitstrings= [|Bitstring.Lsb_first.to_list epoch_length|] }
        in
        List.reduce_exn ~f:Random_oracle.Input.append
          [ input
          ; Epoch_ledger.var_to_input ledger
          ; field (Coda_base.State_hash.var_to_hash_packed lock_checkpoint) ]

      let genesis ~genesis_ledger =
        { Poly.ledger=
            Epoch_ledger.genesis ~ledger:genesis_ledger
            (* TODO: epoch_seed needs to be non-determinable by o1-labs before mainnet launch *)
        ; seed= Epoch_seed.initial
        ; start_checkpoint= Coda_base.State_hash.(of_hash zero)
        ; lock_checkpoint= Lock_checkpoint.null
        ; epoch_length= Length.of_int 1 }
    end

    module T = struct
      include Coda_base.State_hash

      let to_input (t : t) = Random_oracle.Input.field (t :> Tick.Field.t)

      let null = Coda_base.State_hash.(of_hash zero)

      open Graphql_async
      open Schema

      type graphql_type = string

      let graphql_type () = non_null string

      let resolve = to_base58_check
    end

    module Staking = Make (T)
    module Next = Make (T)

    (* stable-versioned types are disallowed as functor application results
       we create them outside the results, and make sure they match the corresponding non-versioned types
    *)

    module Staking_value_versioned = struct
      module Value = struct
        module Lock_checkpoint = Coda_base.State_hash

        [%%versioned
        module Stable = struct
          module V1 = struct
            type t =
              ( Epoch_ledger.Value.Stable.V1.t
              , Epoch_seed.Stable.V1.t
              , Coda_base.State_hash.Stable.V1.t
              , Lock_checkpoint.Stable.V1.t
              , Length.Stable.V1.t )
              Poly.Stable.V1.t
            [@@deriving sexp, compare, eq, hash, yojson]

            let to_latest = Fn.id
          end
        end]

        type _unused = unit constraint Stable.Latest.t = Staking.Value.t
      end
    end

    module Next_value_versioned = struct
      module Value = struct
        module Lock_checkpoint = Coda_base.State_hash

        [%%versioned
        module Stable = struct
          module V1 = struct
            type t =
              ( Epoch_ledger.Value.Stable.V1.t
              , Epoch_seed.Stable.V1.t
              , Coda_base.State_hash.Stable.V1.t
              , Lock_checkpoint.Stable.V1.t
              , Length.Stable.V1.t )
              Poly.Stable.V1.t
            [@@deriving sexp, compare, eq, hash, yojson]

            let to_latest = Fn.id
          end
        end]

        type _unused = unit constraint Stable.Latest.t = Next.Value.t
      end
    end

    let next_to_staking (next : Next.Value.t) : Staking.Value.t = next

    let update_pair
        ((staking_data, next_data) : Staking.Value.t * Next.Value.t)
        epoch_count ~prev_epoch ~next_epoch ~next_slot
        ~prev_protocol_state_hash ~producer_vrf_result ~snarked_ledger_hash
        ~total_currency ~(constants : Constants.t) =
      let staking_data', next_data', epoch_count' =
        if next_epoch > prev_epoch then
          ( next_to_staking next_data
          , { Poly.seed= next_data.seed
            ; ledger=
                {Epoch_ledger.Poly.hash= snarked_ledger_hash; total_currency}
            ; start_checkpoint=
                prev_protocol_state_hash
                (* TODO: We need to make sure issue #2328 is properly addressed. *)
            ; lock_checkpoint= Coda_base.State_hash.(of_hash zero)
            ; epoch_length= Length.of_int 1 }
          , Length.succ epoch_count )
        else (
          assert (Epoch.equal next_epoch prev_epoch) ;
          ( staking_data
          , Poly.
              {next_data with epoch_length= Length.succ next_data.epoch_length}
          , epoch_count ) )
      in
      let curr_seed, curr_lock_checkpoint =
        if Slot.in_seed_update_range next_slot ~constants then
          ( Epoch_seed.update next_data'.seed producer_vrf_result
          , prev_protocol_state_hash )
        else (next_data'.seed, next_data'.lock_checkpoint)
      in
      let next_data'' =
        Poly.
          { next_data' with
            seed= curr_seed
          ; lock_checkpoint= curr_lock_checkpoint }
      in
      (staking_data', next_data'', epoch_count')
  end

  module Consensus_transition = struct
    include Coda_numbers.Global_slot
    module Value = Coda_numbers.Global_slot

    type var = Checked.t

    let genesis = zero
  end

  module Consensus_time = struct
    include Global_slot

    let to_string_hum = time_hum

    (* externally, we are only interested in when the slot starts *)
    let to_time ~(constants : Constants.t) t = start_time ~constants t

    open UInt32
    open Infix

    (* create dummy block to split map on *)
    let get_old ~constants (t : Global_slot.t) : Global_slot.t =
      let ( `Acceptable_network_delay _
          , `Gc_width _
          , `Gc_width_epoch gc_width_epoch
          , `Gc_width_slot gc_width_slot
          , `Gc_interval _ ) =
        Constants.gc_parameters constants
      in
      let gs = of_epoch_and_slot ~constants (gc_width_epoch, gc_width_slot) in
      if Global_slot.(t < gs) then
        (* block not beyond gc_width *)
        Global_slot.zero ~constants
      else
        let open Int in
        (* subtract epoch, slot components of gc_width *)
        Global_slot.diff ~constants t (gc_width_epoch, gc_width_slot)

    let to_uint32 t = Global_slot.slot_number t

    let to_global_slot = slot_number
  end

  [%%if
  false]

  module Min_window_density = struct
    (* Three cases for updating the lengths of sub_windows
       - same sub_window, then add 1 to the sub_window_densities
       - passed a few sub_windows, but didn't skip a window, then
         assign 0 to all the skipped sub_window, then mark next_sub_window_length to be 1
       - skipped more than a window, set every sub_windows to be 0 and mark next_sub_window_length to be 1
    *)

    let update_min_window_density ~constants ~prev_global_slot
        ~next_global_slot ~prev_sub_window_densities ~prev_min_window_density =
      let prev_global_sub_window =
        Global_sub_window.of_global_slot ~constants prev_global_slot
      in
      let next_global_sub_window =
        Global_sub_window.of_global_slot ~constants next_global_slot
      in
      let prev_relative_sub_window =
        Global_sub_window.sub_window ~constants prev_global_sub_window
      in
      let next_relative_sub_window =
        Global_sub_window.sub_window ~constants next_global_sub_window
      in
      let same_sub_window =
        Global_sub_window.equal prev_global_sub_window next_global_sub_window
      in
      let same_window =
        Global_sub_window.(
          add prev_global_sub_window
            (constant constants.sub_windows_per_window)
          >= next_global_sub_window)
      in
      let new_sub_window_densities =
        List.mapi prev_sub_window_densities ~f:(fun i length ->
            let gt_prev_sub_window =
              Sub_window.(of_int i > prev_relative_sub_window)
            in
            let lt_next_sub_window =
              Sub_window.(of_int i < next_relative_sub_window)
            in
            let within_range =
              if prev_relative_sub_window < next_relative_sub_window then
                gt_prev_sub_window && lt_next_sub_window
              else gt_prev_sub_window || lt_next_sub_window
            in
            if same_sub_window then length
            else if same_window && not within_range then length
            else Length.zero )
      in
      let new_window_length =
        List.fold new_sub_window_densities ~init:Length.zero ~f:Length.add
      in
      let min_window_density =
        if same_sub_window then prev_min_window_density
        else Length.min new_window_length prev_min_window_density
      in
      let sub_window_densities =
        List.mapi new_sub_window_densities ~f:(fun i length ->
            let is_next_sub_window =
              Sub_window.(of_int i = next_relative_sub_window)
            in
            if is_next_sub_window then
              if same_sub_window then Length.(succ length)
              else Length.(succ zero)
            else length )
      in
      (min_window_density, sub_window_densities)

    module Checked = struct
      open Tick.Checked
      open Tick.Checked.Let_syntax

      let%snarkydef update_min_window_density ~(constants : Constants.var)
          ~prev_global_slot ~next_global_slot ~prev_sub_window_densities
          ~prev_min_window_density =
        let open Tick in
        let open Tick.Checked.Let_syntax in
        let%bind prev_global_sub_window =
          Global_sub_window.Checked.of_global_slot ~constants prev_global_slot
        in
        let%bind next_global_sub_window =
          Global_sub_window.Checked.of_global_slot ~constants next_global_slot
        in
        let%bind prev_relative_sub_window =
          Global_sub_window.Checked.sub_window ~constants
            prev_global_sub_window
        in
        let%bind next_relative_sub_window =
          Global_sub_window.Checked.sub_window ~constants
            next_global_sub_window
        in
        let%bind same_sub_window =
          Global_sub_window.Checked.equal prev_global_sub_window
            next_global_sub_window
        in
        let%bind same_window =
          Global_sub_window.Checked.(
            add prev_global_sub_window constants.sub_windows_per_window
            >= next_global_sub_window)
        in
        let if_ cond ~then_ ~else_ =
          let%bind cond = cond and then_ = then_ and else_ = else_ in
          Length.Checked.if_ cond ~then_ ~else_
        in
        let%bind new_sub_window_densities =
          Checked.List.mapi prev_sub_window_densities ~f:(fun i length ->
              let%bind gt_prev_sub_window =
                Sub_window.Checked.(
                  constant (UInt32.of_int i) > prev_relative_sub_window)
              in
              let%bind lt_next_sub_window =
                Sub_window.Checked.(
                  constant (UInt32.of_int i) < next_relative_sub_window)
              in
              let%bind within_range =
                Sub_window.Checked.(
                  let if_ cond ~then_ ~else_ =
                    let%bind cond = cond and then_ = then_ and else_ = else_ in
                    Boolean.if_ cond ~then_ ~else_
                  in
                  if_
                    (prev_relative_sub_window < next_relative_sub_window)
                    ~then_:Boolean.(gt_prev_sub_window && lt_next_sub_window)
                    ~else_:Boolean.(gt_prev_sub_window || lt_next_sub_window))
              in
              if_
                (Checked.return same_sub_window)
                ~then_:(Checked.return length)
                ~else_:
                  (if_
                     Boolean.(same_window && not within_range)
                     ~then_:(Checked.return length)
                     ~else_:(Checked.return Length.Checked.zero)) )
        in
        let%bind new_window_length =
          Checked.List.fold new_sub_window_densities ~init:Length.Checked.zero
            ~f:Length.Checked.add
        in
        let%bind min_window_density =
          if_
            (Checked.return same_sub_window)
            ~then_:(Checked.return prev_min_window_density)
            ~else_:
              (Length.Checked.min new_window_length prev_min_window_density)
        in
        let%bind sub_window_densities =
          Checked.List.mapi new_sub_window_densities ~f:(fun i length ->
              let%bind is_next_sub_window =
                Sub_window.Checked.(
                  constant (UInt32.of_int i) = next_relative_sub_window)
              in
              if_
                (Checked.return is_next_sub_window)
                ~then_:
                  (if_
                     (Checked.return same_sub_window)
                     ~then_:Length.Checked.(succ length)
                     ~else_:Length.Checked.(succ zero))
                ~else_:(Checked.return length) )
        in
        return (min_window_density, sub_window_densities)
    end

    let%test_module "Min window length tests" =
      ( module struct
        (* This is the reference implementation, which is much more readable than
           the actual implementation. The reason this one is not implemented is because
           array-indexing is not supported in Snarky. We could use list-indexing, but it
           takes O(n) instead of O(1).
        *)

        let update_min_window_density_reference_implementation ~constants
            ~prev_global_slot ~next_global_slot ~prev_sub_window_densities
            ~prev_min_window_density =
          let prev_global_sub_window =
            Global_sub_window.of_global_slot ~constants prev_global_slot
          in
          let next_global_sub_window =
            Global_sub_window.of_global_slot ~constants next_global_slot
          in
          let sub_window_diff =
            UInt32.(
              to_int
              @@ min (succ constants.sub_windows_per_window)
              @@ Global_sub_window.sub next_global_sub_window
                   prev_global_sub_window)
          in
          let n = Array.length prev_sub_window_densities in
          let new_sub_window_densities =
            Array.init n ~f:(fun i ->
                if i + sub_window_diff < n then
                  prev_sub_window_densities.(i + sub_window_diff)
                else Length.zero )
          in
          let new_window_length =
            Array.fold new_sub_window_densities ~init:Length.zero ~f:Length.add
          in
          let min_window_density =
            if sub_window_diff = 0 then prev_min_window_density
            else Length.min new_window_length prev_min_window_density
          in
          new_sub_window_densities.(n - 1)
          <- Length.succ new_sub_window_densities.(n - 1) ;
          (min_window_density, new_sub_window_densities)

        let constants = Constants.for_unit_tests

        (* converting the input for actual implementation to the input required by the
           reference implementation *)
        let actual_to_reference ~prev_global_slot ~prev_sub_window_densities =
          let prev_global_sub_window =
            Global_sub_window.of_global_slot ~constants prev_global_slot
          in
          let prev_relative_sub_window =
            Sub_window.to_int
            @@ Global_sub_window.sub_window ~constants prev_global_sub_window
          in
          List.to_array
          @@ List.drop prev_sub_window_densities prev_relative_sub_window
          @ List.take prev_sub_window_densities prev_relative_sub_window
          @ [List.nth_exn prev_sub_window_densities prev_relative_sub_window]

        (* slot_diff are generated in such a way so that we can test different cases
           in the update function, I use a weighted union to generate it.
           weight | range of the slot diff
           1      | [0*slots_per_sub_window, 1*slots_per_sub_window)
           1/4    | [1*slots_per_sub_window, 2*slots_per_sub_window)
           1/9    | [2*slots_per_sub_window, 3*slots_per_sub_window)
           ...
           1/n^2  | [n*slots_per_sub_window, (n+1)*slots_per_sub_window)
        *)
        let gen_slot_diff =
          let open Quickcheck.Generator in
          let to_int = Length.to_int in
          Quickcheck.Generator.weighted_union
          @@ List.init
               (2 * to_int constants.sub_windows_per_window)
               ~f:(fun i ->
                 ( 1.0 /. (Float.of_int (i + 1) ** 2.)
                 , Core.Int.gen_incl
                     (i * to_int constants.slots_per_sub_window)
                     ((i + 1) * to_int constants.slots_per_sub_window) ) )

        let num_global_slots_to_test = 1

        (* generate an initial global_slot and a list of successive global_slot following
           the initial slot. The length of the list is fixed because this same list would
           also passed into a snarky computation, and the *Typ* of the list requires a
           fixed length. *)
        let gen_global_slots :
            (Global_slot.t * Global_slot.t list) Quickcheck.Generator.t =
          let open Quickcheck.Generator in
          let open Quickcheck.Generator.Let_syntax in
          let module GS = Coda_numbers.Global_slot in
          let%bind prev_global_slot = small_positive_int in
          let%bind slot_diffs =
            Core.List.gen_with_length num_global_slots_to_test gen_slot_diff
          in
          let _, global_slots =
            List.fold slot_diffs ~init:(prev_global_slot, [])
              ~f:(fun (prev_global_slot, acc) slot_diff ->
                let next_global_slot = prev_global_slot + slot_diff in
                (next_global_slot, next_global_slot :: acc) )
          in
          return
            ( Global_slot.of_slot_number ~constants (GS.of_int prev_global_slot)
            , List.map global_slots ~f:(fun s ->
                  Global_slot.of_slot_number ~constants (GS.of_int s) )
              |> List.rev )

        let gen_length =
          Quickcheck.Generator.union
          @@ List.init (Length.to_int constants.slots_per_sub_window)
               ~f:(fun n -> Quickcheck.Generator.return @@ Length.of_int n)

        let gen_min_window_density =
          let open Quickcheck.Generator in
          let open Quickcheck.Generator.Let_syntax in
          let%bind prev_sub_window_densities =
            list_with_length
              (Length.to_int constants.sub_windows_per_window)
              gen_length
          in
          let min_window_density =
            let initial xs = List.(rev (tl_exn (rev xs))) in
            List.fold
              (initial prev_sub_window_densities)
              ~init:Length.zero ~f:Length.add
          in
          return (min_window_density, prev_sub_window_densities)

        let gen =
          Quickcheck.Generator.tuple2 gen_global_slots gen_min_window_density

        let update_several_times ~f ~prev_global_slot ~next_global_slots
            ~prev_sub_window_densities ~prev_min_window_density ~constants =
          List.fold next_global_slots
            ~init:
              ( prev_global_slot
              , prev_sub_window_densities
              , prev_min_window_density )
            ~f:(fun ( prev_global_slot
                    , prev_sub_window_densities
                    , prev_min_window_density )
               next_global_slot
               ->
              let min_window_density, sub_window_densities =
                f ~constants ~prev_global_slot ~next_global_slot
                  ~prev_sub_window_densities ~prev_min_window_density
              in
              (next_global_slot, sub_window_densities, min_window_density) )

        let update_several_times_checked ~f ~prev_global_slot
            ~next_global_slots ~prev_sub_window_densities
            ~prev_min_window_density ~constants =
          let open Tick.Checked in
          let open Tick.Checked.Let_syntax in
          List.fold next_global_slots
            ~init:
              ( prev_global_slot
              , prev_sub_window_densities
              , prev_min_window_density )
            ~f:(fun ( prev_global_slot
                    , prev_sub_window_densities
                    , prev_min_window_density )
               next_global_slot
               ->
              let%bind min_window_density, sub_window_densities =
                f ~constants ~prev_global_slot ~next_global_slot
                  ~prev_sub_window_densities ~prev_min_window_density
              in
              return
                (next_global_slot, sub_window_densities, min_window_density) )

        let%test_unit "the actual implementation is equivalent to the \
                       reference implementation" =
          Quickcheck.test ~trials:100 gen
            ~f:(fun ( ((prev_global_slot : Global_slot.t), next_global_slots)
                    , (prev_min_window_density, prev_sub_window_densities) )
               ->
              let _, _, min_window_density1 =
                update_several_times ~f:update_min_window_density
                  ~prev_global_slot ~next_global_slots
                  ~prev_sub_window_densities ~prev_min_window_density
                  ~constants
              in
              let _, _, min_window_density2 =
                update_several_times
                  ~f:update_min_window_density_reference_implementation
                  ~prev_global_slot ~next_global_slots
                  ~prev_sub_window_densities:
                    (actual_to_reference ~prev_global_slot
                       ~prev_sub_window_densities)
                  ~prev_min_window_density ~constants
              in
              assert (Length.(equal min_window_density1 min_window_density2))
          )

        let%test_unit "Inside snark computation is equivalent to outside \
                       snark computation" =
          Quickcheck.test ~trials:100 gen
            ~f:(fun (slots, min_window_densities) ->
              Test_util.test_equal
                (Typ.tuple3
                   (Typ.tuple2 Global_slot.typ
                      (Typ.list ~length:num_global_slots_to_test
                         Global_slot.typ))
                   (Typ.tuple2 Length.typ
                      (Typ.list
                         ~length:
                           (Length.to_int constants.sub_windows_per_window)
                         Length.typ))
                   Constants.typ)
                (Typ.tuple3 Global_slot.typ
                   (Typ.list
                      ~length:(Length.to_int constants.sub_windows_per_window)
                      Length.typ)
                   Length.typ)
                (fun ( (prev_global_slot, next_global_slots)
                     , (prev_min_window_density, prev_sub_window_densities)
                     , constants ) ->
                  update_several_times_checked
                    ~f:Checked.update_min_window_density ~prev_global_slot
                    ~next_global_slots ~prev_sub_window_densities
                    ~prev_min_window_density ~constants )
                (fun ( (prev_global_slot, next_global_slots)
                     , (prev_min_window_density, prev_sub_window_densities)
                     , constants ) ->
                  update_several_times ~f:update_min_window_density
                    ~prev_global_slot ~next_global_slots
                    ~prev_sub_window_densities ~prev_min_window_density
                    ~constants )
                (slots, min_window_densities, constants) )
      end )
  end

  [%%else]

  module Min_window_density = struct
    let update_min_window_density ~constants ~prev_global_slot
        ~next_global_slot ~prev_sub_window_densities ~prev_min_window_density =
      (prev_min_window_density, prev_sub_window_densities)

    module Checked = struct
      let update_min_window_density ~constants ~prev_global_slot
          ~next_global_slot ~prev_sub_window_densities ~prev_min_window_density
          =
        Tick.Checked.return (prev_min_window_density, prev_sub_window_densities)
    end
  end

  [%%endif]

  (* We have a list of state hashes. When we extend the blockchain,
     we see if the **previous** state should be saved as a checkpoint.
     This is because we have convenient access to the entire previous
     protocol state hash.

     We divide the slots of an epoch into "checkpoint windows": chunks of
     size [checkpoint_window_size]. The goal is to record the first block
     in a given window as a check-point if there are any blocks in that
     window, and zero checkpoints if the window was empty.

     To that end, we store in each state a bit [checkpoint_window_filled] which
     is true iff there has already been a state in the history of the given state
     which is in the same checkpoint window as the given state.
  *)
  module Consensus_state = struct
    module Poly = struct
      [%%versioned
      module Stable = struct
        module V1 = struct
          type ( 'length
               , 'vrf_output
               , 'amount
               , 'global_slot
               , 'staking_epoch_data
               , 'next_epoch_data
               , 'bool )
               t =
            { blockchain_length: 'length
            ; epoch_count: 'length
            ; min_window_density: 'length
            ; sub_window_densities: 'length list
            ; last_vrf_output: 'vrf_output
            ; total_currency: 'amount
            ; curr_global_slot: 'global_slot
            ; staking_epoch_data: 'staking_epoch_data
            ; next_epoch_data: 'next_epoch_data
            ; has_ancestor_in_same_checkpoint_window: 'bool }
          [@@deriving sexp, eq, compare, hash, yojson, fields, hlist]
        end
      end]
    end

    module Value = struct
      [%%versioned
      module Stable = struct
        module V1 = struct
          type t =
            ( Length.Stable.V1.t
            , Vrf.Output.Truncated.Stable.V1.t
            , Amount.Stable.V1.t
            , Global_slot.Stable.V1.t
            , Epoch_data.Staking_value_versioned.Value.Stable.V1.t
            , Epoch_data.Next_value_versioned.Value.Stable.V1.t
            , bool )
            Poly.Stable.V1.t
          [@@deriving sexp, eq, compare, hash, yojson]

          let to_latest = Fn.id
        end
      end]

      module For_tests = struct
        let with_curr_global_slot (state : t) slot_number =
          let curr_global_slot : Global_slot.t =
            Global_slot.For_tests.of_global_slot state.curr_global_slot
              slot_number
          in
          {state with curr_global_slot}
      end
    end

    open Snark_params.Tick

    type var =
      ( Length.Checked.t
      , Vrf.Output.Truncated.var
      , Amount.var
      , Global_slot.Checked.t
      , Epoch_data.var
      , Epoch_data.var
      , Boolean.var )
      Poly.t

    let data_spec
        ~(constraint_constants : Genesis_constants.Constraint_constants.t) =
      let open Snark_params.Tick.Data_spec in
      let sub_windows_per_window =
        constraint_constants.sub_windows_per_window
      in
      [ Length.typ
      ; Length.typ
      ; Length.typ
      ; Typ.list ~length:sub_windows_per_window Length.typ
      ; Vrf.Output.Truncated.typ
      ; Amount.typ
      ; Global_slot.typ
      ; Epoch_data.Staking.typ
      ; Epoch_data.Next.typ
      ; Boolean.typ ]

    let typ ~constraint_constants : (var, Value.t) Typ.t =
      Snark_params.Tick.Typ.of_hlistable
        (data_spec ~constraint_constants)
        ~var_to_hlist:Poly.to_hlist ~var_of_hlist:Poly.of_hlist
        ~value_to_hlist:Poly.to_hlist ~value_of_hlist:Poly.of_hlist

    let to_input
        ({ Poly.blockchain_length
         ; epoch_count
         ; min_window_density
         ; sub_window_densities
         ; last_vrf_output
         ; total_currency
         ; curr_global_slot
         ; staking_epoch_data
         ; next_epoch_data
         ; has_ancestor_in_same_checkpoint_window } :
          Value.t) =
      let input =
        { Random_oracle.Input.bitstrings=
            [| Length.Bits.to_bits blockchain_length
             ; Length.Bits.to_bits epoch_count
             ; Length.Bits.to_bits min_window_density
             ; List.concat_map ~f:Length.Bits.to_bits sub_window_densities
             ; Vrf.Output.Truncated.to_bits last_vrf_output
             ; Amount.to_bits total_currency
             ; Global_slot.to_bits curr_global_slot
             ; [has_ancestor_in_same_checkpoint_window] |]
        ; field_elements= [||] }
      in
      List.reduce_exn ~f:Random_oracle.Input.append
        [ input
        ; Epoch_data.Staking.to_input staking_epoch_data
        ; Epoch_data.Next.to_input next_epoch_data ]

    let var_to_input
        ({ Poly.blockchain_length
         ; epoch_count
         ; min_window_density
         ; sub_window_densities
         ; last_vrf_output
         ; total_currency
         ; curr_global_slot
         ; staking_epoch_data
         ; next_epoch_data
         ; has_ancestor_in_same_checkpoint_window } :
          var) =
      let open Tick.Checked.Let_syntax in
      let%map input =
        let bs = Bitstring.Lsb_first.to_list in
        let up k x = k x >>| Bitstring.Lsb_first.to_list in
        let length = up Length.Checked.to_bits in
        let%map blockchain_length = length blockchain_length
        and epoch_count = length epoch_count
        and min_window_density = length min_window_density
        and curr_global_slot = up Global_slot.Checked.to_bits curr_global_slot
        and sub_window_densities =
          Checked.List.fold sub_window_densities ~init:[] ~f:(fun acc l ->
              let%map res = length l in
              List.append acc res )
        in
        { Random_oracle.Input.bitstrings=
            [| blockchain_length
             ; epoch_count
             ; min_window_density
             ; sub_window_densities
             ; Array.to_list last_vrf_output
             ; bs (Amount.var_to_bits total_currency)
             ; curr_global_slot
             ; [has_ancestor_in_same_checkpoint_window] |]
        ; field_elements= [||] }
      and staking_epoch_data =
        Epoch_data.Staking.var_to_input staking_epoch_data
      and next_epoch_data = Epoch_data.Next.var_to_input next_epoch_data in
      List.reduce_exn ~f:Random_oracle.Input.append
        [input; staking_epoch_data; next_epoch_data]

    let global_slot {Poly.curr_global_slot; _} = curr_global_slot

    let checkpoint_window ~(constants : Constants.t) (slot : Global_slot.t) =
      UInt32.Infix.(
        Global_slot.slot_number slot
        / constants.checkpoint_window_size_in_slots)

    let same_checkpoint_window_unchecked ~constants slot1 slot2 =
      UInt32.Infix.(
        checkpoint_window slot1 ~constants = checkpoint_window slot2 ~constants)

    let time_hum (t : Value.t) =
      let epoch, slot = Global_slot.to_epoch_and_slot t.curr_global_slot in
      sprintf "epoch=%d, slot=%d" (Epoch.to_int epoch) (Slot.to_int slot)

    let update ~(constants : Constants.t) ~(previous_consensus_state : Value.t)
        ~(consensus_transition : Consensus_transition.t)
        ~(previous_protocol_state_hash : Coda_base.State_hash.t)
        ~(supply_increase : Currency.Amount.t)
        ~(snarked_ledger_hash : Coda_base.Frozen_ledger_hash.t)
        ~(producer_vrf_result : Random_oracle.Digest.t) : Value.t Or_error.t =
      let open Or_error.Let_syntax in
      let prev_epoch, prev_slot =
        Global_slot.to_epoch_and_slot previous_consensus_state.curr_global_slot
      in
      let next_global_slot =
        Global_slot.of_slot_number consensus_transition ~constants
      in
      let next_epoch, next_slot =
        Global_slot.to_epoch_and_slot next_global_slot
      in
      let%map total_currency =
        Amount.add previous_consensus_state.total_currency supply_increase
        |> Option.map ~f:Or_error.return
        |> Option.value
             ~default:(Or_error.error_string "Failed to add total_currency")
      and () =
        if
          Consensus_transition.(
            equal consensus_transition Consensus_transition.genesis)
          || Global_slot.(
               previous_consensus_state.curr_global_slot < next_global_slot)
        then Ok ()
        else
          Or_error.errorf
            !"(epoch, slot) did not increase. prev=%{sexp:Epoch.t * Slot.t}, \
              next=%{sexp:Epoch.t * Slot.t}"
            (prev_epoch, prev_slot) (next_epoch, next_slot)
      in
      let staking_epoch_data, next_epoch_data, epoch_count =
        Epoch_data.update_pair ~constants
          ( previous_consensus_state.staking_epoch_data
          , previous_consensus_state.next_epoch_data )
          previous_consensus_state.epoch_count ~prev_epoch ~next_epoch
          ~next_slot ~prev_protocol_state_hash:previous_protocol_state_hash
          ~producer_vrf_result ~snarked_ledger_hash ~total_currency
      in
      let min_window_density, sub_window_densities =
        Min_window_density.update_min_window_density ~constants
          ~prev_global_slot:previous_consensus_state.curr_global_slot
          ~next_global_slot
          ~prev_sub_window_densities:
            previous_consensus_state.sub_window_densities
          ~prev_min_window_density:previous_consensus_state.min_window_density
      in
      { Poly.blockchain_length=
          Length.succ previous_consensus_state.blockchain_length
      ; epoch_count
      ; min_window_density
      ; sub_window_densities
      ; last_vrf_output= Vrf.Output.truncate producer_vrf_result
      ; total_currency
      ; curr_global_slot= next_global_slot
      ; staking_epoch_data
      ; next_epoch_data
      ; has_ancestor_in_same_checkpoint_window=
          same_checkpoint_window_unchecked ~constants
            (Global_slot.create ~constants ~epoch:prev_epoch ~slot:prev_slot)
            (Global_slot.create ~constants ~epoch:next_epoch ~slot:next_slot)
      }

    let same_checkpoint_window ~(constants : Constants.var)
        ~prev:(slot1 : Global_slot.Checked.t)
        ~next:(slot2 : Global_slot.Checked.t) =
      let open Snarky_integer in
      let open Run in
      let module Slot = Coda_numbers.Global_slot in
      let slot1 = Slot.Checked.to_integer (Global_slot.slot_number slot1) in
      let checkpoint_window_size_in_slots =
        Length.Checked.to_integer constants.checkpoint_window_size_in_slots
      in
      let _q1, r1 = Integer.div_mod ~m slot1 checkpoint_window_size_in_slots in
      let next_window_start =
        Field.(
          Integer.to_field slot1 - Integer.to_field r1
          + Integer.to_field checkpoint_window_size_in_slots)
      in
      (Field.compare ~bit_length:Slot.length_in_bits
         ( Global_slot.slot_number slot2
         |> Slot.Checked.to_integer |> Integer.to_field )
         next_window_start)
        .less

    let same_checkpoint_window ~constants ~prev ~next =
      make_checked (fun () -> same_checkpoint_window ~constants ~prev ~next)

    let negative_one ~genesis_ledger ~(constants : Constants.t)
        ~(constraint_constants : Genesis_constants.Constraint_constants.t) =
      let max_sub_window_density = constants.slots_per_sub_window in
      let max_window_density = constants.slots_per_window in
      let blockchain_length =
        match constraint_constants.fork with
        | None ->
            Length.zero
        | Some {previous_length; _} ->
            previous_length
      in
      { Poly.blockchain_length
      ; epoch_count= Length.zero
      ; min_window_density= max_window_density
      ; sub_window_densities=
          Length.zero
          :: List.init
               (Length.to_int constants.sub_windows_per_window - 1)
               ~f:(Fn.const max_sub_window_density)
      ; last_vrf_output= Vrf.Output.Truncated.dummy
      ; total_currency= genesis_ledger_total_currency ~ledger:genesis_ledger
      ; curr_global_slot= Global_slot.zero ~constants
      ; staking_epoch_data= Epoch_data.Staking.genesis ~genesis_ledger
      ; next_epoch_data= Epoch_data.Next.genesis ~genesis_ledger
      ; has_ancestor_in_same_checkpoint_window= false }

    let create_genesis_from_transition ~negative_one_protocol_state_hash
        ~consensus_transition ~genesis_ledger ~constraint_constants ~constants
        : Value.t =
      let producer_vrf_result =
        let _, sk = Vrf.Precomputed.genesis_winner in
        Vrf.eval ~constraint_constants ~private_key:sk
          { Vrf.Message.global_slot= consensus_transition
          ; seed= Epoch_seed.initial
          ; delegator= 0 }
      in
      let snarked_ledger_hash =
        Lazy.force genesis_ledger |> Coda_base.Ledger.merkle_root
        |> Coda_base.Frozen_ledger_hash.of_ledger_hash
      in
      Or_error.ok_exn
        (update ~constants ~producer_vrf_result
           ~previous_consensus_state:
             (negative_one ~genesis_ledger ~constants ~constraint_constants)
           ~previous_protocol_state_hash:negative_one_protocol_state_hash
           ~consensus_transition ~supply_increase:Currency.Amount.zero
           ~snarked_ledger_hash)

    let create_genesis ~negative_one_protocol_state_hash ~genesis_ledger
        ~constraint_constants ~constants : Value.t =
      create_genesis_from_transition ~negative_one_protocol_state_hash
        ~consensus_transition:Consensus_transition.genesis ~genesis_ledger
        ~constraint_constants ~constants

    (* Check that both epoch and slot are zero.
    *)
    let is_genesis_state (t : Value.t) =
      Coda_numbers.Global_slot.(
        equal zero (Global_slot.slot_number t.curr_global_slot))

    let is_genesis (global_slot : Global_slot.Checked.t) =
      let open Coda_numbers.Global_slot in
      Checked.equal (Checked.constant zero)
        (Global_slot.slot_number global_slot)

    let is_genesis_state_var (t : var) = is_genesis t.curr_global_slot

    let supercharge_coinbase ~(winner_account : Coda_base.Account.var)
        ~global_slot =
      let open Snark_params.Tick in
      let%map winner_locked =
        Coda_base.Account.Checked.has_locked_tokens ~global_slot winner_account
      in
      Boolean.not winner_locked

    let%snarkydef update_var (previous_state : var)
        (transition_data : Consensus_transition.var)
        (previous_protocol_state_hash : Coda_base.State_hash.var)
        ~(supply_increase : Currency.Amount.var)
        ~(previous_blockchain_state_ledger_hash :
           Coda_base.Frozen_ledger_hash.var) ~constraint_constants
        ~(protocol_constants : Coda_base.Protocol_constants_checked.var) =
      let open Snark_params.Tick in
      let%bind constants =
        Constants.Checked.create ~constraint_constants ~protocol_constants
      in
      let {Poly.curr_global_slot= prev_global_slot; _} = previous_state in
      let next_global_slot =
        Global_slot.Checked.of_slot_number ~constants transition_data
      in
      let%bind () =
        let%bind global_slot_increased =
          Global_slot.Checked.(prev_global_slot < next_global_slot)
        in
        let%bind is_genesis = is_genesis next_global_slot in
        Boolean.Assert.any [global_slot_increased; is_genesis]
      in
      let%bind next_epoch, next_slot =
        Global_slot.Checked.to_epoch_and_slot next_global_slot
      and prev_epoch, prev_slot =
        Global_slot.Checked.to_epoch_and_slot prev_global_slot
      in
      let%bind epoch_increased = Epoch.Checked.(prev_epoch < next_epoch) in
      let%bind staking_epoch_data =
        Epoch_data.if_ epoch_increased ~then_:previous_state.next_epoch_data
          ~else_:previous_state.staking_epoch_data
      in
      let next_slot_number = Global_slot.slot_number next_global_slot in
      let%bind ( threshold_satisfied
               , vrf_result
               , truncated_vrf_result
               , winner_account ) =
        let%bind (module M) = Inner_curve.Checked.Shifted.create () in
        Vrf.Checked.check ~constraint_constants
          (module M)
          ~epoch_ledger:staking_epoch_data.ledger ~global_slot:next_slot_number
          ~seed:staking_epoch_data.seed
      in
      let%bind supercharge_coinbase =
        supercharge_coinbase ~winner_account ~global_slot:next_slot_number
      in
      let%bind new_total_currency =
        Currency.Amount.Checked.add previous_state.total_currency
          supply_increase
      in
      let%bind has_ancestor_in_same_checkpoint_window =
        same_checkpoint_window ~constants ~prev:prev_global_slot
          ~next:next_global_slot
      in
      let%bind in_seed_update_range =
        Slot.Checked.in_seed_update_range next_slot ~constants
      in
      let%bind next_epoch_data =
        let%map seed =
          let base = previous_state.next_epoch_data.seed in
          let%bind updated = Epoch_seed.update_var base vrf_result in
          Epoch_seed.if_ in_seed_update_range ~then_:updated ~else_:base
        and epoch_length =
          let open Length.Checked in
          let%bind base =
            if_ epoch_increased ~then_:zero
              ~else_:previous_state.next_epoch_data.epoch_length
          in
          succ base
        and ledger =
          Epoch_ledger.if_ epoch_increased
            ~then_:
              { total_currency= new_total_currency
              ; hash= previous_blockchain_state_ledger_hash }
            ~else_:previous_state.next_epoch_data.ledger
        and start_checkpoint =
          Coda_base.State_hash.if_ epoch_increased
            ~then_:previous_protocol_state_hash
            ~else_:previous_state.next_epoch_data.start_checkpoint
        (* Want this to be the protocol state hash once we leave the seed
           update range. *)
        and lock_checkpoint =
          let%bind base =
            (* TODO: Should this be zero or some other sentinel value? *)
            Coda_base.State_hash.if_ epoch_increased
              ~then_:Coda_base.State_hash.(var_of_t (of_hash zero))
              ~else_:previous_state.next_epoch_data.lock_checkpoint
          in
          Coda_base.State_hash.if_ in_seed_update_range
            ~then_:previous_protocol_state_hash ~else_:base
        in
        { Epoch_data.Poly.seed
        ; epoch_length
        ; ledger
        ; start_checkpoint
        ; lock_checkpoint }
      and blockchain_length =
        Length.Checked.succ previous_state.blockchain_length
      (* TODO: keep track of total_currency in transaction snark. The current_slot
       * implementation would allow an adversary to make then total_currency incorrect by
       * not adding the coinbase to their account. *)
      and new_total_currency =
        Amount.Checked.add previous_state.total_currency supply_increase
      and epoch_count =
        Length.Checked.succ_if previous_state.epoch_count epoch_increased
      and min_window_density, sub_window_densities =
        Min_window_density.Checked.update_min_window_density ~constants
          ~prev_global_slot ~next_global_slot
          ~prev_sub_window_densities:previous_state.sub_window_densities
          ~prev_min_window_density:previous_state.min_window_density
      in
      Checked.return
        ( `Success threshold_satisfied
        , `Supercharge_coinbase supercharge_coinbase
        , { Poly.blockchain_length
          ; epoch_count
          ; min_window_density
          ; sub_window_densities
          ; last_vrf_output= truncated_vrf_result
          ; curr_global_slot= next_global_slot
          ; total_currency= new_total_currency
          ; staking_epoch_data
          ; next_epoch_data
          ; has_ancestor_in_same_checkpoint_window } )

    let to_lite = None

    type display =
      { blockchain_length: int
      ; epoch_count: int
      ; curr_epoch: int
      ; curr_slot: int
      ; total_currency: int }
    [@@deriving yojson]

    let display (t : Value.t) =
      let epoch, slot = Global_slot.to_epoch_and_slot t.curr_global_slot in
      { blockchain_length= Length.to_int t.blockchain_length
      ; epoch_count= Length.to_int t.epoch_count
      ; curr_epoch= Segment_id.to_int epoch
      ; curr_slot= Segment_id.to_int slot
      ; total_currency= Amount.to_int t.total_currency }

    let curr_global_slot (t : Value.t) = t.curr_global_slot

    let curr_ f = Fn.compose f curr_global_slot

    let curr_epoch_and_slot = curr_ Global_slot.to_epoch_and_slot

    let curr_epoch = curr_ Global_slot.epoch

    let curr_slot = curr_ Global_slot.slot

    let blockchain_length_var (t : var) = t.blockchain_length

    let min_window_density_var (t : var) = t.min_window_density

    let total_currency_var (t : var) = t.total_currency

    let staking_epoch_data_var (t : var) : Epoch_data.var =
      t.staking_epoch_data

    let staking_epoch_data (t : Value.t) = t.staking_epoch_data

    let next_epoch_data_var (t : var) : Epoch_data.var = t.next_epoch_data

    let next_epoch_data (t : Value.t) = t.next_epoch_data

    let curr_global_slot_var (t : var) =
      Global_slot.slot_number t.curr_global_slot

    let curr_global_slot (t : Value.t) =
      Global_slot.slot_number t.curr_global_slot

    let consensus_time (t : Value.t) = t.curr_global_slot

    [%%define_locally
    Poly.
      ( blockchain_length
      , epoch_count
      , min_window_density
      , last_vrf_output
      , total_currency
      , staking_epoch_data
      , next_epoch_data
      , has_ancestor_in_same_checkpoint_window )]

    module Unsafe = struct
      (* TODO: very unsafe, do not use unless you know what you are doing *)
      let dummy_advance (t : Value.t) ?(increase_epoch_count = false)
          ~new_global_slot : Value.t =
        let new_epoch_count =
          if increase_epoch_count then Length.succ t.epoch_count
          else t.epoch_count
        in
        {t with epoch_count= new_epoch_count; curr_global_slot= new_global_slot}
    end

    let graphql_type () : ('ctx, Value.t option) Graphql_async.Schema.typ =
      let open Graphql_async in
      let open Schema in
      let uint32, uint64 =
        (Graphql_base_types.uint32 (), Graphql_base_types.uint64 ())
      in
      obj "ConsensusState" ~fields:(fun _ ->
          [ field "blockchainLength" ~typ:(non_null uint32)
              ~doc:"Length of the blockchain at this block"
              ~deprecated:(Deprecated (Some "use blockHeight instead"))
              ~args:Arg.[]
              ~resolve:(fun _ {Poly.blockchain_length; _} ->
                Coda_numbers.Length.to_uint32 blockchain_length )
          ; field "blockHeight" ~typ:(non_null uint32)
              ~doc:"Height of the blockchain at this block"
              ~args:Arg.[]
              ~resolve:(fun _ {Poly.blockchain_length; _} ->
                Coda_numbers.Length.to_uint32 blockchain_length )
          ; field "epochCount" ~typ:(non_null uint32)
              ~args:Arg.[]
              ~resolve:(fun _ {Poly.epoch_count; _} ->
                Coda_numbers.Length.to_uint32 epoch_count )
          ; field "minWindowDensity" ~typ:(non_null uint32)
              ~args:Arg.[]
              ~resolve:(fun _ {Poly.min_window_density; _} ->
                Coda_numbers.Length.to_uint32 min_window_density )
          ; field "lastVrfOutput" ~typ:(non_null string)
              ~args:Arg.[]
              ~resolve:
                (fun (_ : 'ctx resolve_info) {Poly.last_vrf_output; _} ->
                Vrf.Output.Truncated.to_base58_check last_vrf_output )
          ; field "totalCurrency"
              ~doc:"Total currency in circulation at this block"
              ~typ:(non_null uint64)
              ~args:Arg.[]
              ~resolve:(fun _ {Poly.total_currency; _} ->
                Amount.to_uint64 total_currency )
          ; field "stakingEpochData"
              ~typ:
                (non_null @@ Epoch_data.Staking.graphql_type "StakingEpochData")
              ~args:Arg.[]
              ~resolve:
                (fun (_ : 'ctx resolve_info) {Poly.staking_epoch_data; _} ->
                staking_epoch_data )
          ; field "nextEpochData"
              ~typ:(non_null @@ Epoch_data.Next.graphql_type "NextEpochData")
              ~args:Arg.[]
              ~resolve:
                (fun (_ : 'ctx resolve_info) {Poly.next_epoch_data; _} ->
                next_epoch_data )
          ; field "hasAncestorInSameCheckpointWindow" ~typ:(non_null bool)
              ~args:Arg.[]
              ~resolve:
                (fun _ {Poly.has_ancestor_in_same_checkpoint_window; _} ->
                has_ancestor_in_same_checkpoint_window )
          ; field "slot" ~doc:"Slot in which this block was created"
              ~typ:(non_null uint32)
              ~args:Arg.[]
              ~resolve:(fun _ {Poly.curr_global_slot; _} ->
                Global_slot.slot curr_global_slot )
          ; field "epoch" ~doc:"Epoch in which this block was created"
              ~typ:(non_null uint32)
              ~args:Arg.[]
              ~resolve:(fun _ {Poly.curr_global_slot; _} ->
                Global_slot.epoch curr_global_slot ) ] )
  end

  module Prover_state = struct
    include Stake_proof

    let precomputed_handler = Vrf.Precomputed.handler

    let handler {delegator; ledger; private_key; public_key}
        ~(constraint_constants : Genesis_constants.Constraint_constants.t)
        ~pending_coinbase:{ Coda_base.Pending_coinbase_witness.pending_coinbases
                          ; is_new_stack } : Snark_params.Tick.Handler.t =
      let ledger_handler = unstage (Coda_base.Sparse_ledger.handler ledger) in
      let pending_coinbase_handler =
        unstage
          (Coda_base.Pending_coinbase.handler
             ~depth:constraint_constants.pending_coinbase_depth
             pending_coinbases ~is_new_stack)
      in
      let handlers =
        Snarky_backendless.Request.Handler.(
          push
            (push fail (create_single pending_coinbase_handler))
            (create_single ledger_handler))
      in
      fun (With {request; respond}) ->
        match request with
        | Vrf.Winner_address ->
            respond (Provide delegator)
        | Vrf.Private_key ->
            respond (Provide private_key)
        | Vrf.Public_key ->
            respond (Provide public_key)
        | _ ->
            respond
              (Provide
                 (Snarky_backendless.Request.Handler.run handlers
                    ["Ledger Handler"; "Pending Coinbase Handler"]
                    request))

    let ledger_depth {ledger; _} = ledger.depth
  end
end

module Hooks = struct
  open Data

  module Rpcs = struct
    open Async

    module Get_epoch_ledger = struct
      module Master = struct
        let name = "get_epoch_ledger"

        module T = struct
          type query = Coda_base.Ledger_hash.t

          type response = (Coda_base.Sparse_ledger.t, string) Result.t
        end

        module Caller = T
        module Callee = T
      end

      include Master.T
      module M = Versioned_rpc.Both_convert.Plain.Make (Master)
      include M

      include Perf_histograms.Rpc.Plain.Extend (struct
        include M
        include Master
      end)

      module V1 = struct
        module T = struct
          type query = Coda_base.Ledger_hash.Stable.V1.t
          [@@deriving bin_io, version {rpc}]

          type response =
            ( Coda_base.Sparse_ledger.Stable.V1.t
            , string )
            Core_kernel.Result.Stable.V1.t
          [@@deriving bin_io, version {rpc}]

          let query_of_caller_model = Fn.id

          let callee_model_of_query = Fn.id

          let response_of_callee_model = Fn.id

          let caller_model_of_response = Fn.id
        end

        module T' =
          Perf_histograms.Rpc.Plain.Decorate_bin_io (struct
              include M
              include Master
            end)
            (T)

        include T'
        include Register (T')
      end

      let implementation ~logger ~local_state ~genesis_ledger_hash conn
          ~version:_ ledger_hash =
        let open Coda_base in
        let open Local_state in
        let open Snapshot in
        Deferred.create (fun ivar ->
            [%log info]
              ~metadata:
                [ ("peer", Network_peer.Peer.to_yojson conn)
                ; ("ledger_hash", Coda_base.Ledger_hash.to_yojson ledger_hash)
                ]
              "Serving epoch ledger query with hash $ledger_hash from $peer" ;
            let response =
              if
                Ledger_hash.equal ledger_hash
                  (Frozen_ledger_hash.to_ledger_hash genesis_ledger_hash)
              then Error "refusing to serve genesis epoch ledger"
              else
                let candidate_snapshots =
                  [ !local_state.Data.staking_epoch_snapshot
                  ; !local_state.Data.next_epoch_snapshot ]
                in
                List.find_map candidate_snapshots ~f:(fun snapshot ->
                    match snapshot.ledger with
                    | Genesis_ledger _ledger ->
                        None
                    | Ledger_db ledger ->
                        if
                          Ledger_hash.equal ledger_hash
                            (Coda_base.Ledger.Db.merkle_root ledger)
                        then
                          Some
                            ( Coda_base.Sparse_ledger.of_any_ledger
                            @@ Coda_base.Ledger.Any_ledger.cast
                                 (module Coda_base.Ledger.Db)
                                 ledger )
                        else None )
                |> Result.of_option ~error:"epoch ledger not found"
            in
            Result.iter_error response ~f:(fun err ->
                [%log info]
                  ~metadata:
                    [ ("peer", Network_peer.Peer.to_yojson conn)
                    ; ("error", `String err)
                    ; ( "ledger_hash"
                      , Coda_base.Ledger_hash.to_yojson ledger_hash ) ]
                  "Failed to serve epoch ledger query with hash $ledger_hash \
                   from $peer: $error" ) ;
            Ivar.fill ivar response )
    end

    open Coda_base.Rpc_intf

    type ('query, 'response) rpc =
      | Get_epoch_ledger
          : (Get_epoch_ledger.query, Get_epoch_ledger.response) rpc

    type rpc_handler =
      | Rpc_handler : ('q, 'r) rpc * ('q, 'r) rpc_fn -> rpc_handler

    type query =
      { query:
          'q 'r.    Network_peer.Peer.t -> ('q, 'r) rpc -> 'q
          -> 'r Coda_base.Rpc_intf.rpc_response Deferred.t }

    let implementation_of_rpc : type q r.
        (q, r) rpc -> (q, r) rpc_implementation = function
      | Get_epoch_ledger ->
          (module Get_epoch_ledger)

    let match_handler : type q r.
        rpc_handler -> (q, r) rpc -> do_:((q, r) rpc_fn -> 'a) -> 'a option =
     fun handler rpc ~do_ ->
      match (rpc, handler) with
      | Get_epoch_ledger, Rpc_handler (Get_epoch_ledger, f) ->
          Some (do_ f)

    let rpc_handlers ~logger ~local_state ~genesis_ledger_hash =
      [ Rpc_handler
          ( Get_epoch_ledger
          , Get_epoch_ledger.implementation ~logger ~local_state
              ~genesis_ledger_hash ) ]
  end

  let is_genesis_epoch ~(constants : Constants.t) time =
    Epoch.(equal (of_time_exn ~constants time) zero)

  (* Select the correct epoch data to use from a consensus state for a given epoch.
   * The rule for selecting the correct epoch data changes based on whether or not
   * the consensus state we are selecting from is in the epoch we want to select.
   * There is also a special case for when the consensus state we are selecting
   * from is in the genesis epoch.
  *)
  let select_epoch_data ~(consensus_state : Consensus_state.Value.t) ~epoch =
    let curr_epoch = Consensus_state.curr_epoch consensus_state in
    (* are we in the same epoch as the consensus state? *)
    let in_same_epoch = Epoch.equal epoch curr_epoch in
    (* are we in the next epoch after the consensus state? *)
    let in_next_epoch = Epoch.equal epoch (Epoch.succ curr_epoch) in
    (* is the consensus state from the genesis epoch? *)
    let from_genesis_epoch =
      Length.equal consensus_state.epoch_count Length.zero
    in
    let in_initial_epoch = Epoch.(equal zero) epoch in
    if in_next_epoch then
      Ok (Epoch_data.next_to_staking consensus_state.next_epoch_data)
    else if in_same_epoch || (from_genesis_epoch && in_initial_epoch) then
      Ok consensus_state.staking_epoch_data
    else Error ()

  let epoch_snapshot_name = function
    | `Genesis ->
        "genesis"
    | `Curr ->
        "curr"
    | `Last ->
        "last"

  (* Select the correct epoch snapshot to use from local state for an epoch.
   * The rule for selecting the correct epoch snapshot is predicated off of
   * whether or not the first transition in the epoch in question has been
   * finalized yet, as the local state epoch snapshot pointers are not
   * updated until the consensus state reaches the root of the transition frontier.
   * This function does not guarantee that the selected epoch snapshot is valid
   * (i.e. it does not check that the epoch snapshot's ledger hash is the same
   * as the ledger hash specified by the epoch data).
  *)
  let select_epoch_snapshot ~(constants : Constants.t)
      ~(consensus_state : Consensus_state.Value.t) ~local_state ~epoch =
    let open Local_state in
    let open Epoch_data.Poly in
    (* are we in the next epoch after the consensus state? *)
    let in_next_epoch =
      Epoch.equal epoch
        (Epoch.succ (Consensus_state.curr_epoch consensus_state))
    in
    (* has the first transition in the epoch reached finalization? *)
    let epoch_is_finalized =
      consensus_state.next_epoch_data.epoch_length > constants.k
    in
    if in_next_epoch || not epoch_is_finalized then
      (`Curr, !local_state.Data.next_epoch_snapshot)
    else (`Last, !local_state.staking_epoch_snapshot)

  let get_epoch_ledger ~constants ~(consensus_state : Consensus_state.Value.t)
      ~local_state =
    let _, snapshot =
      select_epoch_snapshot ~constants ~consensus_state
        ~epoch:(Data.Consensus_state.curr_epoch consensus_state)
        ~local_state
    in
    Data.Local_state.Snapshot.ledger snapshot

  type local_state_sync =
    { snapshot_id: Local_state.snapshot_identifier
    ; expected_root: Coda_base.Frozen_ledger_hash.t }
  [@@deriving to_yojson]

  let required_local_state_sync ~constants
      ~(consensus_state : Consensus_state.Value.t) ~local_state =
    let open Coda_base in
    let epoch = Consensus_state.curr_epoch consensus_state in
    let source, _snapshot =
      select_epoch_snapshot ~constants ~consensus_state ~local_state ~epoch
    in
    let required_snapshot_sync snapshot_id expected_root =
      Option.some_if
        (not
           (Ledger_hash.equal
              (Frozen_ledger_hash.to_ledger_hash expected_root)
              (Local_state.Snapshot.Ledger_snapshot.merkle_root
                 (Local_state.get_snapshot local_state snapshot_id).ledger)))
        {snapshot_id; expected_root}
    in
    match source with
    | `Curr ->
        Option.map
          (required_snapshot_sync Next_epoch_snapshot
             consensus_state.staking_epoch_data.ledger.hash)
          ~f:Non_empty_list.singleton
    | `Last -> (
      match
        Core.List.filter_map
          [ required_snapshot_sync Next_epoch_snapshot
              consensus_state.next_epoch_data.ledger.hash
          ; required_snapshot_sync Staking_epoch_snapshot
              consensus_state.staking_epoch_data.ledger.hash ]
          ~f:Fn.id
      with
      | [] ->
          None
      | ls ->
          Non_empty_list.of_list_opt ls )

  let sync_local_state ~logger ~trust_system ~local_state ~random_peers
      ~(query_peer : Rpcs.query) ~ledger_depth requested_syncs =
    let open Local_state in
    let open Snapshot in
    let open Deferred.Let_syntax in
    let requested_syncs = Non_empty_list.to_list requested_syncs in
    [%log info]
      "Syncing local state; requesting $num_requested snapshots from peers"
      ~metadata:
        [ ("num_requested", `Int (List.length requested_syncs))
        ; ( "requested_syncs"
          , `List (List.map requested_syncs ~f:local_state_sync_to_yojson) )
        ; ("local_state", Local_state.to_yojson local_state) ] ;
    let sync {snapshot_id; expected_root= target_ledger_hash} =
      (* if requested last epoch ledger is equal to the current epoch ledger
         then we don't need make a rpc call to the peers. *)
      if
        snapshot_id = Staking_epoch_snapshot
        && Coda_base.(
             Ledger_hash.equal
               (Frozen_ledger_hash.to_ledger_hash target_ledger_hash)
               (Local_state.Snapshot.Ledger_snapshot.merkle_root
                  !local_state.next_epoch_snapshot.ledger))
      then (
        Local_state.Snapshot.Ledger_snapshot.remove
          !local_state.staking_epoch_snapshot.ledger
          ~location:(staking_epoch_ledger_location local_state) ;
        match !local_state.next_epoch_snapshot.ledger with
        | Local_state.Snapshot.Ledger_snapshot.Genesis_ledger _ ->
            return true
        | Ledger_db next_epoch_ledger ->
            let ledger =
              Coda_base.Ledger.Db.create_checkpoint next_epoch_ledger
                ~directory_name:(staking_epoch_ledger_location local_state)
                ()
            in
            set_snapshot local_state Staking_epoch_snapshot
              { ledger= Ledger_snapshot.Ledger_db ledger
              ; delegatee_table=
                  !local_state.next_epoch_snapshot.delegatee_table } ;
            return true )
      else
        let%bind peers = random_peers 3 in
        Deferred.List.exists peers ~f:(fun peer ->
            match%bind
              query_peer.query peer Rpcs.Get_epoch_ledger
                (Coda_base.Frozen_ledger_hash.to_ledger_hash target_ledger_hash)
            with
            | Connected {data= Ok (Ok sparse_ledger); _} -> (
              match
                reset_snapshot local_state snapshot_id ~sparse_ledger
                  ~ledger_depth
              with
              | Ok () ->
                  let%bind () =
                    Trust_system.(
                      record trust_system logger peer
                        Actions.(Epoch_ledger_provided, None))
                  in
                  return true
              | Error e ->
                  [%log faulty_peer_without_punishment]
                    ~metadata:
                      [ ("peer", Network_peer.Peer.to_yojson peer)
                      ; ("error", `String (Error.to_string_hum e)) ]
                    "Peer $peer failed to serve requested epoch ledger: $error" ;
                  return false )
            | Connected {data= Ok (Error err); _} ->
                (* TODO figure out punishments here. *)
                [%log faulty_peer_without_punishment]
                  ~metadata:
                    [ ("peer", Network_peer.Peer.to_yojson peer)
                    ; ("error", `String err) ]
                  "Peer $peer failed to serve requested epoch ledger: $error" ;
                return false
            | Connected {data= Error err; _} ->
                [%log faulty_peer_without_punishment]
                  ~metadata:
                    [ ("peer", Network_peer.Peer.to_yojson peer)
                    ; ("error", `String (Error.to_string_mach err)) ]
                  "Peer $peer failed to serve requested epoch ledger: $error" ;
                return false
            | Failed_to_connect err ->
                [%log faulty_peer_without_punishment]
                  ~metadata:
                    [ ("peer", Network_peer.Peer.to_yojson peer)
                    ; ("error", `String (Error.to_string_hum err)) ]
                  "Failed to connect to $peer to retrieve epoch ledger: $error" ;
                return false )
    in
    if%map Deferred.List.for_all requested_syncs ~f:sync then Ok ()
    else Error (Error.of_string "failed to synchronize epoch ledger")

  let received_within_window ~constants (epoch, slot) ~time_received =
    let open Time in
    let open Int64 in
    let ( < ) x y = Pervasives.(compare x y < 0) in
    let ( >= ) x y = Pervasives.(compare x y >= 0) in
    let time_received =
      of_span_since_epoch (Span.of_ms (Unix_timestamp.to_int64 time_received))
    in
    let slot_diff =
      Epoch.diff_in_slots ~constants
        (Epoch_and_slot.of_time_exn time_received ~constants)
        (epoch, slot)
    in
    if slot_diff < 0L then Error `Too_early
    else if slot_diff >= UInt32.(to_int64 (add constants.delta (of_int 1)))
    then
      Error
        (`Too_late
          (sub slot_diff UInt32.(to_int64 (add constants.delta (of_int 1)))))
    else Ok ()

  let received_at_valid_time ~(constants : Constants.t)
      (consensus_state : Consensus_state.Value.t) ~time_received =
    received_within_window ~constants
      (Consensus_state.curr_epoch_and_slot consensus_state)
      ~time_received

  let is_short_range ~constants =
    let open Consensus_state in
    let is_pred x1 x2 = Epoch.equal (Epoch.succ x1) x2 in
    let pred_case c1 c2 =
      let e1, e2 = (curr_epoch c1, curr_epoch c2) in
      let c1_next_is_finalized =
        not (Slot.in_seed_update_range ~constants (Slot.succ (curr_slot c1)))
      in
      is_pred e1 e2 && c1_next_is_finalized
      && Coda_base.State_hash.equal c1.next_epoch_data.lock_checkpoint
           c2.staking_epoch_data.lock_checkpoint
    in
    fun c1 c2 ->
      if Epoch.equal (curr_epoch c1) (curr_epoch c2) then
        Coda_base.State_hash.equal c1.staking_epoch_data.lock_checkpoint
          c2.staking_epoch_data.lock_checkpoint
      else pred_case c1 c2 || pred_case c2 c1

  let select ~constants ~existing ~candidate ~logger =
    let string_of_choice = function `Take -> "Take" | `Keep -> "Keep" in
    let log_result choice msg =
      [%log debug] "Select result: $choice -- $message"
        ~metadata:
          [ ("choice", `String (string_of_choice choice))
          ; ("message", `String msg) ]
    in
    let log_choice ~precondition_msg ~choice_msg choice =
      let choice_msg =
        match choice with
        | `Take ->
            choice_msg
        | `Keep ->
            Printf.sprintf "not (%s)" choice_msg
      in
      let msg = Printf.sprintf "(%s) && (%s)" precondition_msg choice_msg in
      log_result choice msg
    in
    [%log debug] "Selecting best consensus state"
      ~metadata:
        [ ("existing", Consensus_state.Value.to_yojson existing)
        ; ("candidate", Consensus_state.Value.to_yojson candidate) ] ;
    (* TODO: add fork_before_checkpoint check *)
    (* Each branch contains a precondition predicate and a choice predicate,
     * which takes the new state when true. Each predicate is also decorated
     * with a string description, used for debugging messages *)
    let candidate_vrf_is_bigger =
      let d x = Blake2.(to_raw_string (digest_string x)) in
      String.( > ) (d candidate.last_vrf_output) (d existing.last_vrf_output)
    in
    let ( << ) a b =
      let c = Length.compare a b in
      (* TODO: I'm not sure we should throw away our current chain if they compare equal *)
      c < 0 || (c = 0 && candidate_vrf_is_bigger)
    in
    let precondition_msg, choice_msg, should_take =
      if is_short_range existing candidate ~constants then
        ( "most recent finalized checkpoints are equal"
        , "candidate length is longer than existing length "
        , existing.blockchain_length << candidate.blockchain_length )
      else
        ( "most recent finalized checkpoints are not equal"
        , "candidate virtual min-length is longer than existing virtual \
           min-length"
        , Length.(existing.min_window_density < candidate.min_window_density)
        )
    in
    let choice = if should_take then `Take else `Keep in
    log_choice ~precondition_msg ~choice_msg choice ;
    choice

  type block_producer_timing =
    [ `Check_again of Unix_timestamp.t
    | `Produce_now of
      Signature_lib.Keypair.t * Block_data.t * Public_key.Compressed.t
    | `Produce of
      Unix_timestamp.t
      * Signature_lib.Keypair.t
      * Block_data.t
      * Public_key.Compressed.t ]

  let next_producer_timing ~constraint_constants ~(constants : Constants.t) now
      (state : Consensus_state.Value.t) ~local_state ~keypairs ~logger =
    [%log info] "Determining next slot to produce block" ;
    let curr_epoch, curr_slot =
      Epoch.epoch_and_slot_of_time_exn ~constants
        (Block_time.of_span_since_epoch (Block_time.Span.of_ms now))
    in
    let epoch, slot =
      if
        Epoch.equal curr_epoch (Consensus_state.curr_epoch state)
        && Slot.equal curr_slot (Consensus_state.curr_slot state)
      then Epoch.incr ~constants (curr_epoch, curr_slot)
      else (curr_epoch, curr_slot)
    in
    [%log debug]
      "Systime: %d, epoch-slot@systime: %08d-%04d, starttime@epoch@systime: %d"
      (Int64.to_int now) (Epoch.to_int epoch) (Slot.to_int slot)
      ( Int64.to_int @@ Time.Span.to_ms @@ Time.to_span_since_epoch
      @@ Epoch.start_time ~constants epoch ) ;
    let ms_since_epoch = Fn.compose Time.Span.to_ms Time.to_span_since_epoch in
    let epoch_end_time = Epoch.end_time ~constants epoch |> ms_since_epoch in
    if Keypair.And_compressed_pk.Set.is_empty keypairs then (
      [%log info] "No block producers running, skipping check for now." ;
      `Check_again epoch_end_time )
    else
      let next_slot =
        [%log debug]
          !"Selecting correct epoch data from state -- epoch by time: %d, \
            state epoch: %d, state epoch count: %d"
          (Epoch.to_int epoch)
          (Epoch.to_int (Consensus_state.curr_epoch state))
          (Length.to_int state.epoch_count) ;
        let epoch_data =
          match select_epoch_data ~consensus_state:state ~epoch with
          | Ok epoch_data ->
              epoch_data
          | Error () ->
              [%log fatal]
                "An empty epoch is detected! This could be caused by the \
                 following reasons: system time is out of sync with protocol \
                 state time; or internet connection is down or unstable; or \
                 the testnet has crashed. If it is the first case, please \
                 setup NTP. If it is the second case, please check the \
                 internet connection. If it is the last case, in our current \
                 version of testnet this is unrecoverable, but we will fix it \
                 in future versions once the planned change to consensus is \
                 finished." ;
              exit 99
        in
        let total_stake = epoch_data.ledger.total_currency in
        let epoch_snapshot =
          let source, snapshot =
            select_epoch_snapshot ~constants ~consensus_state:state
              ~local_state ~epoch
          in
          [%log debug]
            !"Using %s_epoch_snapshot root hash %{sexp:Coda_base.Ledger_hash.t}"
            (epoch_snapshot_name source)
            (Local_state.Snapshot.Ledger_snapshot.merkle_root snapshot.ledger) ;
          snapshot
        in
        let block_data unseen_pks slot =
          (* Try vrfs for all keypairs that are unseen within this slot until one wins or all lose *)
          (* TODO: Don't do this, and instead pick the one that has the highest
       * chance of winning. See #2573 *)
          Keypair.And_compressed_pk.Set.fold_until keypairs ~init:()
            ~f:(fun () (keypair, public_key_compressed) ->
              if
                not
                @@ Public_key.Compressed.Set.mem unseen_pks
                     public_key_compressed
              then Continue_or_stop.Continue ()
              else
                let global_slot =
                  Global_slot.of_epoch_and_slot ~constants (epoch, slot)
                in
                [%log info]
                  "Checking VRF evaluations at epoch: $epoch, slot: $slot"
                  ~metadata:
                    [ ("epoch", `Int (Epoch.to_int epoch))
                    ; ("slot", `Int (Slot.to_int slot)) ] ;
                match
                  Vrf.check ~constraint_constants
                    ~global_slot:(Global_slot.slot_number global_slot)
                    ~seed:epoch_data.seed ~epoch_snapshot
                    ~private_key:keypair.private_key
                    ~public_key:keypair.public_key ~public_key_compressed
                    ~total_stake ~logger
                with
                | None ->
                    Continue_or_stop.Continue ()
                | Some (data, delegator_pk) ->
                    Continue_or_stop.Stop (Some (keypair, data, delegator_pk))
              )
            ~finish:(fun () -> None)
        in
        let rec find_winning_slot (slot : Slot.t) =
          if slot >= constants.epoch_size then None
          else
            match Local_state.seen_slot local_state epoch slot with
            | `All_seen ->
                find_winning_slot (Slot.succ slot)
            | `Unseen pks -> (
              match block_data pks slot with
              | None ->
                  find_winning_slot (Slot.succ slot)
              | Some (keypair, data, delegator_pk) ->
                  Some (slot, keypair, data, delegator_pk) )
        in
        find_winning_slot slot
      in
      match next_slot with
      | Some (next_slot, keypair, data, delegator_pk) ->
          [%log info] "Producing block in %d slots"
            (Slot.to_int next_slot - Slot.to_int slot) ;
          if Slot.equal curr_slot next_slot then
            `Produce_now (keypair, data, delegator_pk)
          else
            `Produce
              ( Epoch.slot_start_time ~constants epoch next_slot
                |> Time.to_span_since_epoch |> Time.Span.to_ms
              , keypair
              , data
              , delegator_pk )
      | None ->
          let epoch_end_time =
            Epoch.end_time ~constants epoch |> ms_since_epoch
          in
          [%log info]
            "No slots won in this epoch. Waiting for next epoch to check \
             again, @%d"
            (Int64.to_int epoch_end_time) ;
          `Check_again epoch_end_time

  let frontier_root_transition (prev : Consensus_state.Value.t)
      (next : Consensus_state.Value.t) ~(local_state : Local_state.t)
      ~snarked_ledger =
    if
      not
        (Epoch.equal
           (Consensus_state.curr_epoch prev)
           (Consensus_state.curr_epoch next))
    then (
      !local_state.last_epoch_delegatee_table
      <- Some !local_state.staking_epoch_snapshot.delegatee_table ;
      Local_state.Snapshot.Ledger_snapshot.remove
        !local_state.staking_epoch_snapshot.ledger
        ~location:(Local_state.staking_epoch_ledger_location local_state) ;
      !local_state.staking_epoch_snapshot <- !local_state.next_epoch_snapshot ;
      let epoch_ledger_uuids =
        Local_state.Data.
          { staking= !local_state.epoch_ledger_uuids.next
          ; next= Uuid_unix.create ()
          ; genesis_state_hash=
              !local_state.epoch_ledger_uuids.genesis_state_hash }
      in
      !local_state.epoch_ledger_uuids <- epoch_ledger_uuids ;
      Yojson.Safe.to_file
        (!local_state.epoch_ledger_location ^ ".json")
        (Local_state.epoch_ledger_uuids_to_yojson epoch_ledger_uuids) ;
      !local_state.next_epoch_snapshot
      <- { ledger=
             Local_state.Snapshot.Ledger_snapshot.Ledger_db
               (Coda_base.Ledger.Db.create_checkpoint snarked_ledger
                  ~directory_name:
                    ( !local_state.epoch_ledger_location
                    ^ Uuid.to_string epoch_ledger_uuids.next )
                  ())
         ; delegatee_table=
             compute_delegatee_table_ledger_db
               (Local_state.current_block_production_keys local_state)
               snarked_ledger } )

  let should_bootstrap_len ~(constants : Constants.t) ~existing ~candidate =
    let open UInt32.Infix in
    candidate - existing
    > (UInt32.of_int 2 * constants.k) + (constants.delta + UInt32.of_int 1)

  let should_bootstrap ~(constants : Constants.t) ~existing ~candidate ~logger
      =
    match select ~constants ~existing ~candidate ~logger with
    | `Keep ->
        false
    | `Take ->
        should_bootstrap_len ~constants
          ~existing:(Consensus_state.blockchain_length existing)
          ~candidate:(Consensus_state.blockchain_length candidate)

  let%test "should_bootstrap is sane" =
    (* Even when consensus constants are of prod sizes, candidate should still trigger a bootstrap *)
    should_bootstrap_len
      ~constants:(Lazy.force Constants.for_unit_tests)
      ~existing:Length.zero
      ~candidate:(Length.of_int 100_000_000)

  let to_unix_timestamp recieved_time =
    recieved_time |> Time.to_span_since_epoch |> Time.Span.to_ms
    |> Unix_timestamp.of_int64

  let%test "Receive a valid consensus_state with a bit of delay" =
    let constants = Lazy.force Constants.for_unit_tests in
    let genesis_ledger = Genesis_ledger.(Packed.t for_unit_tests) in
    let negative_one =
      Consensus_state.negative_one ~genesis_ledger ~constants
        ~constraint_constants:
          Genesis_constants.Constraint_constants.for_unit_tests
    in
    let curr_epoch, curr_slot =
      Consensus_state.curr_epoch_and_slot negative_one
    in
    let delay = UInt32.(div (add constants.delta (of_int 1)) (of_int 2)) in
    let new_slot = UInt32.Infix.(curr_slot + delay) in
    let time_received = Epoch.slot_start_time ~constants curr_epoch new_slot in
    received_at_valid_time ~constants negative_one
      ~time_received:(to_unix_timestamp time_received)
    |> Result.is_ok

  let%test "Receive an invalid consensus_state" =
    let epoch = Epoch.of_int 5 in
    let constants = Lazy.force Constants.for_unit_tests in
    let genesis_ledger = Genesis_ledger.(Packed.t for_unit_tests) in
    let negative_one =
      Consensus_state.negative_one ~genesis_ledger ~constants
        ~constraint_constants:
          Genesis_constants.Constraint_constants.for_unit_tests
    in
    let start_time = Epoch.start_time ~constants epoch in
    let ((curr_epoch, curr_slot) as curr) =
      Epoch_and_slot.of_time_exn ~constants start_time
    in
    let consensus_state =
      { negative_one with
        curr_global_slot= Global_slot.of_epoch_and_slot ~constants curr }
    in
    let too_early =
      (* TODO: Does this make sense? *)
      Epoch.start_time ~constants (Consensus_state.curr_slot negative_one)
    in
    let too_late =
      let delay = UInt32.(mul (add constants.delta (of_int 1)) (of_int 2)) in
      let delayed_slot = UInt32.Infix.(curr_slot + delay) in
      Epoch.slot_start_time ~constants curr_epoch delayed_slot
    in
    let times = [too_late; too_early] in
    List.for_all times ~f:(fun time ->
        not
          ( received_at_valid_time ~constants consensus_state
              ~time_received:(to_unix_timestamp time)
          |> Result.is_ok ) )

  module type State_hooks_intf =
    Intf.State_hooks
    with type consensus_state := Consensus_state.Value.t
     and type consensus_state_var := Consensus_state.var
     and type consensus_transition := Consensus_transition.t
     and type block_data := Block_data.t

  module Make_state_hooks
      (Blockchain_state : Intf.Blockchain_state)
      (Protocol_state : Intf.Protocol_state
                        with type blockchain_state := Blockchain_state.Value.t
                         and type blockchain_state_var := Blockchain_state.var
                         and type consensus_state := Consensus_state.Value.t
                         and type consensus_state_var := Consensus_state.var)
      (Snark_transition : Intf.Snark_transition
                          with type blockchain_state_var :=
                                      Blockchain_state.var
                           and type consensus_transition_var :=
                                      Consensus_transition.var) :
    State_hooks_intf
    with type blockchain_state := Blockchain_state.Value.t
     and type protocol_state := Protocol_state.Value.t
     and type protocol_state_var := Protocol_state.var
     and type snark_transition_var := Snark_transition.var = struct
    (* TODO: only track total currency from accounts > 1% of the currency using transactions *)

    let genesis_winner = Vrf.Precomputed.genesis_winner

    let check_block_data ~constants ~logger (block_data : Block_data.t)
        global_slot =
      if
        not
          (Coda_numbers.Global_slot.equal
             (Global_slot.slot_number global_slot)
             block_data.global_slot)
      then
        [%log error]
          !"VRF was evaluated at (epoch, slot) %{sexp:Epoch_and_slot.t} but \
            the corresponding block was produced at a time corresponding to \
            %{sexp:Epoch_and_slot.t}. This means that generating the block \
            took more time than expected."
          (Global_slot.to_epoch_and_slot
             (Global_slot.of_slot_number ~constants block_data.global_slot))
          (Global_slot.to_epoch_and_slot global_slot)

    let generate_transition ~(previous_protocol_state : Protocol_state.Value.t)
        ~blockchain_state ~current_time ~(block_data : Block_data.t)
        ~snarked_ledger_hash ~supply_increase ~logger ~constraint_constants =
      let previous_consensus_state =
        Protocol_state.consensus_state previous_protocol_state
      in
      let constants =
        Constants.create ~constraint_constants
          ~protocol_constants:
            ( Protocol_state.constants previous_protocol_state
            |> Coda_base.Protocol_constants_checked.t_of_value )
      in
      (let actual_global_slot =
         let time = Time.of_span_since_epoch (Time.Span.of_ms current_time) in
         Global_slot.of_epoch_and_slot ~constants
           (Epoch_and_slot.of_time_exn ~constants time)
       in
       check_block_data ~constants ~logger block_data actual_global_slot) ;
      let consensus_transition = block_data.global_slot in
      let previous_protocol_state_hash =
        Protocol_state.hash previous_protocol_state
      in
      let consensus_state =
        Or_error.ok_exn
          (Consensus_state.update ~constants ~previous_consensus_state
             ~consensus_transition
             ~producer_vrf_result:block_data.Block_data.vrf_result
             ~previous_protocol_state_hash ~supply_increase
             ~snarked_ledger_hash)
      in
      let genesis_state_hash =
        Protocol_state.genesis_state_hash
          ~state_hash:(Some previous_protocol_state_hash)
          previous_protocol_state
      in
      let protocol_state =
        Protocol_state.create_value ~genesis_state_hash
          ~previous_state_hash:(Protocol_state.hash previous_protocol_state)
          ~blockchain_state ~consensus_state
          ~constants:(Protocol_state.constants previous_protocol_state)
      in
      (protocol_state, consensus_transition)

    include struct
      let%snarkydef next_state_checked ~constraint_constants
          ~(prev_state : Protocol_state.var)
          ~(prev_state_hash : Coda_base.State_hash.var) transition
          supply_increase =
        Consensus_state.update_var ~constraint_constants
          (Protocol_state.consensus_state prev_state)
          (Snark_transition.consensus_transition transition)
          prev_state_hash ~supply_increase
          ~previous_blockchain_state_ledger_hash:
            ( Protocol_state.blockchain_state prev_state
            |> Blockchain_state.snarked_ledger_hash )
          ~protocol_constants:(Protocol_state.constants prev_state)
    end

    module For_tests = struct
      let gen_consensus_state
          ~(constraint_constants : Genesis_constants.Constraint_constants.t)
          ~constants ~(gen_slot_advancement : int Quickcheck.Generator.t) :
          (   previous_protocol_state:( Protocol_state.Value.t
                                      , Coda_base.State_hash.t )
                                      With_hash.t
           -> snarked_ledger_hash:Coda_base.Frozen_ledger_hash.t
           -> Consensus_state.Value.t)
          Quickcheck.Generator.t =
        let open Consensus_state in
        let open Quickcheck.Let_syntax in
        let%bind slot_advancement = gen_slot_advancement in
        let%map producer_vrf_result = Vrf.Output.gen in
        fun ~(previous_protocol_state :
               (Protocol_state.Value.t, Coda_base.State_hash.t) With_hash.t)
            ~(snarked_ledger_hash : Coda_base.Frozen_ledger_hash.t) ->
          let prev =
            Protocol_state.consensus_state
              (With_hash.data previous_protocol_state)
          in
          let blockchain_length = Length.succ prev.blockchain_length in
          let curr_global_slot =
            Global_slot.(prev.curr_global_slot + slot_advancement)
          in
          let curr_epoch, curr_slot =
            Global_slot.to_epoch_and_slot curr_global_slot
          in
          let total_currency =
            Option.value_exn
              (Amount.add prev.total_currency
                 constraint_constants.coinbase_amount)
          in
          let prev_epoch, prev_slot =
            Consensus_state.curr_epoch_and_slot prev
          in
          let staking_epoch_data, next_epoch_data, epoch_count =
            Epoch_data.update_pair ~constants
              (prev.staking_epoch_data, prev.next_epoch_data)
              prev.epoch_count ~prev_epoch ~next_epoch:curr_epoch
              ~next_slot:curr_slot
              ~prev_protocol_state_hash:
                (With_hash.hash previous_protocol_state)
              ~producer_vrf_result ~snarked_ledger_hash ~total_currency
          in
          let min_window_density, sub_window_densities =
            Min_window_density.update_min_window_density ~constants
              ~prev_global_slot:prev.curr_global_slot
              ~next_global_slot:curr_global_slot
              ~prev_sub_window_densities:prev.sub_window_densities
              ~prev_min_window_density:prev.min_window_density
          in
          { Poly.blockchain_length
          ; epoch_count
          ; min_window_density
          ; sub_window_densities
          ; last_vrf_output= Vrf.Output.truncate producer_vrf_result
          ; total_currency
          ; curr_global_slot
          ; staking_epoch_data
          ; next_epoch_data
          ; has_ancestor_in_same_checkpoint_window=
              same_checkpoint_window_unchecked ~constants
                (Global_slot.create ~constants ~epoch:prev_epoch
                   ~slot:prev_slot)
                (Global_slot.create ~constants ~epoch:curr_epoch
                   ~slot:curr_slot) }
    end
  end
end

let time_hum ~(constants : Constants.t) (now : Block_time.t) =
  let epoch, slot = Epoch.epoch_and_slot_of_time_exn ~constants now in
  Printf.sprintf "epoch=%d, slot=%d" (Epoch.to_int epoch) (Slot.to_int slot)

let%test_module "Proof of stake tests" =
  ( module struct
    open Coda_base
    open Data
    open Consensus_state

    let constraint_constants =
      Genesis_constants.Constraint_constants.for_unit_tests

    let constants = Lazy.force Constants.for_unit_tests

    module Genesis_ledger = (val Genesis_ledger.for_unit_tests)

    let%test_unit "update, update_var agree starting from same genesis state" =
      (* build pieces needed to apply "update" *)
      let snarked_ledger_hash =
        Frozen_ledger_hash.of_ledger_hash
          (Ledger.merkle_root (Lazy.force Genesis_ledger.t))
      in
      let previous_protocol_state_hash = State_hash.(of_hash zero) in
      let previous_consensus_state =
        Consensus_state.create_genesis
          ~negative_one_protocol_state_hash:previous_protocol_state_hash
          ~genesis_ledger:Genesis_ledger.t ~constraint_constants ~constants
      in
      let global_slot =
        Core_kernel.Time.now () |> Time.of_time
        |> Epoch_and_slot.of_time_exn ~constants
        |> Global_slot.of_epoch_and_slot ~constants
      in
      let consensus_transition : Consensus_transition.t =
        Global_slot.slot_number global_slot
      in
      let supply_increase = Currency.Amount.of_int 42 in
      (* setup ledger, needed to compute producer_vrf_result here and handler below *)
      let open Coda_base in
      (* choose largest account as most likely to produce a block *)
      let ledger_data = Lazy.force Genesis_ledger.t in
      let ledger = Ledger.Any_ledger.cast (module Ledger) ledger_data in
      let pending_coinbases =
        Pending_coinbase.create
          ~depth:constraint_constants.pending_coinbase_depth ()
        |> Or_error.ok_exn
      in
      let maybe_sk, account = Genesis_ledger.largest_account_exn () in
      let private_key = Option.value_exn maybe_sk in
      let public_key_compressed = Account.public_key account in
      let account_id =
        Account_id.create public_key_compressed Token_id.default
      in
      let location =
        Ledger.Any_ledger.M.location_of_account ledger account_id
      in
      let delegator =
        Option.value_exn location |> Ledger.Any_ledger.M.Location.to_path_exn
        |> Ledger.Addr.to_int
      in
      let producer_vrf_result =
        let seed =
          let next_epoch, _ = Global_slot.to_epoch_and_slot global_slot in
          let prev_epoch, _ =
            Global_slot.to_epoch_and_slot
              previous_consensus_state.curr_global_slot
          in
          if next_epoch > prev_epoch then
            previous_consensus_state.next_epoch_data.seed
          else previous_consensus_state.staking_epoch_data.seed
        in
        Vrf.eval ~constraint_constants ~private_key
          {global_slot= Global_slot.slot_number global_slot; seed; delegator}
      in
      let next_consensus_state =
        update ~constants ~previous_consensus_state ~consensus_transition
          ~previous_protocol_state_hash ~supply_increase ~snarked_ledger_hash
          ~producer_vrf_result
        |> Or_error.ok_exn
      in
      (* build pieces needed to apply "update_var" *)
      let checked_computation =
        let open Snark_params.Tick in
        (* work in Checked monad *)
        let%bind previous_state =
          exists
            (typ ~constraint_constants)
            ~compute:(As_prover.return previous_consensus_state)
        in
        let%bind transition_data =
          exists Consensus_transition.typ
            ~compute:(As_prover.return consensus_transition)
        in
        let%bind previous_protocol_state_hash =
          exists State_hash.typ
            ~compute:(As_prover.return previous_protocol_state_hash)
        in
        let%bind supply_increase =
          exists Amount.typ ~compute:(As_prover.return supply_increase)
        in
        let%bind previous_blockchain_state_ledger_hash =
          exists Coda_base.Frozen_ledger_hash.typ
            ~compute:(As_prover.return snarked_ledger_hash)
        in
        let%bind constants_checked =
          exists Coda_base.Protocol_constants_checked.typ
            ~compute:
              (As_prover.return
                 (Coda_base.Protocol_constants_checked.value_of_t
                    Genesis_constants.for_unit_tests.protocol))
        in
        let result =
          update_var previous_state transition_data
            previous_protocol_state_hash ~supply_increase
            ~previous_blockchain_state_ledger_hash ~constraint_constants
            ~protocol_constants:constants_checked
        in
        (* setup handler *)
        let indices =
          Ledger.Any_ledger.M.foldi ~init:[] ledger ~f:(fun i accum _acct ->
              Ledger.Any_ledger.M.Addr.to_int i :: accum )
        in
        let sparse_ledger =
          Sparse_ledger.of_ledger_index_subset_exn ledger indices
        in
        let public_key = Public_key.decompress_exn public_key_compressed in
        let handler =
          Prover_state.handler ~constraint_constants
            {delegator; ledger= sparse_ledger; private_key; public_key}
            ~pending_coinbase:
              {Pending_coinbase_witness.pending_coinbases; is_new_stack= true}
        in
        let%map `Success _, _, var = Snark_params.Tick.handle result handler in
        As_prover.read (typ ~constraint_constants) var
      in
      let (), checked_value =
        Or_error.ok_exn
        @@ Snark_params.Tick.run_and_check checked_computation ()
      in
      let diff =
        Sexp_diff_kernel.Algo.diff
          ~original:(Value.sexp_of_t checked_value)
          ~updated:(Value.sexp_of_t next_consensus_state)
          ()
      in
      if not (Value.equal checked_value next_consensus_state) then (
        eprintf "Different states:\n%s\n%!"
          (Sexp_diff_kernel.Display.display_with_ansi_colors
             ~display_options:
               (Sexp_diff_kernel.Display.Display_options.create
                  ~collapse_threshold:1000 ())
             diff) ;
        failwith "Test failed" )

    let%test_unit "vrf win rate" =
      let constants = Lazy.force Constants.for_unit_tests in
      let logger = Logger.create () in
      let constraint_constants =
        Genesis_constants.Constraint_constants.for_unit_tests
      in
      let previous_protocol_state_hash = Coda_base.State_hash.(of_hash zero) in
      let previous_consensus_state =
        Consensus_state.create_genesis
          ~negative_one_protocol_state_hash:previous_protocol_state_hash
          ~genesis_ledger:Genesis_ledger.t ~constraint_constants ~constants
      in
      let seed = previous_consensus_state.staking_epoch_data.seed in
      let maybe_sk, account = Genesis_ledger.largest_account_exn () in
      let private_key = Option.value_exn maybe_sk in
      let public_key_compressed = Account.public_key account in
      let public_key = Public_key.decompress_exn public_key_compressed in
      let total_stake =
        genesis_ledger_total_currency ~ledger:Genesis_ledger.t
      in
      let block_producer_pubkeys =
        Public_key.Compressed.Set.of_list [public_key_compressed]
      in
      let ledger = Lazy.force Genesis_ledger.t in
      let delegatee_table =
        compute_delegatee_table_genesis_ledger block_producer_pubkeys ledger
      in
      let epoch_snapshot =
        {Local_state.Snapshot.delegatee_table; ledger= Genesis_ledger ledger}
      in
      let balance = Balance.to_int account.balance in
      let total_stake_int = Currency.Amount.to_int total_stake in
      let stake_fraction =
        float_of_int balance /. float_of_int total_stake_int
      in
      let expected = stake_fraction *. 0.75 in
      let samples = 1000 in
      let check i =
        let global_slot = UInt32.of_int i in
        let result =
          Vrf.check ~constraint_constants ~global_slot ~seed ~private_key
            ~public_key ~public_key_compressed ~total_stake ~logger
            ~epoch_snapshot
        in
        match result with Some _ -> 1 | None -> 0
      in
      let rec loop i =
        match i < samples with true -> check i + loop (i + 1) | false -> 0
      in
      let actual = loop 0 in
      let diff =
        Float.abs (float_of_int actual -. (expected *. float_of_int samples))
      in
      let tolerance = 100. in
      (* 100 is a reasonable choice for samples = 1000 and for very low likelihood of failure; this should be recalculated if sample count was to be adjusted *)
      let within_tolerance = diff < tolerance in
      if not within_tolerance then
        failwithf "actual vs. expected: %d vs %f" actual expected ()
  end )

module Exported = struct
  module Global_slot = Global_slot
  module Block_data = Data.Block_data
  module Consensus_state = Data.Consensus_state
end<|MERGE_RESOLUTION|>--- conflicted
+++ resolved
@@ -22,26 +22,15 @@
 let name = "proof_of_stake"
 
 let genesis_ledger_total_currency ~ledger =
-<<<<<<< HEAD
   Coda_base.Ledger.foldi ~init:Amount.zero (Lazy.force ledger)
     ~f:(fun _addr sum account ->
-      Amount.add sum
-        (Balance.to_amount @@ account.Coda_base.Account.Poly.balance)
-      |> Option.value_exn ?here:None ?error:None
-           ~message:"failed to calculate total currency in genesis ledger" )
-=======
-  Coda_base.Ledger.to_list (Lazy.force ledger)
-  |> List.fold_left ~init:Balance.zero ~f:(fun sum account ->
-         let open Coda_base in
-         let open Account.Poly in
-         (* only default token matters for total currency used to determine stake *)
-         if Token_id.equal account.token_id Token_id.default then
-           Balance.add_amount sum (Balance.to_amount @@ account.balance)
-           |> Option.value_exn ?here:None ?error:None
-                ~message:"Failed to calculate total currency in genesis ledger"
-         else sum )
-  |> Balance.to_amount
->>>>>>> 1611c2e2
+      (* only default token matters for total currency used to determine stake *)
+      if Coda_base.(Token_id.equal account.token_id Token_id.default) then
+        Amount.add sum
+          (Balance.to_amount @@ account.Coda_base.Account.Poly.balance)
+        |> Option.value_exn ?here:None ?error:None
+             ~message:"failed to calculate total currency in genesis ledger"
+      else sum )
 
 let genesis_ledger_hash ~ledger =
   Coda_base.Ledger.merkle_root (Lazy.force ledger)
