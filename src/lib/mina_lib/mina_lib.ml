--- conflicted
+++ resolved
@@ -105,6 +105,7 @@
            -> ( [`Min of Mina_base.Account.Nonce.t] * Mina_base.Account.Nonce.t
               , string )
               Result.t)
+        * (Account_id.t -> Account.t option Participating_state.T.t)
       , Strict_pipe.synchronous
       , unit Deferred.t )
       Strict_pipe.Writer.t
@@ -761,21 +762,14 @@
 let add_transactions t (uc_inputs : User_command_input.t list) =
   let result_ivar = Ivar.create () in
   Strict_pipe.Writer.write t.pipes.user_command_input_writer
-<<<<<<< HEAD
-    ( uc_inputs
-    , ( if Ivar.is_full result_ivar then
-          [%log' error t.config.logger] "Ivar.fill bug is here!" ;
-        Ivar.fill result_ivar )
-    , get_current_nonce t )
-  |> don't_wait_for ;
+    (uc_inputs, Ivar.fill result_ivar, get_current_nonce t, get_account t)
+  |> Deferred.don't_wait_for ;
   Ivar.read result_ivar
 
 let add_snapp_transactions t (snapp_inputs : Snapp_command_input.t list) =
   let result_ivar = Ivar.create () in
   Strict_pipe.Writer.write t.pipes.snapp_command_input_writer
-    (snapp_inputs, Ivar.fill result_ivar, get_current_nonce t)
-=======
-    (uc_inputs, Ivar.fill result_ivar, get_current_nonce t, get_account t)
+    (snapp_inputs, Ivar.fill result_ivar, get_current_nonce t, get_account t)
   |> Deferred.don't_wait_for ;
   Ivar.read result_ivar
 
@@ -783,7 +777,6 @@
   let result_ivar = Ivar.create () in
   Strict_pipe.Writer.write t.pipes.user_command_writer
     (user_command, Ivar.fill result_ivar)
->>>>>>> d003eb27
   |> Deferred.don't_wait_for ;
   Ivar.read result_ivar
 
@@ -1360,14 +1353,16 @@
               ~local_diffs:local_txns_reader
               ~frontier_broadcast_pipe:frontier_broadcast_pipe_r
           in
-<<<<<<< HEAD
           let command_to_network_pool input_pipe ~from_input ~to_transaction =
             (* Read from a command input pipe, convert it to a full
                transaction, and write to the pipe consumed by the network pool.
             *)
             Strict_pipe.Reader.iter input_pipe
-              ~f:(fun (input_list, result_cb, get_current_nonce) ->
-                match%bind from_input ~get_current_nonce input_list with
+              ~f:(fun (input_list, result_cb, get_current_nonce, get_account)
+                 ->
+                match%bind
+                  from_input ~get_current_nonce ~get_account input_list
+                with
                 | Ok user_commands ->
                     if List.is_empty user_commands then (
                       result_cb
@@ -1381,20 +1376,6 @@
                       "Failed to submit commands: $error"
                       ~metadata:[("error", `String (Error.to_string_hum e))] ;
                     result_cb (Error e) ;
-=======
-          (*Read from user_command_input_reader that has the user command inputs from client, infer nonce, create user command, and write it to the pipe consumed by the network pool*)
-          Strict_pipe.Reader.iter user_command_input_reader
-            ~f:(fun (input_list, result_cb, get_current_nonce, get_account) ->
-              match%bind
-                User_command_input.to_user_commands ~get_current_nonce
-                  ~get_account ~constraint_constants ~logger:config.logger
-                  input_list
-              with
-              | Ok user_commands ->
-                  if List.is_empty user_commands then (
-                    result_cb
-                      (Error (Error.of_string "No user commands to send")) ;
->>>>>>> d003eb27
                     Deferred.unit )
           in
           let%bind wallets =
@@ -1409,13 +1390,16 @@
              pool.
           *)
           command_to_network_pool user_command_input_reader
-            ~from_input:(User_command_input.to_user_commands ?nonce_map:None)
+            ~from_input:
+              (User_command_input.to_user_commands ?nonce_map:None
+                 ~constraint_constants ~logger:config.logger)
             ~to_transaction:(fun c -> User_command.Signed_command c)
           |> Deferred.don't_wait_for ;
           command_to_network_pool snapp_command_input_reader
-            ~from_input:
-              (Snapp_command_input.to_snapp_commands ?nonce_map:None
-                 ~find_identity:(Secrets.Wallets.find_identity wallets))
+            ~from_input:(fun ~get_current_nonce ~get_account:_ input_list ->
+              Snapp_command_input.to_snapp_commands ~get_current_nonce
+                ?nonce_map:None input_list
+                ~find_identity:(Secrets.Wallets.find_identity wallets) )
             ~to_transaction:(fun c -> User_command.Snapp_command c)
           |> Deferred.don't_wait_for ;
           let ((most_recent_valid_block_reader, _) as most_recent_valid_block)
@@ -1700,11 +1684,8 @@
                     Strict_pipe.Writer.to_linear_pipe
                       external_transitions_writer
                 ; user_command_input_writer
-<<<<<<< HEAD
                 ; snapp_command_input_writer
-=======
                 ; user_command_writer= local_txns_writer
->>>>>>> d003eb27
                 ; local_snark_work_writer }
             ; wallets
             ; block_production_keypairs
