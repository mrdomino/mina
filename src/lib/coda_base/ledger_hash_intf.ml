--- conflicted
+++ resolved
@@ -14,15 +14,14 @@
     | Set : Account.Index.t * Account.t -> unit Request.t
     | Find_index : Public_key.Compressed.t -> Account.Index.t Request.t
 
-<<<<<<< HEAD
+
   val get : var -> Account.Index.Unpacked.var -> (Account.var, _) Checked.t
-=======
+
   val merge : height:int -> t -> t -> t
 
   val empty_hash : t
 
   val of_digest : Pedersen.Digest.t -> t
->>>>>>> c1647e85
 
   val modify_account_send :
        var
