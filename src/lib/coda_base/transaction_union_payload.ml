(* transaction_union_payload.ml *)

[%%import
"/src/config.mlh"]

open Core_kernel
<<<<<<< HEAD
=======

[%%ifdef
consensus_mechanism]

>>>>>>> 4178d1dc
open Snark_params.Tick
open Signature_lib
open Currency

[%%else]

open Signature_lib_nonconsensus
open Currency_nonconsensus.Currency
module Random_oracle = Random_oracle_nonconsensus.Random_oracle

[%%endif]

module Tag = Transaction_union_tag

module Body = struct
  type ('tag, 'pk, 'amount) t_ = {tag: 'tag; public_key: 'pk; amount: 'amount}
  [@@deriving sexp]

<<<<<<< HEAD
  type var = (Tag.var, Account_id.var, Currency.Amount.var) t_

  type t = (Tag.t, Account_id.t, Currency.Amount.t) t_ [@@deriving sexp]
=======
  type t = (Tag.t, Public_key.Compressed.t, Amount.t) t_ [@@deriving sexp]

  let of_user_command_payload_body = function
    | User_command_payload.Body.Payment {receiver; amount} ->
        {tag= Tag.Payment; public_key= receiver; amount}
    | Stake_delegation (Set_delegate {new_delegate}) ->
        { tag= Tag.Stake_delegation
        ; public_key= new_delegate
        ; amount= Amount.zero }
>>>>>>> 4178d1dc

  let gen ~fee =
    let open Quickcheck.Generator.Let_syntax in
    let%bind tag = Tag.gen in
    let%map amount =
      let min, max =
        let max_amount_without_overflow =
          Amount.(sub max_int (of_fee fee))
          |> Option.value_exn ?here:None ?message:None ?error:None
        in
        match tag with
        | Payment ->
            (Amount.zero, max_amount_without_overflow)
        | Stake_delegation ->
            (Amount.zero, max_amount_without_overflow)
        | Fee_transfer ->
            (Amount.zero, max_amount_without_overflow)
        | Coinbase ->
            (* In this case,
             amount - fee should be defined. In other words,
             amount >= fee *)
            (Amount.of_fee fee, Amount.max_int)
      in
      Amount.gen_incl min max
    and public_key = Account_id.gen in
    {tag; public_key; amount}

  let to_input0 ~tag ~amount t =
    let t1, t2 = tag t.tag in
    let {Public_key.Compressed.Poly.x; is_odd} = t.public_key in
    { Random_oracle.Input.bitstrings= [|[t1; t2]; amount t.amount; [is_odd]|]
    ; field_elements= [|x|] }

  [%%ifdef
  consensus_mechanism]

  type var = (Tag.var, Public_key.Compressed.var, Amount.var) t_

  let to_hlist {tag; public_key; amount} = H_list.[tag; public_key; amount]

<<<<<<< HEAD
  let spec = Data_spec.[Tag.typ; Account_id.typ; Currency.Amount.typ]
=======
  let spec = Data_spec.[Tag.typ; Public_key.Compressed.typ; Amount.typ]
>>>>>>> 4178d1dc

  let typ =
    Typ.of_hlistable spec ~var_to_hlist:to_hlist ~value_to_hlist:to_hlist
      ~var_of_hlist:(fun H_list.[tag; public_key; amount] ->
        {tag; public_key; amount} )
      ~value_of_hlist:(fun H_list.[tag; public_key; amount] ->
        {tag; public_key; amount} )

<<<<<<< HEAD
  let of_user_command_payload_body = function
    | User_command_payload.Body.Payment {receiver; amount} ->
        {tag= Tag.Payment; public_key= receiver; amount}
    | Stake_delegation (Set_delegate {new_delegate}) ->
        { tag= Tag.Stake_delegation
        ; public_key= Account_id.create new_delegate Token_id.default
        ; amount= Currency.Amount.zero }

  module Checked = struct
    let constant ({tag; public_key; amount} : t) : var =
      { tag= Tag.Checked.constant tag
      ; public_key= Account_id.var_of_t public_key
      ; amount= Currency.Amount.var_of_t amount }

    let to_input {tag; public_key; amount} =
      let open Random_oracle.Input in
      let tag1, tag2 = tag in
      append (bitstring [tag1; tag2])
      @@ append (Account_id.Checked.to_input public_key)
      @@ bitstring (Currency.Amount.var_to_bits amount :> Boolean.var list)
  end

  let to_input {tag; public_key; amount} =
    let open Random_oracle.Input in
    let tag1, tag2 = Tag.to_bits tag in
    append (bitstring [tag1; tag2])
    @@ append (Account_id.to_input public_key)
    @@ bitstring (Currency.Amount.to_bits amount)
=======
  module Checked = struct
    let constant ({tag; public_key; amount} : t) : var =
      { tag= Tag.Checked.constant tag
      ; public_key= Public_key.Compressed.var_of_t public_key
      ; amount= Amount.var_of_t amount }

    let to_input t =
      to_input0 t ~tag:Fn.id ~amount:(fun x ->
          (Amount.var_to_bits x :> Boolean.var list) )
  end

  [%%endif]

  let to_input (t : t) = to_input0 t ~tag:Tag.to_bits ~amount:Amount.to_bits
>>>>>>> 4178d1dc
end

type t = (User_command_payload.Common.t, Body.t) User_command_payload.Poly.t
[@@deriving sexp]

type payload = t [@@deriving sexp]

let of_user_command_payload ({common; body} : User_command_payload.t) : t =
  {common; body= Body.of_user_command_payload_body body}

let gen =
  let open Quickcheck.Generator.Let_syntax in
  let%bind common = User_command_payload.Common.gen in
  let%map body = Body.gen ~fee:common.fee in
  User_command_payload.Poly.{common; body}

[%%ifdef
consensus_mechanism]

type var =
  (User_command_payload.Common.var, Body.var) User_command_payload.Poly.t

type payload_var = var

let to_hlist ({common; body} : (_, _) User_command_payload.Poly.t) =
  H_list.[common; body]

let of_hlist : type c v.
    (unit, c -> v -> unit) H_list.t -> (c, v) User_command_payload.Poly.t =
 fun H_list.[common; body] -> {common; body}

let typ : (var, t) Typ.t =
  Typ.of_hlistable
    [User_command_payload.Common.typ; Body.typ]
    ~var_to_hlist:to_hlist ~var_of_hlist:of_hlist ~value_to_hlist:to_hlist
    ~value_of_hlist:of_hlist

let payload_typ = typ

[%%endif]

module Changes = struct
  type ('amount, 'signed_amount) t_ =
    { sender_delta: 'signed_amount
    ; receiver_increase: 'amount
    ; excess: 'signed_amount
    ; supply_increase: 'amount }
  [@@deriving eq]

  type t = (Amount.t, Amount.Signed.t) t_ [@@deriving eq]

  let invariant
      ({sender_delta; receiver_increase; excess; supply_increase} : t) =
    let open Amount.Signed in
    let ( + ) x y = Option.value_exn (x + y) in
    let ( - ) x y = x + negate y in
    [%test_eq: Amount.Signed.t] zero
      ( sender_delta
      + of_unsigned receiver_increase
      + excess
      - of_unsigned supply_increase )

  let of_payload (payload : payload) : t =
    let tag = payload.body.tag in
    let fee = payload.common.fee in
    let amount = payload.body.amount in
    match tag with
    | Payment ->
        { sender_delta=
            Option.value_exn (Amount.add_fee amount fee)
            |> Amount.Signed.of_unsigned |> Amount.Signed.negate
        ; receiver_increase= amount
        ; excess= Amount.Signed.of_unsigned (Amount.of_fee fee)
        ; supply_increase= Amount.zero }
    | Stake_delegation ->
        { sender_delta=
            Amount.of_fee fee |> Amount.Signed.of_unsigned
            |> Amount.Signed.negate
        ; receiver_increase= Amount.zero
        ; excess= Amount.Signed.of_unsigned (Amount.of_fee fee)
        ; supply_increase= Amount.zero }
    | Fee_transfer ->
        { sender_delta= Amount.Signed.of_unsigned (Amount.of_fee fee)
        ; receiver_increase= amount
        ; excess=
            Option.value_exn (Amount.add_fee amount fee)
            |> Amount.Signed.of_unsigned |> Amount.Signed.negate
        ; supply_increase= Amount.zero }
    | Coinbase ->
        let coinbase_amount = amount in
        { sender_delta= Amount.Signed.of_unsigned (Amount.of_fee fee)
        ; receiver_increase=
            Amount.sub coinbase_amount (Amount.of_fee fee)
            |> Option.value_exn ?here:None ?message:None ?error:None
        ; excess= Amount.Signed.zero
        ; supply_increase= coinbase_amount }

  let%test_unit "invariant" =
    Quickcheck.test gen ~f:(fun t -> invariant (of_payload t))

  [%%ifdef
  consensus_mechanism]

  type var = (Amount.var, Amount.Signed.var) t_

  let to_hlist {sender_delta; receiver_increase; excess; supply_increase} =
    H_list.[sender_delta; receiver_increase; excess; supply_increase]

  let typ =
    Typ.of_hlistable
      [Amount.Signed.typ; Amount.typ; Amount.Signed.typ; Amount.typ]
      ~var_to_hlist:to_hlist ~value_to_hlist:to_hlist
      ~var_of_hlist:
        (fun H_list.[sender_delta; receiver_increase; excess; supply_increase] ->
        {sender_delta; receiver_increase; excess; supply_increase} )
      ~value_of_hlist:
        (fun H_list.[sender_delta; receiver_increase; excess; supply_increase] ->
        {sender_delta; receiver_increase; excess; supply_increase} )

  module Checked = struct
    open Let_syntax

    let if_' cond ~then_ ~else_ =
      let%bind e = else_ in
      Amount.Signed.Checked.if_ cond ~then_ ~else_:e

    let if_amount cond ~then_ ~else_ =
      let%bind e = else_ in
      Amount.Checked.if_ cond ~then_ ~else_:e

    let of_payload (payload : payload_var) =
      let tag = payload.body.tag in
      let fee = payload.common.fee in
      let amount = payload.body.amount in
      let%bind is_coinbase = Tag.Checked.is_coinbase tag in
      let%bind is_stake_delegation = Tag.Checked.is_stake_delegation tag in
      let%bind is_payment = Tag.Checked.is_payment tag in
      let%bind is_fee_transfer = Tag.Checked.is_fee_transfer tag in
      let%bind is_user_command = Tag.Checked.is_user_command tag in
      let coinbase_amount = amount in
      let%bind supply_increase =
        Amount.Checked.if_ is_coinbase ~then_:coinbase_amount
          ~else_:Amount.(var_of_t zero)
      in
      let%bind receiver_increase =
        let%bind coinbase_receiver_increase =
          with_label __LOC__
            (let%bind producer_reward, `Underflow underflowed =
               Amount.Checked.sub_flagged coinbase_amount
                 (Amount.Checked.of_fee fee)
             in
             let%map () =
               Boolean.Assert.any
                 [Boolean.not underflowed; Boolean.not is_coinbase]
             in
             producer_reward)
        in
        if_amount is_stake_delegation
          ~then_:(Amount.var_of_t Amount.zero)
          ~else_:
            (if_amount is_coinbase ~then_:coinbase_receiver_increase
               ~else_:(return amount))
      in
      let%bind neg_amount_plus_fee =
        let%bind res, `Overflow overflowed =
          Amount.Checked.add_flagged amount (Amount.Checked.of_fee fee)
        in
        let%bind is_fee_transfer_or_payment =
          Boolean.(is_payment || is_fee_transfer)
        in
        let%map () =
          Boolean.Assert.any
            [Boolean.not overflowed; Boolean.not is_fee_transfer_or_payment]
        in
        Amount.Signed.create ~magnitude:res ~sgn:Sgn.Checked.neg
      in
      let pos_fee =
        Amount.Signed.Checked.of_unsigned (Amount.Checked.of_fee fee)
      in
      let neg_fee =
        Amount.Signed.create
          ~magnitude:(Amount.Checked.of_fee fee)
          ~sgn:Sgn.Checked.neg
      in
      let%bind excess =
        let user_command_excess = pos_fee in
        let coinbase_excess = Amount.Signed.(Checked.constant zero) in
        let fee_transfer_excess = neg_amount_plus_fee in
        if_' is_user_command ~then_:user_command_excess
          ~else_:
            (if_' is_coinbase ~then_:coinbase_excess
               ~else_:(return fee_transfer_excess))
      in
      let%bind sender_delta =
        let%bind fee_transfer_or_coinbase =
          Boolean.any [is_fee_transfer; is_coinbase]
        in
        if_' is_stake_delegation ~then_:neg_fee
          ~else_:
            (if_' fee_transfer_or_coinbase ~then_:pos_fee
               ~else_:(return neg_amount_plus_fee))
      in
      return {sender_delta; receiver_increase; excess; supply_increase}
  end

  let%test_unit "checked-unchecked changes" =
    Quickcheck.test gen ~trials:100 ~f:(fun (t : payload) ->
        Test_util.test_equal ~equal payload_typ typ Checked.of_payload
          of_payload t )

  [%%endif]
end

[%%ifdef
consensus_mechanism]

module Checked = struct
  let to_input ({common; body} : var) =
    let%map common = User_command_payload.Common.Checked.to_input common in
    Random_oracle.Input.append common (Body.Checked.to_input body)

  let constant ({common; body} : t) : var =
    { common= User_command_payload.Common.Checked.constant common
    ; body= Body.Checked.constant body }
end

[%%endif]

let to_input ({common; body} : t) =
  Random_oracle.Input.append
    (User_command_payload.Common.to_input common)
    (Body.to_input body)

let excess (payload : t) : Amount.Signed.t =
  let tag = payload.body.tag in
  let fee = payload.common.fee in
  let amount = payload.body.amount in
  match tag with
  | Payment ->
      Amount.Signed.of_unsigned (Amount.of_fee fee)
  | Stake_delegation ->
      Amount.Signed.of_unsigned (Amount.of_fee fee)
  | Fee_transfer ->
      Option.value_exn (Amount.add_fee amount fee)
      |> Amount.Signed.of_unsigned |> Amount.Signed.negate
  | Coinbase ->
      Amount.Signed.zero

let supply_increase (payload : payload) =
  let tag = payload.body.tag in
  match tag with
  | Coinbase ->
      payload.body.amount
  | Payment | Stake_delegation | Fee_transfer ->
      Amount.zero<|MERGE_RESOLUTION|>--- conflicted
+++ resolved
@@ -4,13 +4,10 @@
 "/src/config.mlh"]
 
 open Core_kernel
-<<<<<<< HEAD
-=======
 
 [%%ifdef
 consensus_mechanism]
 
->>>>>>> 4178d1dc
 open Snark_params.Tick
 open Signature_lib
 open Currency
@@ -29,21 +26,15 @@
   type ('tag, 'pk, 'amount) t_ = {tag: 'tag; public_key: 'pk; amount: 'amount}
   [@@deriving sexp]
 
-<<<<<<< HEAD
-  type var = (Tag.var, Account_id.var, Currency.Amount.var) t_
-
   type t = (Tag.t, Account_id.t, Currency.Amount.t) t_ [@@deriving sexp]
-=======
-  type t = (Tag.t, Public_key.Compressed.t, Amount.t) t_ [@@deriving sexp]
 
   let of_user_command_payload_body = function
     | User_command_payload.Body.Payment {receiver; amount} ->
         {tag= Tag.Payment; public_key= receiver; amount}
     | Stake_delegation (Set_delegate {new_delegate}) ->
         { tag= Tag.Stake_delegation
-        ; public_key= new_delegate
-        ; amount= Amount.zero }
->>>>>>> 4178d1dc
+        ; public_key= Account_id.create new_delegate Token_id.default
+        ; amount= Currency.Amount.zero }
 
   let gen ~fee =
     let open Quickcheck.Generator.Let_syntax in
@@ -80,15 +71,11 @@
   [%%ifdef
   consensus_mechanism]
 
-  type var = (Tag.var, Public_key.Compressed.var, Amount.var) t_
+  type var = (Tag.var, Account_id.var, Currency.Amount.var) t_
 
   let to_hlist {tag; public_key; amount} = H_list.[tag; public_key; amount]
 
-<<<<<<< HEAD
   let spec = Data_spec.[Tag.typ; Account_id.typ; Currency.Amount.typ]
-=======
-  let spec = Data_spec.[Tag.typ; Public_key.Compressed.typ; Amount.typ]
->>>>>>> 4178d1dc
 
   let typ =
     Typ.of_hlistable spec ~var_to_hlist:to_hlist ~value_to_hlist:to_hlist
@@ -96,15 +83,6 @@
         {tag; public_key; amount} )
       ~value_of_hlist:(fun H_list.[tag; public_key; amount] ->
         {tag; public_key; amount} )
-
-<<<<<<< HEAD
-  let of_user_command_payload_body = function
-    | User_command_payload.Body.Payment {receiver; amount} ->
-        {tag= Tag.Payment; public_key= receiver; amount}
-    | Stake_delegation (Set_delegate {new_delegate}) ->
-        { tag= Tag.Stake_delegation
-        ; public_key= Account_id.create new_delegate Token_id.default
-        ; amount= Currency.Amount.zero }
 
   module Checked = struct
     let constant ({tag; public_key; amount} : t) : var =
@@ -120,28 +98,14 @@
       @@ bitstring (Currency.Amount.var_to_bits amount :> Boolean.var list)
   end
 
+  [%%endif]
+
   let to_input {tag; public_key; amount} =
     let open Random_oracle.Input in
     let tag1, tag2 = Tag.to_bits tag in
     append (bitstring [tag1; tag2])
     @@ append (Account_id.to_input public_key)
     @@ bitstring (Currency.Amount.to_bits amount)
-=======
-  module Checked = struct
-    let constant ({tag; public_key; amount} : t) : var =
-      { tag= Tag.Checked.constant tag
-      ; public_key= Public_key.Compressed.var_of_t public_key
-      ; amount= Amount.var_of_t amount }
-
-    let to_input t =
-      to_input0 t ~tag:Fn.id ~amount:(fun x ->
-          (Amount.var_to_bits x :> Boolean.var list) )
-  end
-
-  [%%endif]
-
-  let to_input (t : t) = to_input0 t ~tag:Tag.to_bits ~amount:Amount.to_bits
->>>>>>> 4178d1dc
 end
 
 type t = (User_command_payload.Common.t, Body.t) User_command_payload.Poly.t
