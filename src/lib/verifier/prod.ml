(* prod.ml *)

open Core_kernel
open Async
open Coda_base
open Coda_state
open Blockchain_snark

type ledger_proof = Ledger_proof.Prod.t

module Worker_state = struct
  module type S = sig
    val verify_blockchain_snark : Protocol_state.Value.t -> Proof.t -> bool

    val verify_commands :
         Coda_base.User_command.Verifiable.t list
      -> [ `Valid of Coda_base.User_command.Valid.t
         | `Invalid
         | `Valid_assuming of
           ( Pickles.Side_loaded.Verification_key.t
           * Coda_base.Snapp_statement.t
           * Pickles.Side_loaded.Proof.t )
           list ]
         list

    val verify_transaction_snarks :
      (Transaction_snark.t * Sok_message.t) list -> bool
  end

  (* bin_io required by rpc_parallel *)
  type init_arg =
    { conf_dir: string option
    ; logger: Logger.Stable.Latest.t
    ; proof_level: Genesis_constants.Proof_level.Stable.Latest.t }
  [@@deriving bin_io_unversioned]

  type t = (module S)

  let create {logger; proof_level; _} : t Deferred.t =
    Memory_stats.log_memory_stats logger ~process:"verifier" ;
    match proof_level with
    | Full ->
        Deferred.return
          (let bc_vk = Precomputed_values.blockchain_verification ()
           and tx_vk = Precomputed_values.transaction_verification () in
           let module M = struct
             let verify_commands (_cs : User_command.Verifiable.t list)
                 : _ list =
               failwith "unimplemented"

             let verify_blockchain_snark state proof =
               Blockchain_snark.Blockchain_snark_state.verify state proof
                 ~key:bc_vk

             let verify_transaction_snarks ts =
               match
                 Or_error.try_with (fun () ->
                     Transaction_snark.verify ~key:tx_vk ts )
               with
               | Ok result ->
                   result
               | Error e ->
                   [%log error]
                     ~metadata:[("error", `String (Error.to_string_hum e))]
                     "Verifier threw an exception while verifying transaction \
                      snark" ;
                   failwith "Verifier crashed"
           end in
           (module M : S))
    | Check | None ->
        Deferred.return
        @@ ( module struct
             let verify_commands cs =
               List.map cs ~f:(fun c ->
                   match Common.check c with
                   | `Valid c ->
                       `Valid c
                   | `Invalid ->
                       `Invalid
                   | `Valid_assuming (c, _) ->
                       `Valid c )

             let verify_blockchain_snark _ _ = true

             let verify_transaction_snarks _ = true
           end
           : S )

  let get = Fn.id
end

module Worker = struct
  module T = struct
    module F = Rpc_parallel.Function

    type 'w functions =
      { verify_blockchain: ('w, Blockchain.t, bool) F.t
      ; verify_transaction_snarks:
          ('w, (Transaction_snark.t * Sok_message.t) list, bool) F.t
      ; verify_commands:
          ( 'w
          , User_command.Verifiable.t list
          , [ `Valid of User_command.Valid.t
            | `Invalid
            | `Valid_assuming of
              ( Pickles.Side_loaded.Verification_key.t
              * Coda_base.Snapp_statement.t
              * Pickles.Side_loaded.Proof.t )
              list ]
            list )
          F.t }

    module Worker_state = Worker_state

    module Connection_state = struct
      (* bin_io required by rpc_parallel *)
      type init_arg = unit [@@deriving bin_io_unversioned]

      type t = unit
    end

    module Functions
        (C : Rpc_parallel.Creator
             with type worker_state := Worker_state.t
              and type connection_state := Connection_state.t) =
    struct
      let verify_blockchain (w : Worker_state.t) (chain : Blockchain.t) =
        let (module M) = Worker_state.get w in
        Deferred.return (M.verify_blockchain_snark chain.state chain.proof)

      let verify_transaction_snarks (w : Worker_state.t) ts =
        let (module M) = Worker_state.get w in
        Deferred.return (M.verify_transaction_snarks ts)

      let verify_commands (w : Worker_state.t) ts =
        let (module M) = Worker_state.get w in
        Deferred.return (M.verify_commands ts)

      let functions =
        let f (i, o, f) =
          C.create_rpc
            ~f:(fun ~worker_state ~conn_state:_ i -> f worker_state i)
            ~bin_input:i ~bin_output:o ()
        in
        { verify_blockchain=
            f (Blockchain.Stable.Latest.bin_t, Bool.bin_t, verify_blockchain)
        ; verify_transaction_snarks=
            f
              ( [%bin_type_class:
                  ( Transaction_snark.Stable.Latest.t
                  * Sok_message.Stable.Latest.t )
                  list]
              , Bool.bin_t
              , verify_transaction_snarks )
        ; verify_commands=
            f
              ( [%bin_type_class:
                  User_command.Verifiable.Stable.Latest.t list]
              , [%bin_type_class:
                  [ `Valid of User_command.Valid.Stable.Latest.t
                  | `Invalid
                  | `Valid_assuming of
                    ( Pickles.Side_loaded.Verification_key.Stable.Latest.t
                    * Coda_base.Snapp_statement.Stable.Latest.t
                    * Pickles.Side_loaded.Proof.Stable.Latest.t )
                    list ]
                  list]
              , verify_commands ) }

      let init_worker_state Worker_state.{conf_dir; logger; proof_level} =
        ( if Option.is_some conf_dir then
          let max_size = 256 * 1024 * 512 in
          Logger.Consumer_registry.register ~id:"default"
            ~processor:(Logger.Processor.raw ())
            ~transport:
              (Logger.Transport.File_system.dumb_logrotate
                 ~directory:(Option.value_exn conf_dir)
                 ~log_filename:"coda-verifier.log" ~max_size) ) ;
        [%log info] "Verifier started" ;
        Worker_state.create {conf_dir; logger; proof_level}

      let init_connection_state ~connection:_ ~worker_state:_ () =
        Deferred.unit
    end
  end

  include Rpc_parallel.Make (T)
end

type worker = {connection: Worker.Connection.t; process: Process.t}

type t = {worker: worker Deferred.t ref; logger: Logger.Stable.Latest.t}

let plus_or_minus initial ~delta =
  initial +. (Random.float (2. *. delta) -. delta)

(* TODO: investigate why conf_dir wasn't being used *)
let create ~logger ~proof_level ~pids ~conf_dir : t Deferred.t =
  let on_failure err =
    [%log error] "Verifier process failed with error $err"
      ~metadata:[("err", `String (Error.to_string_hum err))] ;
    Error.raise err
  in
  let create_worker () =
    let%map connection, process =
      Worker.spawn_in_foreground_exn ~connection_timeout:(Time.Span.of_min 1.)
        ~on_failure ~shutdown_on:Disconnect ~connection_state_init_arg:()
        {conf_dir; logger; proof_level}
    in
    [%log info]
      "Daemon started process of kind $process_kind with pid $verifier_pid"
      ~metadata:
        [ ("verifier_pid", `Int (Process.pid process |> Pid.to_int))
        ; ( "process_kind"
          , `String Child_processes.Termination.(show_process_kind Verifier) )
        ] ;
    Child_processes.Termination.register_process pids process
      Child_processes.Termination.Verifier ;
    don't_wait_for
    @@ Pipe.iter
         (Process.stdout process |> Reader.pipe)
         ~f:(fun stdout ->
           return
           @@ [%log debug] "Verifier stdout: $stdout"
                ~metadata:[("stdout", `String stdout)] ) ;
    don't_wait_for
    @@ Pipe.iter
         (Process.stderr process |> Reader.pipe)
         ~f:(fun stderr ->
           return
           @@ [%log error] "Verifier stderr: $stderr"
                ~metadata:[("stderr", `String stderr)] ) ;
    {connection; process}
  in
  let%map worker = create_worker () in
  let worker_ref = ref (Deferred.return worker) in
  let rec on_worker {connection= _; process} =
    let restart_after = Time.Span.(of_min (15. |> plus_or_minus ~delta:2.5)) in
    upon (after restart_after) (fun () ->
        let pid = Process.pid process in
        Child_processes.Termination.mark_termination_as_expected pids pid ;
        ( match Signal.send Signal.kill (`Pid pid) with
        | `No_such_process ->
            [%log info] "verifier failed to get sigkill (no such process)"
              ~metadata:
                [("verifier_pid", `Int (Process.pid process |> Pid.to_int))]
        | `Ok ->
            [%log info] "verifier successfully got sigkill"
              ~metadata:
                [("verifier_pid", `Int (Process.pid process |> Pid.to_int))] ) ;
        let new_worker =
          let%bind res = Process.wait process in
          [%log info] "prover successfully stopped"
            ~metadata:
              [ ("verifier_pid", `Int (Process.pid process |> Pid.to_int))
              ; ("exit_status", `String (Unix.Exit_or_signal.to_string_hum res))
              ] ;
          Child_processes.Termination.remove pids pid ;
          let%map worker = create_worker () in
          on_worker worker ; worker
        in
        worker_ref := new_worker )
  in
  on_worker worker ;
  {worker= worker_ref; logger}

let with_retry ~logger f =
  let pause = Time.Span.of_sec 5. in
  let rec go attempts_remaining =
    [%log trace] "Verifier trying with $attempts_remaining"
      ~metadata:[("attempts_remaining", `Int attempts_remaining)] ;
    match%bind f () with
    | Ok x ->
        return (Ok x)
    | Error e ->
        if attempts_remaining = 0 then return (Error e)
        else
          let%bind () = after pause in
          go (attempts_remaining - 1)
  in
  go 4

let verify_blockchain_snark {worker; logger} chain =
  with_retry ~logger (fun () ->
      let%bind {connection; _} = !worker in
      Worker.Connection.run connection ~f:Worker.functions.verify_blockchain
        ~arg:chain )

module Id = Unique_id.Int ()

let verify_transaction_snarks {worker; logger} ts =
  let id = Id.create () in
  let n = List.length ts in
  let metadata () =
    ("id", `String (Id.to_string id))
    :: ("n", `Int n)
    :: Memory_stats.(jemalloc_memory_stats () @ ocaml_memory_stats ())
  in
  [%log trace] "verify $n transaction_snarks (before)" ~metadata:(metadata ()) ;
  let res =
    with_retry ~logger (fun () ->
        let%bind {connection; _} = !worker in
        Worker.Connection.run connection
          ~f:Worker.functions.verify_transaction_snarks ~arg:ts )
  in
<<<<<<< HEAD
  [%log info]
    "Daemon started process of kind $process_kind with pid $verifier_pid"
    ~metadata:
      [ ("verifier_pid", `Int (Process.pid process |> Pid.to_int))
      ; ( "process_kind"
        , `String Child_processes.Termination.(show_process_kind Verifier) ) ] ;
  Child_processes.Termination.register_process pids process
    Child_processes.Termination.Verifier ;
  don't_wait_for
  @@ Pipe.iter
       (Process.stdout process |> Reader.pipe)
       ~f:(fun stdout ->
         return
         @@ [%log debug] "Verifier stdout: $stdout"
              ~metadata:[("stdout", `String stdout)] ) ;
  don't_wait_for
  @@ Pipe.iter
       (Process.stderr process |> Reader.pipe)
       ~f:(fun stderr ->
         return
         @@ [%log error] "Verifier stderr: $stderr"
              ~metadata:[("stderr", `String stderr)] ) ;
  connection

let verify_blockchain_snark t chain =
  Worker.Connection.run t ~f:Worker.functions.verify_blockchain ~arg:chain

let verify_transaction_snarks t ts =
  Worker.Connection.run t ~f:Worker.functions.verify_transaction_snarks ~arg:ts

let verify_commands t ts =
  Worker.Connection.run t ~f:Worker.functions.verify_commands ~arg:ts
=======
  upon res (fun x ->
      [%log trace] "verify $n transaction_snarks (after)"
        ~metadata:
          ( ("result", `String (Sexp.to_string ([%sexp_of: bool Or_error.t] x)))
          :: metadata () ) ) ;
  res
>>>>>>> b20766f7
<|MERGE_RESOLUTION|>--- conflicted
+++ resolved
@@ -303,44 +303,15 @@
         Worker.Connection.run connection
           ~f:Worker.functions.verify_transaction_snarks ~arg:ts )
   in
-<<<<<<< HEAD
-  [%log info]
-    "Daemon started process of kind $process_kind with pid $verifier_pid"
-    ~metadata:
-      [ ("verifier_pid", `Int (Process.pid process |> Pid.to_int))
-      ; ( "process_kind"
-        , `String Child_processes.Termination.(show_process_kind Verifier) ) ] ;
-  Child_processes.Termination.register_process pids process
-    Child_processes.Termination.Verifier ;
-  don't_wait_for
-  @@ Pipe.iter
-       (Process.stdout process |> Reader.pipe)
-       ~f:(fun stdout ->
-         return
-         @@ [%log debug] "Verifier stdout: $stdout"
-              ~metadata:[("stdout", `String stdout)] ) ;
-  don't_wait_for
-  @@ Pipe.iter
-       (Process.stderr process |> Reader.pipe)
-       ~f:(fun stderr ->
-         return
-         @@ [%log error] "Verifier stderr: $stderr"
-              ~metadata:[("stderr", `String stderr)] ) ;
-  connection
-
-let verify_blockchain_snark t chain =
-  Worker.Connection.run t ~f:Worker.functions.verify_blockchain ~arg:chain
-
-let verify_transaction_snarks t ts =
-  Worker.Connection.run t ~f:Worker.functions.verify_transaction_snarks ~arg:ts
-
-let verify_commands t ts =
-  Worker.Connection.run t ~f:Worker.functions.verify_commands ~arg:ts
-=======
   upon res (fun x ->
       [%log trace] "verify $n transaction_snarks (after)"
         ~metadata:
           ( ("result", `String (Sexp.to_string ([%sexp_of: bool Or_error.t] x)))
           :: metadata () ) ) ;
   res
->>>>>>> b20766f7
+
+let verify_commands {worker; logger} ts =
+  with_retry ~logger (fun () ->
+    let%bind {connection; _} = !worker in
+    Worker.Connection.run connection ~f:Worker.functions.verify_commands ~arg:ts
+    )