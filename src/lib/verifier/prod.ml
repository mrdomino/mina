(* prod.ml *)

open Core_kernel
open Async
open Coda_base
open Coda_state
open Blockchain_snark

type ledger_proof = Ledger_proof.Prod.t

module Worker_state = struct
  module type S = sig
    val verify_blockchain_snark : Protocol_state.Value.t -> Proof.t -> bool

    val verify_commands :
         Coda_base.User_command.Verifiable.t list
      -> [ `Valid of Coda_base.User_command.Valid.t
         | `Invalid
         | `Valid_assuming of
           ( Pickles.Side_loaded.Verification_key.t
           * Coda_base.Snapp_statement.t
           * Pickles.Side_loaded.Proof.t )
           list ]
         list

    val verify_transaction_snarks :
      (Transaction_snark.t * Sok_message.t) list -> bool
  end

  (* bin_io required by rpc_parallel *)
  type init_arg =
    { conf_dir: string option
    ; logger: Logger.Stable.Latest.t
    ; proof_level: Genesis_constants.Proof_level.Stable.Latest.t }
  [@@deriving bin_io_unversioned]

  type t = (module S)

  let create {logger; proof_level; _} : t Deferred.t =
    Memory_stats.log_memory_stats logger ~process:"verifier" ;
    match proof_level with
    | Full ->
        Deferred.return
          (let bc_vk = Precomputed_values.blockchain_verification ()
           and tx_vk = Precomputed_values.transaction_verification () in
           let module M = struct
<<<<<<< HEAD
             let verify_commands (cs : Command_transaction.Verifiable.t list) :
                 _ list =
               let cs = List.map cs ~f:Common.check in
               let to_verify =
                 List.concat_map cs ~f:(function
                   | `Valid _ ->
                       []
                   | `Invalid ->
                       []
                   | `Valid_assuming (_, xs) ->
                       xs )
               in
               let all_verified =
                 Pickles.Side_loaded.verify
                   ~value_to_field_elements:Snapp_statement.to_field_elements
                   to_verify
               in
               List.map cs ~f:(function
                 | `Valid c ->
                     `Valid c
                 | `Invalid ->
                     `Invalid
                 | `Valid_assuming (c, xs) ->
                     if all_verified then `Valid c else `Valid_assuming xs )
=======
             let verify_commands (_cs : User_command.Verifiable.t list) :
                 _ list =
               failwith "unimplemented"
>>>>>>> 11999b8d

             let verify_blockchain_snark state proof =
               Blockchain_snark.Blockchain_snark_state.verify state proof
                 ~key:bc_vk

             let verify_transaction_snarks ts =
               match
                 Or_error.try_with (fun () ->
                     Transaction_snark.verify ~key:tx_vk ts )
               with
               | Ok result ->
                   result
               | Error e ->
                   [%log error]
                     ~metadata:[("error", `String (Error.to_string_hum e))]
                     "Verifier threw an exception while verifying transaction \
                      snark" ;
                   failwith "Verifier crashed"
           end in
           (module M : S))
    | Check | None ->
        Deferred.return
        @@ ( module struct
             let verify_commands cs =
               List.map cs ~f:(fun c ->
                   match Common.check c with
                   | `Valid c ->
                       `Valid c
                   | `Invalid ->
                       `Invalid
                   | `Valid_assuming (c, _) ->
                       `Valid c )

             let verify_blockchain_snark _ _ = true

             let verify_transaction_snarks _ = true
           end
           : S )

  let get = Fn.id
end

module Worker = struct
  module T = struct
    module F = Rpc_parallel.Function

    type 'w functions =
      { verify_blockchain: ('w, Blockchain.t, bool) F.t
      ; verify_transaction_snarks:
          ('w, (Transaction_snark.t * Sok_message.t) list, bool) F.t
      ; verify_commands:
          ( 'w
          , User_command.Verifiable.t list
          , [ `Valid of User_command.Valid.t
            | `Invalid
            | `Valid_assuming of
              ( Pickles.Side_loaded.Verification_key.t
              * Coda_base.Snapp_statement.t
              * Pickles.Side_loaded.Proof.t )
              list ]
            list )
          F.t }

    module Worker_state = Worker_state

    module Connection_state = struct
      (* bin_io required by rpc_parallel *)
      type init_arg = unit [@@deriving bin_io_unversioned]

      type t = unit
    end

    module Functions
        (C : Rpc_parallel.Creator
             with type worker_state := Worker_state.t
              and type connection_state := Connection_state.t) =
    struct
      let verify_blockchain (w : Worker_state.t) (chain : Blockchain.t) =
        let (module M) = Worker_state.get w in
        Deferred.return (M.verify_blockchain_snark chain.state chain.proof)

      let verify_transaction_snarks (w : Worker_state.t) ts =
        let (module M) = Worker_state.get w in
        Deferred.return (M.verify_transaction_snarks ts)

      let verify_commands (w : Worker_state.t) ts =
        let (module M) = Worker_state.get w in
        Deferred.return (M.verify_commands ts)

      let functions =
        let f (i, o, f) =
          C.create_rpc
            ~f:(fun ~worker_state ~conn_state:_ i -> f worker_state i)
            ~bin_input:i ~bin_output:o ()
        in
        { verify_blockchain=
            f (Blockchain.Stable.Latest.bin_t, Bool.bin_t, verify_blockchain)
        ; verify_transaction_snarks=
            f
              ( [%bin_type_class:
                  ( Transaction_snark.Stable.Latest.t
                  * Sok_message.Stable.Latest.t )
                  list]
              , Bool.bin_t
              , verify_transaction_snarks )
        ; verify_commands=
            f
              ( [%bin_type_class: User_command.Verifiable.Stable.Latest.t list]
              , [%bin_type_class:
                  [ `Valid of User_command.Valid.Stable.Latest.t
                  | `Invalid
                  | `Valid_assuming of
                    ( Pickles.Side_loaded.Verification_key.Stable.Latest.t
                    * Coda_base.Snapp_statement.Stable.Latest.t
                    * Pickles.Side_loaded.Proof.Stable.Latest.t )
                    list ]
                  list]
              , verify_commands ) }

      let init_worker_state Worker_state.{conf_dir; logger; proof_level} =
        ( if Option.is_some conf_dir then
          let max_size = 256 * 1024 * 512 in
          Logger.Consumer_registry.register ~id:"default"
            ~processor:(Logger.Processor.raw ())
            ~transport:
              (Logger.Transport.File_system.dumb_logrotate
                 ~directory:(Option.value_exn conf_dir)
                 ~log_filename:"coda-verifier.log" ~max_size) ) ;
        [%log info] "Verifier started" ;
        Worker_state.create {conf_dir; logger; proof_level}

      let init_connection_state ~connection:_ ~worker_state:_ () =
        Deferred.unit
    end
  end

  include Rpc_parallel.Make (T)
end

type worker = {connection: Worker.Connection.t; process: Process.t}

type t = {worker: worker Deferred.t ref; logger: Logger.Stable.Latest.t}

let plus_or_minus initial ~delta =
  initial +. (Random.float (2. *. delta) -. delta)

(* TODO: investigate why conf_dir wasn't being used *)
let create ~logger ~proof_level ~pids ~conf_dir : t Deferred.t =
  let on_failure err =
    [%log error] "Verifier process failed with error $err"
      ~metadata:[("err", `String (Error.to_string_hum err))] ;
    Error.raise err
  in
  let create_worker () =
    let%map connection, process =
      Worker.spawn_in_foreground_exn ~connection_timeout:(Time.Span.of_min 1.)
        ~on_failure ~shutdown_on:Disconnect ~connection_state_init_arg:()
        {conf_dir; logger; proof_level}
    in
    [%log info]
      "Daemon started process of kind $process_kind with pid $verifier_pid"
      ~metadata:
        [ ("verifier_pid", `Int (Process.pid process |> Pid.to_int))
        ; ( "process_kind"
          , `String Child_processes.Termination.(show_process_kind Verifier) )
        ] ;
    Child_processes.Termination.register_process pids process
      Child_processes.Termination.Verifier ;
    don't_wait_for
    @@ Pipe.iter
         (Process.stdout process |> Reader.pipe)
         ~f:(fun stdout ->
           return
           @@ [%log debug] "Verifier stdout: $stdout"
                ~metadata:[("stdout", `String stdout)] ) ;
    don't_wait_for
    @@ Pipe.iter
         (Process.stderr process |> Reader.pipe)
         ~f:(fun stderr ->
           return
           @@ [%log error] "Verifier stderr: $stderr"
                ~metadata:[("stderr", `String stderr)] ) ;
    {connection; process}
  in
  let%map worker = create_worker () in
  let worker_ref = ref (Deferred.return worker) in
  let rec on_worker {connection= _; process} =
    let restart_after = Time.Span.(of_min (15. |> plus_or_minus ~delta:2.5)) in
    upon (after restart_after) (fun () ->
        let pid = Process.pid process in
        Child_processes.Termination.mark_termination_as_expected pids pid ;
        ( match Signal.send Signal.kill (`Pid pid) with
        | `No_such_process ->
            [%log info] "verifier failed to get sigkill (no such process)"
              ~metadata:
                [("verifier_pid", `Int (Process.pid process |> Pid.to_int))]
        | `Ok ->
            [%log info] "verifier successfully got sigkill"
              ~metadata:
                [("verifier_pid", `Int (Process.pid process |> Pid.to_int))] ) ;
        let new_worker =
          let%bind res = Process.wait process in
          [%log info] "prover successfully stopped"
            ~metadata:
              [ ("verifier_pid", `Int (Process.pid process |> Pid.to_int))
              ; ("exit_status", `String (Unix.Exit_or_signal.to_string_hum res))
              ] ;
          Child_processes.Termination.remove pids pid ;
          let%map worker = create_worker () in
          on_worker worker ; worker
        in
        worker_ref := new_worker )
  in
  on_worker worker ;
  {worker= worker_ref; logger}

let with_retry ~logger f =
  let pause = Time.Span.of_sec 5. in
  let rec go attempts_remaining =
    [%log trace] "Verifier trying with $attempts_remaining"
      ~metadata:[("attempts_remaining", `Int attempts_remaining)] ;
    match%bind f () with
    | Ok x ->
        return (Ok x)
    | Error e ->
        if attempts_remaining = 0 then return (Error e)
        else
          let%bind () = after pause in
          go (attempts_remaining - 1)
  in
  go 4

let verify_blockchain_snark {worker; logger} chain =
  with_retry ~logger (fun () ->
      let%bind {connection; _} = !worker in
      Worker.Connection.run connection ~f:Worker.functions.verify_blockchain
        ~arg:chain )

module Id = Unique_id.Int ()

let verify_transaction_snarks {worker; logger} ts =
  let id = Id.create () in
  let n = List.length ts in
  let metadata () =
    ("id", `String (Id.to_string id))
    :: ("n", `Int n)
    :: Memory_stats.(jemalloc_memory_stats () @ ocaml_memory_stats ())
  in
  [%log trace] "verify $n transaction_snarks (before)" ~metadata:(metadata ()) ;
  let res =
    with_retry ~logger (fun () ->
        let%bind {connection; _} = !worker in
        Worker.Connection.run connection
          ~f:Worker.functions.verify_transaction_snarks ~arg:ts )
  in
  upon res (fun x ->
      [%log trace] "verify $n transaction_snarks (after)"
        ~metadata:
          ( ("result", `String (Sexp.to_string ([%sexp_of: bool Or_error.t] x)))
          :: metadata () ) ) ;
  res

let verify_commands {worker; logger} ts =
  with_retry ~logger (fun () ->
      let%bind {connection; _} = !worker in
      Worker.Connection.run connection ~f:Worker.functions.verify_commands
        ~arg:ts )<|MERGE_RESOLUTION|>--- conflicted
+++ resolved
@@ -44,7 +44,6 @@
           (let bc_vk = Precomputed_values.blockchain_verification ()
            and tx_vk = Precomputed_values.transaction_verification () in
            let module M = struct
-<<<<<<< HEAD
              let verify_commands (cs : Command_transaction.Verifiable.t list) :
                  _ list =
                let cs = List.map cs ~f:Common.check in
@@ -69,11 +68,6 @@
                      `Invalid
                  | `Valid_assuming (c, xs) ->
                      if all_verified then `Valid c else `Valid_assuming xs )
-=======
-             let verify_commands (_cs : User_command.Verifiable.t list) :
-                 _ list =
-               failwith "unimplemented"
->>>>>>> 11999b8d
 
              let verify_blockchain_snark state proof =
                Blockchain_snark.Blockchain_snark_state.verify state proof
