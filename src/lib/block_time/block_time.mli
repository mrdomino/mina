--- conflicted
+++ resolved
@@ -26,17 +26,15 @@
     *)
     val set_time_offset : Time.Span.t -> unit
 
-<<<<<<< HEAD
     (** Get the current time offset, either from the [CODA_TIME_OFFSET]
         environment variable, or as last set by [set_time_offset].
     *)
     val get_time_offset : logger:Logger.t -> Time.Span.t
-=======
+
     (** Disallow setting the time offset. This should be run at every
         entrypoint which does not explicitly need to update the time offset.
     *)
     val disable_setting_offset : unit -> unit
->>>>>>> 31f3153c
   end
 
   [%%versioned:
