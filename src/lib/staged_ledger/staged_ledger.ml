--- conflicted
+++ resolved
@@ -962,11 +962,7 @@
 
   let apply ?skip_verification ~constraint_constants t
       (witness : Staged_ledger_diff.t) ~logger ~verifier ~current_state_view
-<<<<<<< HEAD
-      ~state_and_body_hash ~coinbase_receiver =
-=======
-      ~state_and_body_hash ~supercharge_coinbase =
->>>>>>> 5ef0aa6d
+      ~state_and_body_hash ~coinbase_receiver ~supercharge_coinbase =
     let open Deferred.Result.Let_syntax in
     let work = Staged_ledger_diff.completed_works witness in
     let%bind () =
@@ -978,11 +974,7 @@
               check_completed_works ~logger ~verifier t.scan_state work )
     in
     let%bind prediff =
-<<<<<<< HEAD
-      Pre_diff_info.get witness ~constraint_constants ~coinbase_receiver
-=======
-      Pre_diff_info.get witness ~constraint_constants ~supercharge_coinbase
->>>>>>> 5ef0aa6d
+      Pre_diff_info.get witness ~constraint_constants  ~coinbase_receiver ~supercharge_coinbase
         ~check:(check_commands t.ledger ~verifier)
       |> Deferred.map
            ~f:
@@ -1015,21 +1007,12 @@
 
   let apply_diff_unchecked ~constraint_constants t
       (sl_diff : Staged_ledger_diff.With_valid_signatures_and_proofs.t) ~logger
-<<<<<<< HEAD
-      ~current_state_view ~state_and_body_hash ~coinbase_receiver =
-    let open Deferred.Result.Let_syntax in
-    let%bind prediff =
-      Result.map_error ~f:(fun error -> Staged_ledger_error.Pre_diff error)
-      @@ Pre_diff_info.get_unchecked ~constraint_constants ~coinbase_receiver
-           sl_diff
-=======
-      ~current_state_view ~state_and_body_hash ~supercharge_coinbase =
+      ~current_state_view ~state_and_body_hash ~coinbase_receiver ~supercharge_coinbase =
     let open Deferred.Result.Let_syntax in
     let%bind prediff =
       Result.map_error ~f:(fun error -> Staged_ledger_error.Pre_diff error)
       @@ Pre_diff_info.get_unchecked ~constraint_constants
-           ~supercharge_coinbase sl_diff
->>>>>>> 5ef0aa6d
+           ~coinbase_receiver ~supercharge_coinbase sl_diff
       |> Deferred.return
     in
     apply_diff t
@@ -1821,13 +1804,7 @@
             , Diff_creation_log.detail_list_to_yojson
                 (List.map ~f:List.rev detailed) ) ] ;
     trace_event "prediffs done" ;
-    { Staged_ledger_diff.With_valid_signatures_and_proofs.diff
-<<<<<<< HEAD
-    ; supercharge_coinbase }
-=======
-    ; creator= self
-    ; coinbase_receiver }
->>>>>>> 5ef0aa6d
+    { Staged_ledger_diff.With_valid_signatures_and_proofs.diff }
 end
 
 include T
@@ -1882,11 +1859,7 @@
               , `Pending_coinbase_update (is_new_stack, pc_update) ) =
         match%map
           Sl.apply ~constraint_constants !sl diff' ~logger ~verifier
-<<<<<<< HEAD
-            ~current_state_view ~state_and_body_hash ~coinbase_receiver
-=======
-            ~current_state_view ~state_and_body_hash ~supercharge_coinbase
->>>>>>> 5ef0aa6d
+            ~current_state_view ~state_and_body_hash ~coinbase_receiver ~supercharge_coinbase
         with
         | Ok x ->
             x
@@ -1920,13 +1893,8 @@
     let create_and_apply ?(coinbase_receiver = coinbase_receiver)
         ?(winner = self_pk) sl logger pids txns stmt_to_work =
       let open Deferred.Let_syntax in
-<<<<<<< HEAD
       let%map ledger_proof, diff, _, _ =
         create_and_apply_with_state_body_hash ~coinbase_receiver ~winner
-=======
-      let%map ledger_proof, diff, _, _, _ =
-        create_and_apply_with_state_body_hash ~self ~coinbase_receiver ~winner
->>>>>>> 5ef0aa6d
           ~current_state_view:(dummy_state_view ())
           ~state_and_body_hash:(State_hash.dummy, State_body_hash.dummy)
           sl logger pids txns stmt_to_work
@@ -2381,13 +2349,7 @@
                 ( { completed_works= List.take completed_works job_count1
                   ; commands= List.take txns slots
                   ; coinbase= Zero }
-                , None )
-<<<<<<< HEAD
-            ; supercharge_coinbase= true }
-=======
-            ; creator= self_pk
-            ; coinbase_receiver }
->>>>>>> 5ef0aa6d
+                , None ) }
         | Some (_, _) ->
             let txns_in_second_diff = List.drop txns slots in
             let diff : Staged_ledger_diff.Diff.t =
@@ -2401,24 +2363,14 @@
                   ; commands= txns_in_second_diff
                   ; coinbase= Zero } )
             in
-<<<<<<< HEAD
-            {diff; supercharge_coinbase= true}
-=======
-            {diff; creator= self_pk; coinbase_receiver}
->>>>>>> 5ef0aa6d
+            {diff}
       in
       let empty_diff : Staged_ledger_diff.t =
         { diff=
             ( { completed_works= []
               ; commands= []
               ; coinbase= Staged_ledger_diff.At_most_two.Zero }
-            , None )
-<<<<<<< HEAD
-        ; supercharge_coinbase= true }
-=======
-        ; coinbase_receiver
-        ; creator= self_pk }
->>>>>>> 5ef0aa6d
+            , None ) }
       in
       Quickcheck.test (gen_below_capacity ())
         ~sexp_of:
@@ -2467,11 +2419,8 @@
                         ~current_state_view:(dummy_state_view ())
                         ~state_and_body_hash:
                           (State_hash.dummy, State_body_hash.dummy)
-<<<<<<< HEAD
                         ~coinbase_receiver
-=======
                         ~supercharge_coinbase:true
->>>>>>> 5ef0aa6d
                     in
                     let checked', diff' =
                       match apply_res with
