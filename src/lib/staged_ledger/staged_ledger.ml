[%%import
"../../config.mlh"]

open Core_kernel
open Async_kernel
open Protocols
open Coda_pow
open O1trace

let val_or_exn label = function
  | Error e -> failwithf "%s: %s" label (Error.to_string_hum e) ()
  | Ok x -> x

let option lab =
  Option.value_map ~default:(Or_error.error_string lab) ~f:(fun x -> Ok x)

module Make_completed_work = Transaction_snark_work.Make
module Make_diff = Staged_ledger_diff.Make

module Make (Inputs : Inputs.S) : sig
  include
    Coda_pow.Staged_ledger_intf
    with type diff := Inputs.Staged_ledger_diff.t
     and type valid_diff :=
                Inputs.Staged_ledger_diff.With_valid_signatures_and_proofs.t
     and type ledger_hash := Inputs.Ledger_hash.t
     and type frozen_ledger_hash := Inputs.Frozen_ledger_hash.t
     and type staged_ledger_hash := Inputs.Staged_ledger_hash.t
     and type public_key := Inputs.Compressed_public_key.t
     and type ledger := Inputs.Ledger.t
     and type user_command_with_valid_signature :=
                Inputs.User_command.With_valid_signature.t
     and type statement := Inputs.Transaction_snark_work.Statement.t
     and type completed_work_checked := Inputs.Transaction_snark_work.Checked.t
     and type ledger_proof := Inputs.Ledger_proof.t
     and type staged_ledger_aux_hash := Inputs.Staged_ledger_aux_hash.t
     and type sparse_ledger := Inputs.Sparse_ledger.t
     and type ledger_proof_statement := Inputs.Ledger_proof_statement.t
     and type ledger_proof_statement_set := Inputs.Ledger_proof_statement.Set.t
     and type transaction := Inputs.Transaction.t
     and type user_command := Inputs.User_command.t
     and type transaction_witness := Inputs.Transaction_witness.t
     and type pending_coinbase_collection := Inputs.Pending_coinbase.t
     and type pending_coinbase_update := Inputs.Pending_coinbase_update.t
end = struct
  open Inputs
  module Scan_state = Transaction_snark_scan_state.Make (Inputs)

  module Staged_ledger_error = struct
    type t =
      | Bad_signature of User_command.t
      | Coinbase_error of string
      | Bad_prev_hash of Staged_ledger_hash.t * Staged_ledger_hash.t
      | Insufficient_fee of Currency.Fee.t * Currency.Fee.t
      | Non_zero_fee_excess of
          Scan_state.Space_partition.t * Transaction.t list
      | Unexpected of Error.t
    [@@deriving sexp]

    let to_string = function
      | Bad_signature t ->
          Format.asprintf
            !"Bad signature of the user command: %{sexp: User_command.t} \n"
            t
      | Coinbase_error err -> Format.asprintf !"Coinbase error: %s \n" err
      | Bad_prev_hash (h1, h2) ->
          Format.asprintf
            !"bad prev_hash: Expected %{sexp: Staged_ledger_hash.t}, got \
              %{sexp: Staged_ledger_hash.t} \n"
            h1 h2
      | Insufficient_fee (f1, f2) ->
          Format.asprintf
            !"Transaction fee %{sexp: Currency.Fee.t} does not suffice proof \
              fee %{sexp: Currency.Fee.t} \n"
            f1 f2
      | Non_zero_fee_excess (partition, txns) ->
          Format.asprintf
            !"Fee excess is non-zero for the transactions: %{sexp: \
              Transaction.t list} and the current queue with slots \
              partitioned as %{sexp: Scan_state.Space_partition.t} \n"
            txns partition
      | Unexpected e -> Error.to_string_hum e

    let to_error = Fn.compose Error.of_string to_string
  end

  let to_staged_ledger_or_error = function
    | Ok a -> Ok a
    | Error e -> Error (Staged_ledger_error.Unexpected e)

  type job = Scan_state.Available_job.t

  let verify_proof proof statement ~message =
    Inputs.Ledger_proof_verifier.verify proof statement ~message

  let verify ~message job proof =
    match Scan_state.statement_of_job job with
    | None -> return false
    | Some statement -> verify_proof proof statement ~message

  module M = struct
    include Monad.Ident
    module Or_error = Or_error
  end

  module Statement_scanner = struct
    include Scan_state.Make_statement_scanner
              (M)
              (struct
                let verify (_ : Ledger_proof.t) (_ : Ledger_proof_statement.t)
                    ~message:(_ : Sok_message.t) =
                  true
              end)
  end

  module Statement_scanner_with_proofs =
    Scan_state.Make_statement_scanner
      (Deferred)
      (struct
        let verify proof stmt ~message = verify_proof proof stmt ~message
      end)

  type scan_state = Scan_state.t [@@deriving sexp, bin_io]

  type pending_coinbase_collection = Pending_coinbase.t
  [@@deriving sexp, bin_io]

  type t =
    { scan_state:
        scan_state
        (* Invariant: this is the ledger after having applied all the transactions in
<<<<<<< HEAD
       the above state. *)
    ; ledger: Ledger.attached_mask sexp_opaque
    ; pending_coinbase_collection: Pending_coinbase.t }
=======
         * the above state. *)
    ; ledger: Ledger.attached_mask sexp_opaque }
>>>>>>> 60ec8f84
  [@@deriving sexp]

  type serializable =
    scan_state * Ledger.serializable * pending_coinbase_collection
  [@@deriving bin_io]

  let serializable_of_t t =
    ( t.scan_state
    , Ledger.serializable_of_t t.ledger
    , t.pending_coinbase_collection )

  let of_serialized_and_unserialized ~(serialized : serializable)
      ~(unserialized : Ledger.maskable_ledger) =
    (* reattach the serialized mask to the unserialized ledger *)
    let scan_state, serialized_mask, pending_coinbase_collection =
      serialized
    in
    let attached_mask =
      Ledger.register_mask unserialized
        (Ledger.unattached_mask_of_serializable serialized_mask)
    in
    {scan_state; ledger= attached_mask; pending_coinbase_collection}

  let proof_txns t =
    Scan_state.latest_ledger_proof t.scan_state
    |> Option.bind ~f:(Fn.compose Non_empty_list.of_list_opt snd)

  let chunks_of xs ~n = List.groupi xs ~break:(fun i _ _ -> i mod n = 0)

  let all_work_pairs_exn t =
    let all_jobs = Scan_state.next_jobs t.scan_state |> Or_error.ok_exn in
    let module A = Scan_state.Available_job in
    let module L = Ledger_proof_statement in
    let single_spec (job : job) =
      match Scan_state.extract_from_job job with
      | First (transaction_with_info, statement, witness) ->
          let transaction =
            Or_error.ok_exn @@ Ledger.Undo.transaction transaction_with_info
          in
          Snark_work_lib.Work.Single.Spec.Transition
            (statement, transaction, witness)
      | Second (p1, p2) ->
          let merged =
            Ledger_proof_statement.merge
              (Ledger_proof.statement p1)
              (Ledger_proof.statement p2)
            |> Or_error.ok_exn
          in
          Snark_work_lib.Work.Single.Spec.Merge (merged, p1, p2)
    in
    let all_jobs_paired =
      let pairs = chunks_of all_jobs ~n:2 in
      List.map pairs ~f:(fun js ->
          match js with
          | [j] -> (j, None)
          | [j1; j2] -> (j1, Some j2)
          | _ -> failwith "error pairing jobs" )
    in
    let job_pair_to_work_spec_pair = function
      | j, Some j' -> (single_spec j, Some (single_spec j'))
      | j, None -> (single_spec j, None)
    in
    List.map all_jobs_paired ~f:job_pair_to_work_spec_pair

  let scan_state {scan_state; _} = scan_state

<<<<<<< HEAD
  let pending_coinbase_collection {pending_coinbase_collection; _} =
    pending_coinbase_collection

  let get_target (proof, _) =
=======
  let get_target ((proof, _), _) =
>>>>>>> 60ec8f84
    let {Ledger_proof_statement.target; _} = Ledger_proof.statement proof in
    target

  let verify_scan_state_after_apply ledger (scan_state : scan_state) =
    let error_prefix =
      "Error verifying the parallel scan state after applying the diff."
    in
    match Scan_state.latest_ledger_proof scan_state with
    | None ->
        Statement_scanner.check_invariants scan_state ~error_prefix ledger None
    | Some proof ->
        Statement_scanner.check_invariants scan_state ~error_prefix ledger
          (Some (get_target proof))

  let snarked_ledger :
      t -> snarked_ledger_hash:Frozen_ledger_hash.t -> Ledger.t Or_error.t =
   fun {ledger; scan_state; _} ~snarked_ledger_hash:expected_target ->
    let open Or_error.Let_syntax in
    let txns_still_being_worked_on =
      Scan_state.staged_transactions scan_state
    in
    Debug_assert.debug_assert (fun () ->
        let parallelism = Scan_state.capacity scan_state in
        let total_capacity_log_2 = Int.ceil_log2 parallelism in
        [%test_pred: int]
          (( >= ) (total_capacity_log_2 * parallelism))
          (List.length txns_still_being_worked_on) ) ;
    let snarked_ledger = Ledger.register_mask ledger (Ledger.Mask.create ()) in
    let%bind () =
      List.fold_left txns_still_being_worked_on ~init:(Ok ()) ~f:(fun acc t ->
          Or_error.bind
            (Or_error.map acc ~f:(fun _ -> t))
            ~f:(fun u -> Ledger.undo snarked_ledger u) )
    in
    let snarked_ledger_hash =
      Ledger.merkle_root snarked_ledger |> Frozen_ledger_hash.of_ledger_hash
    in
    if not (Frozen_ledger_hash.equal snarked_ledger_hash expected_target) then
      Or_error.errorf
        !"Error materializing the snarked ledger with hash \
          %{sexp:Frozen_ledger_hash.t}: "
        expected_target
    else
      match Scan_state.latest_ledger_proof scan_state with
      | None -> return snarked_ledger
      | Some proof ->
          let target = get_target proof in
          if Frozen_ledger_hash.equal snarked_ledger_hash target then
            return snarked_ledger
          else
            Or_error.errorf
              !"Last snarked ledger (%{sexp: Frozen_ledger_hash.t}) is \
                different from the one being requested ((%{sexp: \
                Frozen_ledger_hash.t}))"
              target expected_target

  let statement_exn t =
    match Statement_scanner.scan_statement t.scan_state with
    | Ok s -> `Non_empty s
    | Error `Empty -> `Empty
    | Error (`Error e) -> failwithf !"statement_exn: %{sexp:Error.t}" e ()

  let of_scan_state_and_ledger ~snarked_ledger_hash ~ledger ~scan_state
      ~pending_coinbase_collection =
    let open Deferred.Or_error.Let_syntax in
    let verify_snarked_ledger t snarked_ledger_hash =
      match snarked_ledger t ~snarked_ledger_hash with
      | Ok _ -> Ok ()
      | Error e ->
          Or_error.error_string
            ( "Error verifying snarked ledger hash from the ledger.\n"
            ^ Error.to_string_hum e )
    in
    let t = {ledger; scan_state; pending_coinbase_collection} in
    let%bind () =
      Statement_scanner_with_proofs.check_invariants scan_state
        ~error_prefix:"Staged_ledger.of_scan_state_and_ledger" ledger
        (Some snarked_ledger_hash)
    in
    let%bind () =
      Deferred.return (verify_snarked_ledger t snarked_ledger_hash)
    in
    return t

  let copy {scan_state; ledger; pending_coinbase_collection} =
    let new_mask = Ledger.Mask.create () in
    { scan_state= Scan_state.copy scan_state
    ; ledger= Ledger.register_mask ledger new_mask
    ; pending_coinbase_collection }

  (*TODO:Deepthi Make it part of the hash*)
  let hash {scan_state; ledger; _} : Staged_ledger_hash.t =
    Staged_ledger_hash.of_aux_and_ledger_hash
      (Scan_state.hash scan_state)
      (Ledger.merkle_root ledger)

  (*[%%if
  call_logger]

  let hash t =
    Coda_debug.Call_logger.record_call "Staged_ledger.hash" ;
    hash t

  [%%endif]*)

  let ledger {ledger; _} = ledger

  let create ~ledger : t =
    { scan_state= Scan_state.empty ()
    ; ledger
    ; pending_coinbase_collection= Pending_coinbase.create_exn () }

  let current_ledger_proof t =
    Option.map
      (Scan_state.latest_ledger_proof t.scan_state)
      ~f:(Fn.compose fst fst)

  let replace_ledger_exn t ledger =
    [%test_result: Ledger_hash.t]
      ~message:"Cannot replace ledger since merkle_root differs"
      ~expect:(Ledger.merkle_root t.ledger)
      (Ledger.merkle_root ledger) ;
    {t with ledger}

  let total_proofs (works : Transaction_snark_work.t list) =
    List.sum (module Int) works ~f:(fun w -> List.length w.proofs)

  let sum_fees xs ~f =
    with_return (fun {return} ->
        Ok
          (List.fold ~init:Fee.Unsigned.zero xs ~f:(fun acc x ->
               match Fee.Unsigned.add acc (f x) with
               | None -> return (Or_error.error_string "Fee overflow")
               | Some res -> res )) )

  let latest_stack pending_coinbase_collection =
    match Pending_coinbase.latest_stack pending_coinbase_collection with
    | Some s -> Ok s
    | None ->
        (*if non_empty_stack then*)
        to_staged_ledger_or_error
          (Or_error.error_string "No stack found in the collection")

  (*else Ok Pending_coinbase.Stack.empty*)

  let next_stack pending_coinbase_collection non_empty_stack =
    if non_empty_stack then latest_stack pending_coinbase_collection
    else Ok Pending_coinbase.Stack.empty

  let push_coinbase_and_get_new_collection current_stack (t : Transaction.t) =
    let open Result.Let_syntax in
    let pending_coinbase_before = current_stack in
    match t with
    | Coinbase c ->
        let%map pending_coinbase_after =
          Or_error.try_with (fun () ->
              Pending_coinbase.Stack.push_exn pending_coinbase_before c )
          |> to_staged_ledger_or_error
        in
        (*let%bind pending_coinbase_collection_after =
          Or_error.try_with (fun () ->
              Pending_coinbase.add_coinbase_exn pending_coinbase_collection
                ~coinbase:c ~on_new_tree:(not non_empty_stack) )
          |> to_staged_ledger_or_error
        in
        let%bind latest_stack =
          latest_stack pending_coinbase_collection_after non_empty_stack
        in
        let%map () =
          if latest_stack = pending_coinbase_after then Ok ()
          else
            to_staged_ledger_or_error
              (Or_error.error_string "Error pushing coinbase into the stack")
        in*)
        (pending_coinbase_before, pending_coinbase_after)
    | _ -> Ok (pending_coinbase_before, pending_coinbase_before)

  let apply_transaction_and_get_statement ledger current_stack s =
    let open Result.Let_syntax in
    let%bind fee_excess = Transaction.fee_excess s |> to_staged_ledger_or_error
    and supply_increase =
      Transaction.supply_increase s |> to_staged_ledger_or_error
    in
    let source =
      Ledger.merkle_root ledger |> Frozen_ledger_hash.of_ledger_hash
    in
    let%bind pending_coinbase_before, pending_coinbase_after =
      push_coinbase_and_get_new_collection current_stack s
    in
    let%map undo =
      Ledger.apply_transaction ledger s |> to_staged_ledger_or_error
    in
    ( undo
    , { Ledger_proof_statement.source
      ; target= Ledger.merkle_root ledger |> Frozen_ledger_hash.of_ledger_hash
      ; fee_excess
      ; supply_increase
      ; pending_coinbase_state=
          {source= pending_coinbase_before; target= pending_coinbase_after}
      ; proof_type= `Base }
    , pending_coinbase_after )

  let apply_transaction_and_get_witness ledger current_stack s =
    let open Deferred.Let_syntax in
    let public_keys = function
      | Transaction.Fee_transfer t -> Fee_transfer.receivers t
      | User_command t ->
          let t = (t :> User_command.t) in
          User_command.accounts_accessed t
      | Coinbase c ->
          let ft_receivers =
            Option.value_map c.fee_transfer ~default:[] ~f:(fun ft ->
                Fee_transfer.receivers (Fee_transfer.of_single ft) )
          in
          c.proposer :: ft_receivers
    in
    let ledger_witness =
      measure "sparse ledger" (fun () ->
          Sparse_ledger.of_ledger_subset_exn ledger (public_keys s) )
    in
    let%bind () = Async.Scheduler.yield () in
    let r =
      measure "apply+stmt" (fun () ->
          apply_transaction_and_get_statement ledger current_stack s )
    in
    let%map () = Async.Scheduler.yield () in
    let open Result.Let_syntax in
    (*let%bind pending_coinbase_witness =
      latest_stack pending_coinbase_collection non_empty_stack
      (*TODO: if coinbase then simply get the Pending_coinbase.t*)
    in*)
    let%map undo, statement, updated_coinbase_stack = r in
    ( { Scan_state.Transaction_with_witness.transaction_with_info= undo
      ; witness= {ledger= ledger_witness; coinbase_stack= current_stack}
      ; statement }
    , updated_coinbase_stack )

  (*TODO: delete this boolean*)
  
  (*TODO: Default value. updated after checking if a coinbase is really tyhe first one on the tree*)

  let update_ledger_and_get_statements ledger current_stack ts =
    let open Deferred.Let_syntax in
    let rec go coinbase_stack acc = function
      | [] -> return (Ok (List.rev acc, coinbase_stack))
      | t :: ts -> (
          match%bind
            apply_transaction_and_get_witness ledger coinbase_stack t
          with
          | Ok (res, updated_coinbase_stack) ->
              go updated_coinbase_stack (res :: acc) ts
          | Error e -> return (Error e) )
    in
    go current_stack [] ts

  let check_completed_works scan_state
      (completed_works : Transaction_snark_work.t list) =
    let open Deferred.Result.Let_syntax in
    let check_or_error label b =
      if not b then
        Error (Staged_ledger_error.Unexpected (Error.of_string label))
      else Ok ()
    in
    let%bind jobses =
      Deferred.return
        (let open Result.Let_syntax in
        let%map jobs =
          to_staged_ledger_or_error
            (Scan_state.next_k_jobs scan_state
               ~k:(total_proofs completed_works))
        in
        chunks_of jobs ~n:Transaction_snark_work.proofs_length)
    in
    Deferred.List.for_all (List.zip_exn jobses completed_works)
      ~f:(fun (jobs, work) ->
        let message = Sok_message.create ~fee:work.fee ~prover:work.prover in
        Deferred.List.for_all (List.zip_exn jobs work.proofs)
          ~f:(fun (job, proof) -> verify ~message job proof ) )
    |> Deferred.map ~f:(check_or_error "proofs did not verify")

  let create_fee_transfers completed_works delta public_key coinbase_fts =
    let open Result.Let_syntax in
    let singles =
      (if Fee.Unsigned.(equal zero delta) then [] else [(public_key, delta)])
      @ List.filter_map completed_works
          ~f:(fun {Transaction_snark_work.fee; prover; _} ->
            if Fee.Unsigned.equal fee Fee.Unsigned.zero then None
            else Some (prover, fee) )
    in
    let%bind singles_map =
      Or_error.try_with (fun () ->
          Compressed_public_key.Map.of_alist_reduce singles ~f:(fun f1 f2 ->
              Option.value_exn (Fee.Unsigned.add f1 f2) ) )
      |> to_staged_ledger_or_error
    in
    (* deduct the coinbase work fee from the singles_map. It is already part of the coinbase *)
    Or_error.try_with (fun () ->
        List.fold coinbase_fts ~init:singles_map ~f:(fun accum single ->
            match Compressed_public_key.Map.find accum (fst single) with
            | None -> accum
            | Some fee ->
                let new_fee =
                  Option.value_exn (Currency.Fee.sub fee (snd single))
                in
                if new_fee > Currency.Fee.zero then
                  Compressed_public_key.Map.update accum (fst single)
                    ~f:(fun _ -> new_fee )
                else Compressed_public_key.Map.remove accum (fst single) )
        (* TODO: This creates a weird incentive to have a small public_key *)
        |> Map.to_alist ~key_order:`Increasing
        |> Fee_transfer.of_single_list )
    |> to_staged_ledger_or_error

  (*A Coinbase is a single transaction that accommodates the coinbase amount
  and a fee transfer for the work required to add the coinbase. Unlike a
  transaction, a coinbase (including the fee transfer) just requires one slot
  in the jobs queue.

  The minimum number of slots required to add a single transaction is three (at
  worst case number of provers: when each pair of proofs is from a different
  prover). One slot for the transaction and two slots for fee transfers.

  When the diff is split into two prediffs (why? refer to #687) and if after
  adding transactions, the first prediff has two slots remaining which cannot
  not accommodate transactions, then those slots are filled by splitting the
  coinbase into two parts.
  If it has one slot, then we simply add one coinbase. It is also possible that
  the first prediff may have no slots left after adding transactions (For
  example, when there are three slots and
  maximum number of provers), in which case, we simply add one coinbase as part
  of the second prediff.
  *)
  let create_coinbase coinbase_parts proposer =
    let open Result.Let_syntax in
    let coinbase = Protocols.Coda_praos.coinbase_amount in
    let coinbase_or_error = function
      | Ok x -> Ok x
      | Error e ->
          Error (Staged_ledger_error.Coinbase_error (Error.to_string_hum e))
    in
    let overflow_err a1 a2 =
      Option.value_map
        ~default:
          (Error
             (Staged_ledger_error.Coinbase_error
                (sprintf
                   !"overflow when splitting coinbase: Minuend: %{sexp: \
                     Currency.Amount.t} Subtrahend: %{sexp: \
                     Currency.Amount.t} \n"
                   a1 a2)))
        (Currency.Amount.sub a1 a2)
        ~f:(fun x -> Ok x)
    in
    let two_parts amt ft1 ft2 =
      let%bind rem_coinbase = overflow_err coinbase amt in
      let%bind _ =
        overflow_err rem_coinbase
          (Option.value_map ~default:Currency.Amount.zero ft2 ~f:(fun single ->
               Currency.Amount.of_fee (snd single) ))
      in
      let%bind cb1 =
        coinbase_or_error
          (Coinbase.create ~amount:amt ~proposer ~fee_transfer:ft1)
      in
      let%map cb2 =
        Coinbase.create ~amount:rem_coinbase ~proposer ~fee_transfer:ft2
        |> coinbase_or_error
      in
      [cb1; cb2]
    in
    match coinbase_parts with
    | `Zero -> return []
    | `One x ->
        let%map cb =
          Coinbase.create ~amount:coinbase ~proposer ~fee_transfer:x
          |> coinbase_or_error
        in
        [cb]
    | `Two None -> two_parts (Currency.Amount.of_int 1) None None
    | `Two (Some (ft1, ft2)) ->
        two_parts (Currency.Amount.of_fee (snd ft1)) (Some ft1) ft2

  let fee_remainder (user_commands : User_command.With_valid_signature.t list)
      completed_works coinbase_fee =
    let open Result.Let_syntax in
    let%bind budget =
      sum_fees user_commands ~f:(fun t -> User_command.fee (t :> User_command.t)
      )
      |> to_staged_ledger_or_error
    in
    let%bind work_fee =
      sum_fees completed_works ~f:(fun {Transaction_snark_work.fee; _} -> fee)
      |> to_staged_ledger_or_error
    in
    let total_work_fee =
      Option.value ~default:Currency.Fee.zero
        (Currency.Fee.sub work_fee coinbase_fee)
    in
    Option.value_map
      ~default:
        (Error (Staged_ledger_error.Insufficient_fee (budget, total_work_fee)))
      ~f:(fun x -> Ok x)
      (Fee.Unsigned.sub budget total_work_fee)

  module Prediff_info = struct
    type ('data, 'work) t =
      { data: 'data
      ; work: 'work list
      ; user_commands_count: int
      ; coinbase_parts_count: int }
  end

  let apply_pre_diff coinbase_parts proposer user_commands completed_works =
    let open Deferred.Result.Let_syntax in
    let%map user_commands, coinbase, transactions =
      Deferred.return
        (let open Result.Let_syntax in
        let%bind user_commands =
          let%map user_commands' =
            List.fold_until user_commands ~init:[]
              ~f:(fun acc t ->
                match User_command.check t with
                | Some t -> Continue (t :: acc)
                | None ->
                    (* TODO: punish *)
                    Stop (Error (Staged_ledger_error.Bad_signature t)) )
              ~finish:(fun acc -> Ok acc)
          in
          List.rev user_commands'
        in
        let coinbase_fts =
          match coinbase_parts with
          | `Zero -> []
          | `One (Some ft) -> [ft]
          | `Two (Some (ft, None)) -> [ft]
          | `Two (Some (ft1, Some ft2)) -> [ft1; ft2]
          | _ -> []
        in
        let%bind coinbase_work_fees =
          sum_fees coinbase_fts ~f:snd |> to_staged_ledger_or_error
        in
        let%bind coinbase = create_coinbase coinbase_parts proposer in
        let%bind delta =
          fee_remainder user_commands completed_works coinbase_work_fees
        in
        let%map fee_transfers =
          create_fee_transfers completed_works delta proposer coinbase_fts
        in
        let transactions =
          List.map user_commands ~f:(fun t -> Transaction.User_command t)
          @ List.map coinbase ~f:(fun t -> Transaction.Coinbase t)
          @ List.map fee_transfers ~f:(fun t -> Transaction.Fee_transfer t)
        in
        (user_commands, coinbase, transactions))
    in
    { Prediff_info.data= transactions
    ; work= completed_works
    ; user_commands_count= List.length user_commands
    ; coinbase_parts_count= List.length coinbase }

  (**The total fee excess caused by any diff should be zero. In the case where
  the slots are split into two partitions, total fee excess of the transactions
  to be enqueued on each of the partitions should be zero respectively *)
  let check_zero_fee_excess scan_state data =
    let zero = Currency.Fee.Signed.zero in
    let partitions = Scan_state.partition_if_overflowing scan_state in
    let txns_from_data data =
      List.fold_right ~init:(Ok []) data
        ~f:(fun (d : Scan_state.Transaction_with_witness.t) acc ->
          let open Or_error.Let_syntax in
          let%bind acc = acc in
          let%map t = d.transaction_with_info |> Ledger.Undo.transaction in
          t :: acc )
    in
    let total_fee_excess txns =
      List.fold txns ~init:(Ok (Some zero)) ~f:(fun fe (txn : Transaction.t) ->
          let open Or_error.Let_syntax in
          let%bind fe' = fe in
          let%map fee_excess = Transaction.fee_excess txn in
          Option.bind fe' ~f:(fun f -> Currency.Fee.Signed.add f fee_excess) )
      |> to_staged_ledger_or_error
    in
    let open Result.Let_syntax in
    let check data slots =
      let%bind txns = txns_from_data data |> to_staged_ledger_or_error in
      let%bind fe = total_fee_excess txns in
      let%bind fe_no_overflow =
        Option.value_map
          ~default:
            (to_staged_ledger_or_error
               (Or_error.error_string "fee excess overflow"))
          ~f:(fun fe -> Ok fe)
          fe
      in
      if Currency.Fee.Signed.equal fe_no_overflow zero then Ok ()
      else Error (Non_zero_fee_excess (slots, txns))
    in
    let%bind () = check (List.take data partitions.first) partitions in
    Option.value_map ~default:(Result.return ())
      ~f:(fun _ -> check (List.drop data partitions.first) partitions)
      partitions.second

  (* N.B.: we don't expose apply_diff_unverified
     in For_tests only, we expose apply apply_unverified, which calls apply_diff_unverified *)
  let apply_diff t (sl_diff : Staged_ledger_diff.t) ~logger =
    let open Deferred.Result.Let_syntax in
    let max_throughput =
      Int.pow 2
        Transaction_snark_scan_state.Constants.transaction_capacity_log_2
    in
    let%bind spots_available, proofs_waiting =
      let%map jobs =
        Deferred.return
        @@ (Scan_state.next_jobs t.scan_state |> to_staged_ledger_or_error)
      in
      ( Int.min (Scan_state.free_space t.scan_state) max_throughput
      , List.length jobs )
    in
    let apply_pre_diff_with_at_most_two
        (pre_diff1 : Staged_ledger_diff.pre_diff_with_at_most_two_coinbase) =
      let coinbase_parts =
        match pre_diff1.coinbase with
        | Zero -> `Zero
        | One x -> `One x
        | Two x -> `Two x
      in
      apply_pre_diff coinbase_parts sl_diff.creator pre_diff1.user_commands
        pre_diff1.completed_works
    in
    let apply_pre_diff_with_at_most_one
        (pre_diff2 : Staged_ledger_diff.pre_diff_with_at_most_one_coinbase) =
      let coinbase_added =
        match pre_diff2.coinbase with Zero -> `Zero | One x -> `One x
      in
      apply_pre_diff coinbase_added sl_diff.creator pre_diff2.user_commands
        pre_diff2.completed_works
    in
    let%bind () =
      let curr_hash = hash t in
      if Staged_ledger_hash.equal sl_diff.prev_hash (hash t) then return ()
      else
        Deferred.return
          (Error
             (Staged_ledger_error.Bad_prev_hash (curr_hash, sl_diff.prev_hash)))
    in
    let new_mask = Inputs.Ledger.Mask.create () in
    let new_ledger = Inputs.Ledger.register_mask t.ledger new_mask in
    let scan_state' = Scan_state.copy t.scan_state in
    let%bind transactions, works, user_commands_count, cb_parts_count =
      let%bind p1 = apply_pre_diff_with_at_most_two (fst sl_diff.diff) in
      let%map p2 =
        Option.value_map
          ~f:(fun d -> apply_pre_diff_with_at_most_one d)
          (snd sl_diff.diff)
          ~default:
            (Deferred.return
               (Ok
                  { Prediff_info.data= []
                  ; work= []
                  ; user_commands_count= 0
                  ; coinbase_parts_count= 0 }))
      in
      ( p1.data @ p2.data
      , p1.work @ p2.work
      , p1.user_commands_count + p2.user_commands_count
      , p1.coinbase_parts_count + p2.coinbase_parts_count )
    in
    let current_base_jobs = Scan_state.base_jobs_on_latest_tree scan_state' in
    let base_has_coinbase ~get_transaction txns =
      List.fold_until ~init:(Ok false) txns
        ~f:(fun acc t ->
          match get_transaction t with
          | Ok (Transaction.Coinbase _) -> Stop (Ok true)
          | Error e -> Stop (Error e)
          | _ -> Continue acc )
        ~finish:Fn.id
      |> Deferred.return
    in
    let%bind non_empty_stack =
      base_has_coinbase
        ~get_transaction:
          (fun {Scan_state.Transaction_with_witness.transaction_with_info; _} ->
          to_staged_ledger_or_error
          @@ Ledger.Undo.transaction transaction_with_info )
        current_base_jobs
    in
    let%bind working_stack =
      next_stack t.pending_coinbase_collection non_empty_stack
      |> Deferred.return
    in
    let {Scan_state.Space_partition.first; second} =
      Scan_state.partition_if_overflowing scan_state'
    in
    let%bind data, updated_coinbase_stack =
      match second with
      | None ->
          update_ledger_and_get_statements new_ledger working_stack
            transactions
      | Some _ ->
          let%bind first_part, updated_coinbase_stack' =
            update_ledger_and_get_statements new_ledger working_stack
              (List.take transactions first)
          in
          let%map second_part, coinbase_collection_updated =
            update_ledger_and_get_statements new_ledger updated_coinbase_stack'
              (List.drop transactions first)
            (*TODO: this could be true if there is no coinbase in the first section*)
          in
          (first_part @ second_part, coinbase_collection_updated)
    in
    (*let%bind data = update_ledger_and_get_statements new_ledger transactions in*)
    let%bind pending_coinbase_collection_updated =
      Or_error.try_with (fun () ->
          Pending_coinbase.update_coinbase_stack_exn
            t.pending_coinbase_collection updated_coinbase_stack
            ~new_stack:(not non_empty_stack) )
      |> to_staged_ledger_or_error |> Deferred.return
    in
    let%bind () = check_completed_works scan_state' works in
    let%bind () = Deferred.return (check_zero_fee_excess scan_state' data) in
    let%bind res_opt =
      (* TODO: Add rollback *)
      let r =
        Scan_state.fill_work_and_enqueue_transactions scan_state' data works
      in
      Or_error.iter_error r ~f:(fun e ->
          (* TODO: Pass a logger here *)
          eprintf !"Unexpected error: %s %{sexp:Error.t}\n%!" __LOC__ e ) ;
      Deferred.return (to_staged_ledger_or_error r)
    in
    let pending_coinbase_state =
      let prev_root =
        Pending_coinbase.merkle_root t.pending_coinbase_collection
      in
      let new_root =
        Pending_coinbase.merkle_root pending_coinbase_collection_updated
      in
      let action =
        match (not non_empty_stack, Option.is_none res_opt) with
        | true, true -> Pending_coinbase_update.Action.Added
        | true, false -> Deleted_added
        | false, true -> Updated
        | false, false -> Deleted_updated
      in
      Pending_coinbase_update.create_value ~prev_root ~new_root
        ~updated_stack:updated_coinbase_stack ~action
    in
    let%map () =
      Deferred.return
        ( verify_scan_state_after_apply new_ledger scan_state'
        |> to_staged_ledger_or_error )
    in
    Logger.info logger
      "Block info: No of transactions included:%d Coinbase parts:%d Work \
       count:%d Spots available:%d Proofs waiting to be solved:%d"
      user_commands_count cb_parts_count (List.length works) spots_available
      proofs_waiting ;
    let new_staged_ledger =
      { scan_state= scan_state'
      ; ledger= new_ledger
      ; pending_coinbase_collection= pending_coinbase_collection_updated }
    in
    ( `Hash_after_applying (hash new_staged_ledger)
    , `Ledger_proof res_opt
    , `Staged_ledger new_staged_ledger
    , `Pending_coinbase_update pending_coinbase_state )

  let apply t witness ~logger = apply_diff t witness ~logger

  let ok_exn' (t : ('a, Staged_ledger_error.t) Result.t) =
    match t with
    | Ok x -> x
    | Error e -> Error.raise (Staged_ledger_error.to_error e)

  let apply_pre_diff_unchecked coinbase_parts proposer user_commands
      completed_works =
    let txn_works =
      List.map ~f:Transaction_snark_work.forget completed_works
    in
    let coinbase_fts =
      match coinbase_parts with
      | `One (Some ft) -> [ft]
      | `Two (Some (ft, None)) -> [ft]
      | `Two (Some (ft1, Some ft2)) -> [ft1; ft2]
      | _ -> []
    in
    let coinbase_work_fees = sum_fees coinbase_fts ~f:snd |> Or_error.ok_exn in
    let coinbase_parts =
      measure "create_coinbase" (fun () ->
          ok_exn' (create_coinbase coinbase_parts proposer) )
    in
    let delta =
      ok_exn' (fee_remainder user_commands txn_works coinbase_work_fees)
    in
    let fee_transfers =
      ok_exn' (create_fee_transfers txn_works delta proposer coinbase_fts)
    in
    let transactions =
      List.map user_commands ~f:(fun t -> Transaction.User_command t)
      @ List.map coinbase_parts ~f:(fun t -> Transaction.Coinbase t)
      @ List.map fee_transfers ~f:(fun t -> Transaction.Fee_transfer t)
    in
    (transactions, txn_works)

  let apply_diff_unchecked t
      (sl_diff : Staged_ledger_diff.With_valid_signatures_and_proofs.t) =
    let open Deferred.Or_error.Let_syntax in
    let apply_pre_diff_with_at_most_two
        (pre_diff1 :
          Staged_ledger_diff.With_valid_signatures_and_proofs
          .pre_diff_with_at_most_two_coinbase) =
      let coinbase_parts =
        match pre_diff1.coinbase with
        | Zero -> `Zero
        | One x -> `One x
        | Two x -> `Two x
      in
      apply_pre_diff_unchecked coinbase_parts sl_diff.creator
        pre_diff1.user_commands pre_diff1.completed_works
    in
    let apply_pre_diff_with_at_most_one
        (pre_diff2 :
          Staged_ledger_diff.With_valid_signatures_and_proofs
          .pre_diff_with_at_most_one_coinbase) =
      let coinbase_added =
        match pre_diff2.coinbase with Zero -> `Zero | One x -> `One x
      in
      apply_pre_diff_unchecked coinbase_added sl_diff.creator
        pre_diff2.user_commands pre_diff2.completed_works
    in
    let new_mask = Inputs.Ledger.Mask.create () in
    let new_ledger = Inputs.Ledger.register_mask t.ledger new_mask in
    let scan_state' = Scan_state.copy t.scan_state in
    let transactions, works =
      let data1, work1 = apply_pre_diff_with_at_most_two (fst sl_diff.diff) in
      let data2, work2 =
        Option.value_map
          ~f:(fun d -> apply_pre_diff_with_at_most_one d)
          (snd sl_diff.diff) ~default:([], [])
      in
      (data1 @ data2, work1 @ work2)
    in
    let current_base_jobs = Scan_state.base_jobs_on_latest_tree scan_state' in
    let base_has_coinbase ~get_transaction txns =
      List.fold_until ~init:false txns
        ~f:(fun acc t ->
          match get_transaction t with
          | Transaction.Coinbase _ -> Stop true
          | _ -> Continue acc )
        ~finish:Fn.id
    in
    let non_empty_stack =
      base_has_coinbase
        ~get_transaction:
          (fun {Scan_state.Transaction_with_witness.transaction_with_info; _} ->
          Or_error.ok_exn @@ Ledger.Undo.transaction transaction_with_info )
        current_base_jobs
    in
    let working_stack =
      match next_stack t.pending_coinbase_collection non_empty_stack with
      | Ok x -> x
      | Error e ->
          failwithf "Error applying diff unchecked:%s "
            (Staged_ledger_error.to_string e)
            ()
    in
    let {Scan_state.Space_partition.first; second} =
      Scan_state.partition_if_overflowing scan_state'
    in
    let get_data working_stack txns =
      let open Deferred.Let_syntax in
      let%map lst, acc =
        Deferred.List.fold txns ~init:([], working_stack)
          ~f:(fun (ts, acc) s ->
            match%map apply_transaction_and_get_witness new_ledger acc s with
            | Ok (t, acc') -> (t :: ts, acc')
            | Error e ->
                failwithf "Error applying diff unchecked:%s "
                  (Staged_ledger_error.to_string e)
                  () )
      in
      Ok (List.rev lst, acc)
    in
    let%map data, working_stack_updated =
      match second with
      | None -> get_data working_stack transactions
      | Some _ ->
          let%bind first_part, working_stack_updated' =
            get_data working_stack (List.take transactions first)
          in
          let%map second_part, working_stack_updated =
            get_data working_stack_updated' (List.drop transactions first)
            (*TODO: this could be true if there is no coinbase in the first section*)
          in
          (first_part @ second_part, working_stack_updated)
    in
    let pending_coinbase_collection_updated =
      Pending_coinbase.update_coinbase_stack_exn t.pending_coinbase_collection
        working_stack_updated ~new_stack:(not non_empty_stack)
    in
    let res_opt =
      Or_error.ok_exn
        (Scan_state.fill_work_and_enqueue_transactions scan_state' data works)
    in
    Or_error.ok_exn (verify_scan_state_after_apply new_ledger scan_state') ;
    let new_staged_ledger =
      { scan_state= scan_state'
      ; ledger= new_ledger
      ; pending_coinbase_collection= pending_coinbase_collection_updated }
    in
    let pending_coinbase_state =
      let prev_root =
        Pending_coinbase.merkle_root t.pending_coinbase_collection
      in
      let new_root =
        Pending_coinbase.merkle_root pending_coinbase_collection_updated
      in
      let action =
        match (not non_empty_stack, Option.is_none res_opt) with
        | true, true -> Pending_coinbase_update.Action.Added
        | true, false -> Deleted_added
        | false, true -> Updated
        | false, false -> Deleted_updated
      in
      Pending_coinbase_update.create_value ~prev_root ~new_root
        ~updated_stack:working_stack_updated ~action
    in
    ( `Hash_after_applying (hash new_staged_ledger)
    , `Ledger_proof res_opt
    , `Staged_ledger new_staged_ledger
    , `Pending_coinbase_update pending_coinbase_state )

  module Resources = struct
    module Discarded = struct
      type t =
        { user_commands_rev: User_command.With_valid_signature.t Sequence.t
        ; completed_work: Transaction_snark_work.Checked.t Sequence.t }
      [@@deriving sexp_of]

      let add_user_command t uc =
        { t with
          user_commands_rev=
            Sequence.append t.user_commands_rev (Sequence.singleton uc) }

      let add_completed_work t cw =
        { t with
          completed_work=
            Sequence.append (Sequence.singleton cw) t.completed_work }
    end

    type t =
      { max_space: int (*max space available currently*)
      ; max_jobs: int (*Max amount of work that can be purchased*)
      ; cur_work_count: int (*Current work capacity of the scan state *)
      ; work_capacity:
          int
          (*max number of pending jobs (currently in the tree and the ones that would arise in the future when current jobs are done) allowed on the tree*)
      ; user_commands_rev: User_command.With_valid_signature.t Sequence.t
      ; completed_work_rev: Transaction_snark_work.Checked.t Sequence.t
      ; fee_transfers: Currency.Fee.t Compressed_public_key.Map.t
      ; coinbase:
          (Compressed_public_key.t * Currency.Fee.t)
          Staged_ledger_diff.At_most_two.t
      ; self_pk: Compressed_public_key.t
      ; budget: Currency.Fee.t Or_error.t
      ; discarded: Discarded.t
      ; logger: Logger.t }

    let coinbase_ft (cw : Transaction_snark_work.t) =
      Option.some_if (cw.fee > Currency.Fee.zero) (cw.prover, cw.fee)

    let init (uc_seq : User_command.With_valid_signature.t Sequence.t)
        (cw_seq : Transaction_snark_work.Checked.t Sequence.t) max_job_count
        max_space self_pk ~add_coinbase cur_work_count logger =
      let seq_rev seq =
        let rec go seq rev_seq =
          match Sequence.next seq with
          | Some (w, rem_seq) ->
              go rem_seq (Sequence.append (Sequence.singleton w) rev_seq)
          | None -> rev_seq
        in
        go seq Sequence.empty
      in
      let cw_unchecked =
        Sequence.map cw_seq ~f:Transaction_snark_work.forget
      in
      let work_capacity = Scan_state.work_capacity () in
      let coinbase, rem_cw =
        match (add_coinbase, Sequence.next cw_unchecked) with
        | true, Some (cw, rem_cw) ->
            (Staged_ledger_diff.At_most_two.One (coinbase_ft cw), rem_cw)
        | true, None ->
            (*new count after a coinbase is added should be less that capacity*)
            let new_count = cur_work_count + 2 in
            if max_job_count = 0 || new_count < work_capacity then
              (One None, cw_unchecked)
            else (Zero, cw_unchecked)
        | _ -> (Zero, cw_unchecked)
      in
      let singles =
        Sequence.filter_map rem_cw
          ~f:(fun {Transaction_snark_work.fee; prover; _} ->
            if Fee.Unsigned.equal fee Fee.Unsigned.zero then None
            else Some (prover, fee) )
        |> Sequence.to_list_rev
      in
      let fee_transfers =
        Compressed_public_key.Map.of_alist_reduce singles ~f:(fun f1 f2 ->
            Option.value_exn (Fee.Unsigned.add f1 f2) )
      in
      let budget =
        Or_error.map2
          (sum_fees (Sequence.to_list uc_seq) ~f:(fun t ->
               User_command.fee (t :> User_command.t) ))
          (sum_fees singles ~f:snd)
          ~f:(fun r c -> option "budget did not suffice" (Currency.Fee.sub r c))
        |> Or_error.join
      in
      let discarded =
        { Discarded.completed_work= Sequence.empty
        ; user_commands_rev= Sequence.empty }
      in
      { max_space
      ; max_jobs= max_job_count
      ; cur_work_count
      ; work_capacity
      ; user_commands_rev=
          uc_seq
          (*Completed work in reverse order for faster removal of proofs if budget doesn't suffice*)
      ; completed_work_rev= seq_rev cw_seq
      ; fee_transfers
      ; self_pk
      ; coinbase
      ; budget
      ; discarded
      ; logger }

    let re_budget t =
      let revenue =
        sum_fees (Sequence.to_list t.user_commands_rev) ~f:(fun t ->
            User_command.fee (t :> User_command.t) )
      in
      let cost =
        sum_fees (Compressed_public_key.Map.to_alist t.fee_transfers) ~f:snd
      in
      Or_error.map2 revenue cost ~f:(fun r c ->
          option "budget did not suffice" (Currency.Fee.sub r c) )
      |> Or_error.join

    let budget_sufficient t =
      match t.budget with Ok _ -> true | Error _ -> false

    let coinbase_added t =
      match t.coinbase with
      | Staged_ledger_diff.At_most_two.Zero -> 0
      | One _ -> 1
      | Two _ -> 2

    let max_work_done t =
      let no_of_proof_bundles = Sequence.length t.completed_work_rev in
      no_of_proof_bundles = t.max_jobs

    let slots_occupied t =
      let fee_for_self =
        match t.budget with
        | Error _ -> 0
        | Ok b -> if b > Currency.Fee.zero then 1 else 0
      in
      let total_fee_transfer_pks =
        Compressed_public_key.Map.length t.fee_transfers + fee_for_self
      in
      Sequence.length t.user_commands_rev
      + ((total_fee_transfer_pks + 1) / 2)
      + coinbase_added t

    let space_constraint_satisfied t =
      let occupied = slots_occupied t in
      occupied <= t.max_space

    let available_space t = t.max_space - slots_occupied t

    let new_work_count t =
      let occupied = slots_occupied t in
      let total_proofs work =
        Sequence.sum
          (module Int)
          work
          ~f:(fun (w : Transaction_snark_work.Checked.t) ->
            List.length w.proofs )
      in
      let no_of_proofs = total_proofs t.completed_work_rev in
      t.cur_work_count + (occupied * 2) - no_of_proofs

    let within_capacity t =
      let new_count = new_work_count t in
      new_count < t.work_capacity

    let incr_coinbase_part_by t count =
      let open Or_error.Let_syntax in
      let incr = function
        | Staged_ledger_diff.At_most_two.Zero, ft_opt ->
            Ok (Staged_ledger_diff.At_most_two.One ft_opt)
        | One None, None -> Ok (Two None)
        | One (Some ft), ft_opt -> Ok (Two (Some (ft, ft_opt)))
        | _ -> Or_error.error_string "Coinbase count cannot be more than two"
      in
      let by_one res =
        let res' =
          match
            (Sequence.next res.discarded.completed_work, max_work_done res)
          with
          | Some (w, rem_work), _ ->
              let w' = Transaction_snark_work.forget w in
              let%map coinbase = incr (res.coinbase, coinbase_ft w') in
              { res with
                completed_work_rev=
                  Sequence.append (Sequence.singleton w) res.completed_work_rev
              ; discarded= {res.discarded with completed_work= rem_work}
              ; coinbase }
          | None, true ->
              let%map coinbase = incr (res.coinbase, None) in
              {res with coinbase}
          | _ -> Ok res
        in
        match res' with
        | Ok res'' -> if within_capacity res'' then res'' else res
        | Error e ->
            Logger.error t.logger "%s" (Error.to_string_hum e) ;
            res
      in
      match count with `One -> by_one t | `Two -> by_one (by_one t)

    let work_constraint_satisfied (t : t) =
      (*Are we doing all the work available? *)
      let all_proofs = max_work_done t in
      (*check if the job count doesn't exceed the capacity*)
      let work_capacity_satisfied = within_capacity t in
      (*if there are no user_commands then it doesn't matter how many proofs you have*)
      let uc_count = Sequence.length t.user_commands_rev in
      all_proofs || work_capacity_satisfied || uc_count = 0

    let non_coinbase_work t =
      let len = Sequence.length t.completed_work_rev in
      let cb_work =
        match t.coinbase with
        | Staged_ledger_diff.At_most_two.One (Some _) -> 1
        | Two (Some (_, None)) -> 1
        | Two (Some (_, Some _)) -> 2
        | _ -> 0
      in
      len - cb_work

    let discard_last_work t =
      (*Coinbase work is paid by the coinbase, so don't delete that unless the coinbase itself is deleted*)
      if non_coinbase_work t > 0 then
        match Sequence.next t.completed_work_rev with
        | None -> t
        | Some (w, rem_seq) ->
            let to_be_discarded = Transaction_snark_work.forget w in
            let current_fee =
              Option.value
                (Compressed_public_key.Map.find t.fee_transfers
                   to_be_discarded.prover)
                ~default:Currency.Fee.zero
            in
            let updated_map =
              match Currency.Fee.sub current_fee to_be_discarded.fee with
              | None ->
                  Compressed_public_key.Map.remove t.fee_transfers
                    to_be_discarded.prover
              | Some fee ->
                  if fee > Currency.Fee.zero then
                    Compressed_public_key.Map.update t.fee_transfers
                      to_be_discarded.prover ~f:(fun _ -> fee )
                  else
                    Compressed_public_key.Map.remove t.fee_transfers
                      to_be_discarded.prover
            in
            let discarded = Discarded.add_completed_work t.discarded w in
            let new_t =
              { t with
                completed_work_rev= rem_seq
              ; fee_transfers= updated_map
              ; discarded }
            in
            let budget =
              match t.budget with
              | Ok b ->
                  option "Currency overflow"
                    (Currency.Fee.add b to_be_discarded.fee)
              | _ -> re_budget new_t
            in
            {new_t with budget}
      else t

    let discard_user_command t =
      let decr_coinbase t =
        (*When discarding coinbase's fee transfer, add the fee transfer to the fee_transfers map so that budget checks can be done *)
        let update_fee_transfers t ft coinbase =
          let updated_fee_transfers =
            Compressed_public_key.Map.update t.fee_transfers (fst ft)
              ~f:(fun _ -> snd ft )
          in
          let new_t =
            {t with coinbase; fee_transfers= updated_fee_transfers}
          in
          let updated_budget = re_budget new_t in
          {new_t with budget= updated_budget}
        in
        match t.coinbase with
        | Staged_ledger_diff.At_most_two.Zero -> t
        | One None -> {t with coinbase= Staged_ledger_diff.At_most_two.Zero}
        | Two None -> {t with coinbase= One None}
        | Two (Some (ft, None)) -> {t with coinbase= One (Some ft)}
        | One (Some ft) -> update_fee_transfers t ft Zero
        | Two (Some (ft1, Some ft2)) ->
            update_fee_transfers t ft2 (One (Some ft1))
      in
      match Sequence.next t.user_commands_rev with
      | None ->
          (* If we have reached here then it means we couldn't afford a slot for coinbase as well *)
          decr_coinbase t
      | Some (uc, rem_seq) ->
          let discarded = Discarded.add_user_command t.discarded uc in
          let new_t = {t with user_commands_rev= rem_seq; discarded} in
          let budget =
            match t.budget with
            | Ok b ->
                option "Fee insufficient"
                  (Currency.Fee.sub b (User_command.fee (uc :> User_command.t)))
            | _ -> re_budget new_t
          in
          {new_t with budget}
  end

  let worked_more_than_required (resources : Resources.t) =
    if Resources.non_coinbase_work resources = 0 then false
    else
      (*Is the work constraint satisfied even after discarding a work bundle? *)
      let r = Resources.discard_last_work resources in
      Resources.work_constraint_satisfied r
      && Resources.space_constraint_satisfied r

  let rec check_constraints_and_update (resources : Resources.t) =
    if Resources.slots_occupied resources = 0 then resources
    else if Resources.work_constraint_satisfied resources then
      if
        (*There's enough work. Check if they satisfy other constraints*)
        Resources.budget_sufficient resources
      then
        if Resources.space_constraint_satisfied resources then resources
        else if worked_more_than_required resources then
          (*There are too many fee_transfers(from the proofs) occupying the slots. discard one and check*)
          check_constraints_and_update (Resources.discard_last_work resources)
        else
          (*Well, there's no space; discard a user command *)
          check_constraints_and_update
            (Resources.discard_user_command resources)
      else
        (* insufficient budget; reduce the cost*)
        check_constraints_and_update (Resources.discard_last_work resources)
    else
      (* There isn't enough work for the transactions. Discard a trasnaction and check again *)
      check_constraints_and_update (Resources.discard_user_command resources)

  let one_prediff cw_seq ts_seq self ~add_coinbase available_queue_space
      max_job_count cur_work_count logger =
    O1trace.measure "one_prediff" (fun () ->
        let init_resources =
          Resources.init ts_seq cw_seq max_job_count available_queue_space self
            ~add_coinbase cur_work_count logger
        in
        check_constraints_and_update init_resources )

  let generate logger cw_seq ts_seq self
      (partitions : Scan_state.Space_partition.t) max_job_count cur_work_count
      =
    let pre_diff_with_one (res : Resources.t) :
        Staged_ledger_diff.With_valid_signatures_and_proofs
        .pre_diff_with_at_most_one_coinbase =
      O1trace.measure "pre_diff_with_one" (fun () ->
          let to_at_most_one = function
            | Staged_ledger_diff.At_most_two.Zero ->
                Staged_ledger_diff.At_most_one.Zero
            | One x -> One x
            | _ ->
                Logger.error logger
                  "Error creating diff: Should have at most one coinbase in \
                   the second pre_diff" ;
                Zero
          in
          (* We have to reverse here because we only know they work in THIS order *)
          { Staged_ledger_diff.With_valid_signatures_and_proofs.user_commands=
              Sequence.to_list_rev res.user_commands_rev
          ; completed_works= Sequence.to_list_rev res.completed_work_rev
          ; coinbase= to_at_most_one res.coinbase } )
    in
    let pre_diff_with_two (res : Resources.t) :
        Staged_ledger_diff.With_valid_signatures_and_proofs
        .pre_diff_with_at_most_two_coinbase =
      (* We have to reverse here because we only know they work in THIS order *)
      { user_commands= Sequence.to_list_rev res.user_commands_rev
      ; completed_works= Sequence.to_list_rev res.completed_work_rev
      ; coinbase= res.coinbase }
    in
    let make_diff res1 res2_opt =
      (pre_diff_with_two res1, Option.map res2_opt ~f:pre_diff_with_one)
    in
    let second_pre_diff (res : Resources.t) slots ~add_coinbase =
      let work_count = Sequence.length res.completed_work_rev in
      let max_jobs = max_job_count - work_count in
      let new_capacity = Resources.new_work_count res in
      one_prediff res.discarded.completed_work res.discarded.user_commands_rev
        self slots ~add_coinbase max_jobs new_capacity logger
    in
    let has_no_user_commands (res : Resources.t) =
      Sequence.length res.user_commands_rev = 0
    in
    let isEmpty (res : Resources.t) =
      has_no_user_commands res
      && Resources.coinbase_added res + Sequence.length res.completed_work_rev
         = 0
    in
    (*Partitioning explained in PR #687 *)
    match partitions.second with
    | None ->
        let res =
          one_prediff cw_seq ts_seq self partitions.first ~add_coinbase:true
            max_job_count cur_work_count logger
        in
        make_diff res None
    | Some y ->
        let res =
          one_prediff cw_seq ts_seq self partitions.first ~add_coinbase:false
            max_job_count cur_work_count logger
        in
        let res1, res2 =
          match Resources.available_space res with
          | 0 ->
              (*generate the next prediff with a coinbase at least*)
              let res2 = second_pre_diff res y ~add_coinbase:true in
              (res, Some res2)
          | 1 ->
              (*There's a slot available in the first partition, fill it with coinbase and create another pre_diff for the slots in the second partiton with the remaining user commands and work *)
              let new_res = Resources.incr_coinbase_part_by res `One in
              let res2 = second_pre_diff new_res y ~add_coinbase:false in
              if isEmpty res2 then (new_res, None) else (new_res, Some res2)
          | 2 ->
              (*There are two slots which cannot be filled using user commands, so we split the coinbase into two parts and fill those two spots*)
              let new_res = Resources.incr_coinbase_part_by res `Two in
              let res2 = second_pre_diff new_res y ~add_coinbase:false in
              if has_no_user_commands res2 then
                (*Wait, no transactions included in the next slot? don't split the coinbase*)
                let new_res = Resources.incr_coinbase_part_by res `One in
                (*There could be some free work in res2. Append the free work to res2. We know this is free work because provers are paid using transaction fees and there are no transactions or coinbase in res2*)
                let new_res' =
                  { new_res with
                    completed_work_rev=
                      Sequence.append res2.completed_work_rev
                        new_res.completed_work_rev }
                in
                (new_res', None)
              else (new_res, Some res2)
          | _ ->
              (* Too many slots left in the first partition. Either there wasn't enough work to add transactions or there weren't enough transactions. Create a new pre_diff for just the first partition*)
              let new_res =
                one_prediff cw_seq ts_seq self partitions.first
                  ~add_coinbase:true max_job_count cur_work_count logger
              in
              (new_res, None)
        in
        let coinbase_added =
          Resources.coinbase_added res1
          + Option.value_map ~f:Resources.coinbase_added res2 ~default:0
        in
        if coinbase_added > 0 then make_diff res1 res2
        else
          (*Coinbase takes priority over user-commands. Create a diff in partitions.first with coinbase first and user commands if possible*)
          let res =
            one_prediff cw_seq ts_seq self partitions.first ~add_coinbase:true
              max_job_count cur_work_count logger
          in
          make_diff res None

  let create_diff t ~self ~logger
      ~(transactions_by_fee : User_command.With_valid_signature.t Sequence.t)
      ~(get_completed_work :
            Transaction_snark_work.Statement.t
         -> Transaction_snark_work.Checked.t option) =
    let curr_hash = hash t in
    O1trace.trace_event "curr_hash" ;
    let validating_ledger = Transaction_validator.create t.ledger in
    O1trace.trace_event "done mask" ;
    let partitions = Scan_state.partition_if_overflowing t.scan_state in
    O1trace.trace_event "partitioned" ;
    (*TODO: return an or_error here *)
    let all_work_to_do =
      Scan_state.all_work_to_do t.scan_state |> Or_error.ok_exn
    in
    let unbundled_job_count = Scan_state.current_job_count t.scan_state in
    O1trace.trace_event "computed_work" ;
    let completed_works_seq =
      Sequence.fold_until all_work_to_do ~init:Sequence.empty
        ~f:(fun seq w ->
          match get_completed_work w with
          | Some cw_checked ->
              Continue (Sequence.append seq (Sequence.singleton cw_checked))
          | None -> Stop seq )
        ~finish:Fn.id
    in
    (* max number of jobs that can be done *)
    let max_jobs_count = Sequence.length all_work_to_do in
    O1trace.trace_event "found completed work" ;
    (*Transactions in reverse order for faster removal if there is no space when creating the diff*)
    let valid_on_this_ledger =
      Sequence.fold transactions_by_fee ~init:Sequence.empty ~f:(fun seq t ->
          match
            O1trace.measure "validate txn" (fun () ->
                Transaction_validator.apply_transaction validating_ledger
                  (User_command t) )
          with
          | Error _ ->
              Logger.error logger
                !"Invalid user command: %{sexp: \
                  User_command.With_valid_signature.t} \n\
                  %!"
                t ;
              seq
          | Ok _ -> Sequence.append (Sequence.singleton t) seq )
    in
    let diff =
      O1trace.measure "generate diff" (fun () ->
          generate logger completed_works_seq valid_on_this_ledger self
            partitions max_jobs_count unbundled_job_count )
    in
    Logger.info logger "Block stats: Proofs ready for purchase: %d"
      (Sequence.length completed_works_seq) ;
    trace_event "prediffs done" ;
    { Staged_ledger_diff.With_valid_signatures_and_proofs.diff
    ; creator= self
    ; prev_hash= curr_hash }
end

let%test_module "test" =
  ( module struct
    module Test_input1 = struct
      open Coda_pow
      module Compressed_public_key = String

      module Sok_message = struct
        module Digest = Unit
        include Unit

        let create ~fee:_ ~prover:_ = ()
      end

      module Account = struct
        type t = int
      end

      module User_command = struct
        type fee = Fee.Unsigned.t [@@deriving sexp, bin_io, compare]

        type txn_amt = int [@@deriving sexp, bin_io, compare, eq]

        type txn_fee = int [@@deriving sexp, bin_io, compare, eq]

        module T = struct
          type t = txn_amt * txn_fee [@@deriving sexp, bin_io, compare, eq]
        end

        include T

        module With_valid_signature = struct
          type t = T.t [@@deriving sexp, bin_io, compare, eq]
        end

        let check : t -> With_valid_signature.t option = fun i -> Some i

        let fee : t -> Fee.Unsigned.t = fun t -> Fee.Unsigned.of_int (snd t)

        (*Fee excess*)
        let sender _ = "S"

        let accounts_accessed _ = ["R"; "S"]
      end

      module Fee_transfer = struct
        type public_key = Compressed_public_key.t
        [@@deriving sexp, bin_io, compare, eq, hash]

        type fee = Fee.Unsigned.t [@@deriving sexp, bin_io, compare, eq, hash]

        type single = public_key * fee
        [@@deriving bin_io, sexp, compare, eq, hash]

        type t = One of single | Two of single * single
        [@@deriving bin_io, sexp, compare, eq]

        let to_list = function One x -> [x] | Two (x, y) -> [x; y]

        let of_single t = One t

        let of_single_list xs =
          let rec go acc = function
            | x1 :: x2 :: xs -> go (Two (x1, x2) :: acc) xs
            | [] -> acc
            | [x] -> One x :: acc
          in
          go [] xs

        let fee_excess t : fee Or_error.t =
          match t with
          | One (_, fee) -> Ok fee
          | Two ((_, fee1), (_, fee2)) -> (
            match Fee.Unsigned.add fee1 fee2 with
            | None -> Or_error.error_string "Fee_transfer.fee_excess: overflow"
            | Some res -> Ok res )

        let fee_excess_int t =
          Fee.Unsigned.to_int (Or_error.ok_exn @@ fee_excess t)

        let receivers t = List.map (to_list t) ~f:(fun (pk, _) -> pk)
      end

      module Coinbase = struct
        type public_key = string [@@deriving sexp, bin_io, compare, eq, hash]

        type fee_transfer = Fee_transfer.single
        [@@deriving sexp, bin_io, compare, eq, hash]

        type t =
          { proposer: public_key
          ; amount: Currency.Amount.t
          ; fee_transfer: fee_transfer option }
        [@@deriving sexp, bin_io, compare, eq, hash]

        let supply_increase {proposer= _; amount; fee_transfer} =
          match fee_transfer with
          | None -> Ok amount
          | Some (_, fee) ->
              Currency.Amount.sub amount (Currency.Amount.of_fee fee)
              |> Option.value_map ~f:Or_error.return
                   ~default:(Or_error.error_string "Coinbase underflow")

        let fee_excess t =
          Or_error.map (supply_increase t) ~f:(fun _increase ->
              Currency.Fee.Signed.zero )

        let is_valid {proposer= _; amount; fee_transfer} =
          match fee_transfer with
          | None -> true
          | Some (_, fee) -> Currency.Amount.(of_fee fee <= amount)

        let create ~amount ~proposer ~fee_transfer =
          let t = {proposer; amount; fee_transfer} in
          if is_valid t then Ok t
          else
            Or_error.error_string "Coinbase.create: fee transfer was too high"

        let to_string {proposer; amount; fee_transfer} =
          proposer
          ^ Currency.Amount.to_string amount
          ^ Option.value_map ~default:""
              ~f:(fun (p, f) -> p ^ Currency.Fee.to_string f)
              fee_transfer

        let gen =
          let open Quickcheck.Generator.Let_syntax in
          let%bind proposer = String.gen in
          let%bind amount = Currency.Amount.gen in
          let fee =
            Currency.Fee.gen_incl Currency.Fee.zero
              (Currency.Amount.to_fee amount)
          in
          let prover = String.gen in
          let%map fee_transfer =
            Option.gen (Quickcheck.Generator.tuple2 prover fee)
          in
          {proposer; amount; fee_transfer}
      end

      module Transaction = struct
        type valid_user_command = User_command.With_valid_signature.t
        [@@deriving sexp, bin_io, compare, eq]

        type fee_transfer = Fee_transfer.t
        [@@deriving sexp, bin_io, compare, eq]

        type coinbase = Coinbase.t [@@deriving sexp, bin_io, compare, eq]

        type unsigned_fee = Fee.Unsigned.t [@@deriving sexp, bin_io, compare]

        type t =
          | User_command of valid_user_command
          | Fee_transfer of fee_transfer
          | Coinbase of coinbase
        [@@deriving sexp, bin_io, compare, eq]

        let fee_excess : t -> Fee.Signed.t Or_error.t =
         fun t ->
          let open Or_error.Let_syntax in
          match t with
          | User_command t' ->
              Ok (Currency.Fee.Signed.of_unsigned (User_command.fee t'))
          | Fee_transfer f ->
              let%map fee = Fee_transfer.fee_excess f in
              Currency.Fee.Signed.negate (Currency.Fee.Signed.of_unsigned fee)
          | Coinbase t -> Coinbase.fee_excess t

        let supply_increase = function
          | User_command _ | Fee_transfer _ -> Ok Currency.Amount.zero
          | Coinbase t -> Coinbase.supply_increase t
      end

      module Ledger_hash = struct
        module T = struct
          type t = int [@@deriving sexp, bin_io, compare, hash, eq]
        end

        include T
        include Hashable.Make_binable (T)

        let to_bytes : t -> string =
         fun _ -> failwith "to_bytes in ledger hash"

        let gen = Int.gen
      end

      module Frozen_ledger_hash = struct
        include Ledger_hash

        let of_ledger_hash = Fn.id

        (*let equal t t' =  t = t'*)
      end

      module Pending_coinbase_hash = struct
        module T = struct
          type t = string [@@deriving sexp, bin_io, compare, hash, eq]
        end

        include T

        let empty_hash = ""

        let to_bytes = Fn.id

        (*let gen = String.gen_with_length 756 Char.gen*)

        include Hashable.Make_binable (T)
      end

      module Pending_coinbase = struct
        type t = Coinbase.t list list [@@deriving sexp, bin_io]

        let merkle_root : t -> Pending_coinbase_hash.t =
         fun t ->
          List.map
            ~f:(fun t ->
              List.fold t ~init:"" ~f:(fun acc c ->
                  acc ^ " " ^ Coinbase.to_string c ) )
            t
          |> String.concat ~sep:","

        let latest_stack t = List.hd t

        let add_coinbase_exn :
            t -> coinbase:Coinbase.t -> on_new_tree:bool -> t =
         fun t ~coinbase ~on_new_tree:_ ->
          match t with [] -> [[coinbase]] | x :: xs -> (coinbase :: x) :: xs

        module Stack = struct
          type t = Coinbase.t list [@@deriving sexp, bin_io, compare, hash]

          let push_exn t c = c :: t

          let empty = []

          let gen = Quickcheck.Generator.list_non_empty Coinbase.gen
        end

        let create_exn () = []

        let update_coinbase_stack_exn t stack ~new_stack =
          if new_stack then stack :: t else stack :: List.tl_exn t
      end

      module Pending_coinbase_stack_state = struct
        type t =
          {source: Pending_coinbase.Stack.t; target: Pending_coinbase.Stack.t}
        [@@deriving sexp, bin_io, compare, hash]
      end

      module Pending_coinbase_update = struct
        module Action = struct
          type t = Added | Updated | Deleted_added | Deleted_updated
          [@@deriving eq, sexp, bin_io]
        end

        type ('pending_coinbase_stack, 'pending_coinbase_hash, 'action) t_ =
          { updated_stack: 'pending_coinbase_stack
          ; prev_root: 'pending_coinbase_hash
          ; new_root: 'pending_coinbase_hash
          ; action: 'action }
        [@@deriving bin_io, sexp]

        type t =
          (Pending_coinbase.Stack.t, Pending_coinbase_hash.t, Action.t) t_
        [@@deriving bin_io, sexp]

        type value = t

        let new_root t = t.new_root

        let prev_root t = t.prev_root

        let updated_stack t = t.updated_stack

        let action t = t.action

        let create_value ~prev_root ~new_root ~updated_stack ~action =
          {prev_root; new_root; updated_stack; action}

        let genesis =
          { updated_stack= Pending_coinbase.Stack.empty
          ; prev_root= Pending_coinbase_hash.empty_hash
          ; new_root= Pending_coinbase_hash.empty_hash
          ; action= Action.Added }
      end

      module Ledger_proof_statement = struct
        module T = struct
          type t =
            { source: Ledger_hash.t
            ; target: Ledger_hash.t
            ; supply_increase: Currency.Amount.t
            ; pending_coinbase_state: Pending_coinbase_stack_state.t
            ; fee_excess: Fee.Signed.t
            ; proof_type: [`Base | `Merge] }
          [@@deriving sexp, bin_io, compare, hash]

          let merge s1 s2 =
            let open Or_error.Let_syntax in
            let%bind _ =
              if s1.target = s2.source then Ok ()
              else
                Or_error.errorf
                  !"Invalid merge: target: %s source %s"
                  (Int.to_string s1.target) (Int.to_string s2.source)
            in
            let%map fee_excess =
              Fee.Signed.add s1.fee_excess s2.fee_excess
              |> option "Error adding fees"
            and supply_increase =
              Currency.Amount.add s1.supply_increase s2.supply_increase
              |> option "Error adding supply increases"
            in
            { source= s1.source
            ; target= s2.target
            ; supply_increase
            ; pending_coinbase_state=
                { Pending_coinbase_stack_state.source=
                    s1.pending_coinbase_state.source
                ; target= s2.pending_coinbase_state.target }
            ; fee_excess
            ; proof_type= `Merge }
        end

        include T
        include Comparable.Make (T)

        let gen =
          let open Quickcheck.Generator.Let_syntax in
          let%bind source = Ledger_hash.gen
          and target = Ledger_hash.gen
          and fee_excess = Fee.Signed.gen
          and supply_increase = Currency.Amount.gen
          and pending_coinbase_before = Pending_coinbase.Stack.gen
          and pending_coinbase_after = Pending_coinbase.Stack.gen in
          let%map proof_type =
            Quickcheck.Generator.bool
            >>| function true -> `Base | false -> `Merge
          in
          { source
          ; target
          ; supply_increase
          ; fee_excess
          ; proof_type
          ; pending_coinbase_state=
              {source= pending_coinbase_before; target= pending_coinbase_after}
          }
      end

      module Proof = Ledger_proof_statement

      module Ledger_proof = struct
        (*A proof here is a statement *)
        include Ledger_proof_statement

        type ledger_hash = Ledger_hash.t

        let statement_target : Ledger_proof_statement.t -> ledger_hash =
         fun statement -> statement.target

        let underlying_proof = Fn.id

        let sok_digest _ = ()

        let statement = Fn.id

        let create ~statement ~sok_digest:_ ~proof:_ = statement
      end

      module Ledger_proof_verifier = struct
        let verify (_ : Ledger_proof.t) (_ : Ledger_proof_statement.t)
            ~message:_ : bool Deferred.t =
          return true
      end

      module Ledger = struct
        (*TODO: Test with a ledger that's more comprehensive*)
        type t = int ref [@@deriving sexp, bin_io, compare]

        type ledger_hash = Ledger_hash.t

        type transaction = Transaction.t [@@deriving sexp, bin_io]

        module Undo = struct
          type t = transaction [@@deriving sexp, bin_io]

          module User_command = struct end

          let transaction t = Ok t
        end

        let create ?directory_name:_ () = ref 0

        let copy : t -> t = fun t -> ref !t

        let merkle_root : t -> ledger_hash = fun t -> !t

        let num_accounts _ = 0

        (* BEGIN BOILERPLATE UNUSED *)
        type serializable = int [@@deriving bin_io]

        type maskable_ledger = t

        type attached_mask = t [@@deriving sexp]

        module Mask = struct
          type t = int [@@deriving bin_io]

          let create () = 0
        end

        type unattached_mask = Mask.t

        let unregister_mask_exn _ = failwith "unimplemented"

        let register_mask l _m = copy l

        let remove_and_reparent_exn _ _ ~children:_ = failwith "unimplemented"

        let unattached_mask_of_serializable _ = failwith "unimplemented"

        let serializable_of_t _ = failwith "unimplemented"

        (* END BOILERPLATE UNUSED *)

        let commit _t = ()

        let to_list _ = failwith "unimplemented"

        let apply_transaction : t -> Undo.t -> Undo.t Or_error.t =
         fun t s ->
          match s with
          | User_command t' ->
              t := !t + fst t' ;
              Or_error.return (Transaction.User_command t')
          | Fee_transfer f ->
              let t' = Fee_transfer.fee_excess_int f in
              t := !t + t' ;
              Or_error.return (Transaction.Fee_transfer f)
          | Coinbase c ->
              t := !t + Currency.Amount.to_int c.amount ;
              Or_error.return (Transaction.Coinbase c)

        let undo_transaction : t -> transaction -> unit Or_error.t =
         fun t s ->
          let v =
            match s with
            | User_command t' -> fst t'
            | Fee_transfer f -> Fee_transfer.fee_excess_int f
            | Coinbase c -> Currency.Amount.to_int c.amount
          in
          t := !t - v ;
          Or_error.return ()

        let undo t (txn : Undo.t) = undo_transaction t txn
      end

      module Transaction_validator = struct
        include Ledger

        let apply_user_command _l = failwith "unimplemented"

        let apply_transaction l txn =
          apply_transaction l txn |> Result.map ~f:(Fn.const ())

        type ledger = t

        let create t = copy t
      end

      module Sparse_ledger = struct
        type t = int [@@deriving sexp, bin_io]

        let of_ledger_subset_exn :
            Ledger.t -> Compressed_public_key.t list -> t =
         fun ledger _ -> !ledger

        let merkle_root t = Ledger.merkle_root (ref t)

        let apply_transaction_exn t txn =
          let l : Ledger.t = ref t in
          Or_error.ok_exn (Ledger.apply_transaction l txn) |> ignore ;
          !l
      end

      module Staged_ledger_aux_hash = struct
        include String

        let of_bytes : string -> t = fun s -> s
      end

      module Staged_ledger_hash = struct
        include String

        type ledger_hash = Ledger_hash.t

        type staged_ledger_aux_hash = Staged_ledger_aux_hash.t

        let ledger_hash _ = failwith "stub"

        let aux_hash _ = failwith "stub"

        let of_aux_and_ledger_hash : staged_ledger_aux_hash -> ledger_hash -> t
            =
         fun ah h -> ah ^ Int.to_string h
      end

      module Transaction_snark_work = struct
        let proofs_length = 2

        type proof = Ledger_proof.t [@@deriving sexp, bin_io, compare, hash]

        type statement = Ledger_proof_statement.t
        [@@deriving sexp, bin_io, compare, eq, hash]

        type fee = Fee.Unsigned.t [@@deriving sexp, bin_io, compare, hash]

        type public_key = Compressed_public_key.t
        [@@deriving sexp, bin_io, compare, hash]

        module T = struct
          type t = {fee: fee; proofs: proof list; prover: public_key}
          [@@deriving sexp, bin_io, compare, hash]
        end

        include T

        module Statement = struct
          module T = struct
            type t = statement list
            [@@deriving sexp, bin_io, compare, hash, eq]
          end

          include T
          include Hashable.Make_binable (T)

          let gen =
            Quickcheck.Generator.list_with_length proofs_length
              Ledger_proof_statement.gen
        end

        type unchecked = t

        module Checked = struct
          include T

          let create_unsafe = Fn.id
        end

        let forget : Checked.t -> t =
         fun {Checked.fee= f; proofs= p; prover= pr} ->
          {fee= f; proofs= p; prover= pr}
      end

      module Staged_ledger_diff = struct
        type completed_work = Transaction_snark_work.t
        [@@deriving sexp, bin_io, compare]

        type completed_work_checked = Transaction_snark_work.Checked.t
        [@@deriving sexp, bin_io, compare]

        type user_command = User_command.t [@@deriving sexp, bin_io, compare]

        type fee_transfer_single = Fee_transfer.single
        [@@deriving sexp, bin_io]

        type user_command_with_valid_signature =
          User_command.With_valid_signature.t
        [@@deriving sexp, bin_io, compare]

        type public_key = Compressed_public_key.t
        [@@deriving sexp, bin_io, compare]

        type staged_ledger_hash = Staged_ledger_hash.t
        [@@deriving sexp, bin_io, compare]

        module At_most_two = struct
          type 'a t =
            | Zero
            | One of 'a option
            | Two of ('a * 'a option) option
          [@@deriving sexp, bin_io]

          let increase t ws =
            match (t, ws) with
            | Zero, [] -> Ok (One None)
            | Zero, [a] -> Ok (One (Some a))
            | One _, [] -> Ok (Two None)
            | One _, [a] -> Ok (Two (Some (a, None)))
            | One _, [a; a'] -> Ok (Two (Some (a', Some a)))
            | _ -> Or_error.error_string "Error incrementing coinbase parts"
        end

        module At_most_one = struct
          type 'a t = Zero | One of 'a option [@@deriving sexp, bin_io]

          let increase t ws =
            match (t, ws) with
            | Zero, [] -> Ok (One None)
            | Zero, [a] -> Ok (One (Some a))
            | _ -> Or_error.error_string "Error incrementing coinbase parts"
        end

        type pre_diff_with_at_most_two_coinbase =
          { completed_works: completed_work list
          ; user_commands: user_command list
          ; coinbase: fee_transfer_single At_most_two.t }
        [@@deriving sexp, bin_io]

        type pre_diff_with_at_most_one_coinbase =
          { completed_works: completed_work list
          ; user_commands: user_command list
          ; coinbase: fee_transfer_single At_most_one.t }
        [@@deriving sexp, bin_io]

        type diff =
          pre_diff_with_at_most_two_coinbase
          * pre_diff_with_at_most_one_coinbase option
        [@@deriving sexp, bin_io]

        type t =
          {diff: diff; prev_hash: staged_ledger_hash; creator: public_key}
        [@@deriving sexp, bin_io]

        module With_valid_signatures_and_proofs = struct
          type pre_diff_with_at_most_two_coinbase =
            { completed_works: completed_work_checked list
            ; user_commands: user_command_with_valid_signature list
            ; coinbase: fee_transfer_single At_most_two.t }
          [@@deriving sexp]

          type pre_diff_with_at_most_one_coinbase =
            { completed_works: completed_work_checked list
            ; user_commands: user_command_with_valid_signature list
            ; coinbase: fee_transfer_single At_most_one.t }
          [@@deriving sexp]

          type diff =
            pre_diff_with_at_most_two_coinbase
            * pre_diff_with_at_most_one_coinbase option
          [@@deriving sexp]

          type t =
            {diff: diff; prev_hash: staged_ledger_hash; creator: public_key}
          [@@deriving sexp]

          let user_commands t =
            (fst t.diff).user_commands
            @ Option.value_map (snd t.diff) ~default:[] ~f:(fun d ->
                  d.user_commands )
        end

        let forget_cw cw_list =
          List.map ~f:Transaction_snark_work.forget cw_list

        let forget_pre_diff_with_at_most_two
            (pre_diff :
              With_valid_signatures_and_proofs
              .pre_diff_with_at_most_two_coinbase) :
            pre_diff_with_at_most_two_coinbase =
          { completed_works= forget_cw pre_diff.completed_works
          ; user_commands= (pre_diff.user_commands :> User_command.t list)
          ; coinbase= pre_diff.coinbase }

        let forget_pre_diff_with_at_most_one
            (pre_diff :
              With_valid_signatures_and_proofs
              .pre_diff_with_at_most_one_coinbase) =
          { completed_works= forget_cw pre_diff.completed_works
          ; user_commands= (pre_diff.user_commands :> User_command.t list)
          ; coinbase= pre_diff.coinbase }

        let forget (t : With_valid_signatures_and_proofs.t) =
          { diff=
              ( forget_pre_diff_with_at_most_two (fst t.diff)
              , Option.map (snd t.diff) ~f:forget_pre_diff_with_at_most_one )
          ; prev_hash= t.prev_hash
          ; creator= t.creator }

        let user_commands (t : t) =
          (fst t.diff).user_commands
          @ Option.value_map (snd t.diff) ~default:[] ~f:(fun d ->
                d.user_commands )
      end
<<<<<<< HEAD

      module Transaction_witness = struct
        type t =
          {ledger: Sparse_ledger.t; coinbase_stack: Pending_coinbase.Stack.t}
        [@@deriving bin_io, sexp]
      end

      module Config = struct
        let transaction_capacity_log_2 = 3

        (*This has to be a minimum of 3 for the tests to pass otherwise the assertion that the number of transactions added in every block be > 0 will not hold. With transaction_capcity_log_2 as 2, the total number of slots available are 4 and in the case of maximum  number of provers, 3 slots are needed to add one transaction. But, when slots reach the end of the tree causing them to be split into two halves, no transaction can be added in either of the halves. This causes only coinbase to be added to the tree *)

        let work_delay_factor = 2

        (* This essentially number of subtrees each having (2^transaction_capacity_log_2) leaves. Size of the tree is 2^(transaction_capacity_log_2, work_delay_factor). Should be atleast 2.Why? -> When there is a single slot at the end of the tree before continuing at the begining of the tree (referring to the last level), the jobs on the right side of the tree are done along with the jobs on the left (because it wasn't added until then). The root node has to wait until the right sub-tree has completed before the next round begins. By the time the right sub-tree is completed, the left tree is also ready with the proof but has to wait until the root is emitted. This won't work with our succint datastructure impl and FIFO work order.*)
      end
=======
>>>>>>> 60ec8f84
    end

    module Sl = Make (Test_input1)

    let self_pk = "me"

    let stmt_to_work (stmts : Test_input1.Transaction_snark_work.Statement.t) :
        Test_input1.Transaction_snark_work.Checked.t option =
      let prover =
        List.fold stmts ~init:"P" ~f:(fun p stmt ->
            p ^ Int.to_string stmt.target )
      in
      Some
        { Test_input1.Transaction_snark_work.Checked.fee= Fee.Unsigned.of_int 1
        ; proofs= stmts
        ; prover }

    let _stmt_to_work_restricted work_list
        (stmts : Test_input1.Transaction_snark_work.Statement.t) :
        Test_input1.Transaction_snark_work.Checked.t option =
      let prover =
        List.fold stmts ~init:"P" ~f:(fun p stmt ->
            p ^ Int.to_string stmt.target )
      in
      if
        Option.is_some
          (List.find work_list ~f:(fun s ->
               Test_input1.Transaction_snark_work.Statement.equal s stmts ))
      then
        Some
          { Test_input1.Transaction_snark_work.Checked.fee=
              Fee.Unsigned.of_int 1
          ; proofs= stmts
          ; prover }
      else None

    let create_and_apply sl logger txns stmt_to_work =
      let open Deferred.Let_syntax in
      let diff =
        Sl.create_diff !sl ~self:self_pk ~logger ~transactions_by_fee:txns
          ~get_completed_work:stmt_to_work
      in
      let diff' = Test_input1.Staged_ledger_diff.forget diff in
      let%map ( `Hash_after_applying hash
              , `Ledger_proof ledger_proof
              , `Staged_ledger sl'
              , `Pending_coinbase_update _ ) =
        match%map Sl.apply !sl diff' ~logger with
        | Ok x -> x
        | Error e -> Error.raise (Sl.Staged_ledger_error.to_error e)
      in
      assert (Test_input1.Staged_ledger_hash.equal hash (Sl.hash sl')) ;
      sl := sl' ;
      (ledger_proof, diff')

    let txns n f g = List.zip_exn (List.init n ~f) (List.init n ~f:g)

    let coinbase_added_first_prediff = function
      | Test_input1.Staged_ledger_diff.At_most_two.Zero -> 0
      | One _ -> 1
      | _ -> 2

    let coinbase_added_second_prediff = function
      | Test_input1.Staged_ledger_diff.At_most_one.Zero -> 0
      | _ -> 1

    let coinbase_added (sl_diff : Test_input1.Staged_ledger_diff.t) =
      coinbase_added_first_prediff (fst sl_diff.diff).coinbase
      + Option.value_map ~default:0 (snd sl_diff.diff) ~f:(fun d ->
            coinbase_added_second_prediff d.coinbase )

    let expected_ledger no_txns_included txns_sent old_ledger =
      old_ledger
      + Currency.Amount.to_int Protocols.Coda_praos.coinbase_amount
      + List.sum
          (module Int)
          (List.take txns_sent no_txns_included)
          ~f:(fun (t, fee) -> t + fee)

    let%test_unit "Max throughput" =
      (*Always at worst case number of provers. This is enforced by creating proof bundles *)
      let logger = Logger.create () in
      let p =
        Int.pow 2
          Transaction_snark_scan_state.Constants.transaction_capacity_log_2
      in
      let g = Int.gen_incl 1 p in
      let initial_ledger = ref 0 in
      let sl = ref (Sl.create ~ledger:initial_ledger) in
      Quickcheck.test g ~trials:1000 ~f:(fun _ ->
          Async.Thread_safe.block_on_async_exn (fun () ->
              let old_ledger = !(Sl.ledger !sl) in
              let all_ts = txns p (fun x -> (x + 1) * 100) (fun _ -> 4) in
              let%map ledger_proof, diff =
                create_and_apply sl logger (Sequence.of_list all_ts)
                  stmt_to_work
              in
              let fee_excess =
                Option.value_map ~default:Currency.Fee.Signed.zero ledger_proof
                  ~f:(fun proof ->
                    let stmt = Test_input1.Ledger_proof.statement proof in
                    (fst stmt).fee_excess )
              in
              (*fee_excess at the top should always be zero*)
              assert (
                Currency.Fee.Signed.equal fee_excess Currency.Fee.Signed.zero
              ) ;
              let cb = coinbase_added diff in
              (*At worst case number of provers coinbase should not be split more than two times*)
              assert (cb > 0 && cb < 3) ;
              let x =
                List.length (Test_input1.Staged_ledger_diff.user_commands diff)
              in
              assert (x > 0) ;
              let expected_value = expected_ledger x all_ts old_ledger in
              assert (!(Sl.ledger !sl) = expected_value) ) ) ;
      Core.printf !"%{sexp: Sl.Scan_state.t} \n %!" (Sl.scan_state !sl)

    let%test_unit "Async" =
      let x = ref 0 in
      let _ =
        Async.Thread_safe.block_on_async (fun () ->
            x := 5 ;
            Deferred.return () )
      in
      printf "%d\n" !x

    (*    let%test_unit "Be able to include random number of user_commands" =
      (*Always at worst case number of provers*)
      Backtrace.elide := false ;
      let logger = Logger.create () in
      let p =
        Int.pow 2
          Transaction_snark_scan_state.Constants.transaction_capacity_log_2
      in
      let g = Int.gen_incl 1 p in
      let initial_ledger = ref 0 in
      let sl = ref (Sl.create ~ledger:initial_ledger) in
      Quickcheck.test g ~trials:1000 ~f:(fun i ->
          Async.Thread_safe.block_on_async_exn (fun () ->
              let old_ledger = !(Sl.ledger !sl) in
              let all_ts = txns p (fun x -> (x + 1) * 100) (fun _ -> 4) in
              let ts = List.take all_ts i in
              let%map proof, diff =
                create_and_apply sl logger (Sequence.of_list ts) stmt_to_work
              in
              let fee_excess =
                Option.value_map ~default:Currency.Fee.Signed.zero proof
                  ~f:(fun proof ->
                    let stmt = Test_input1.Ledger_proof.statement proof in
                    (fst stmt).fee_excess )
              in
              (*fee_excess at the top should always be zero*)
              assert (
                Currency.Fee.Signed.equal fee_excess Currency.Fee.Signed.zero
              ) ;
              let cb = coinbase_added diff in
              (*At worst case number of provers coinbase should not be split more than two times*)
              assert (cb > 0 && cb < 3) ;
              let x =
                List.length (Test_input1.Staged_ledger_diff.user_commands diff)
              in
              let expected_value = expected_ledger x all_ts old_ledger in
              assert (!(Sl.ledger !sl) = expected_value) ) )

    let%test_unit "Be able to include random number of user_commands (One \
                   prover)" =
      let get_work (stmts : Test_input1.Transaction_snark_work.Statement.t) :
          Test_input1.Transaction_snark_work.Checked.t option =
        Some
          { Test_input1.Transaction_snark_work.Checked.fee=
              Fee.Unsigned.of_int 1
          ; proofs= stmts
          ; prover= "P" }
      in
      Backtrace.elide := false ;
      let logger = Logger.create () in
      let p =
        Int.pow 2
          Transaction_snark_scan_state.Constants.transaction_capacity_log_2
      in
      let g = Int.gen_incl 1 p in
      let initial_ledger = ref 0 in
      let sl = ref (Sl.create ~ledger:initial_ledger) in
      Quickcheck.test g ~trials:1000 ~f:(fun i ->
          Async.Thread_safe.block_on_async_exn (fun () ->
              let old_ledger = !(Sl.ledger !sl) in
              let all_ts = txns p (fun x -> (x + 1) * 100) (fun _ -> 4) in
              let ts = List.take all_ts i in
              let%map proof, diff =
                create_and_apply sl logger (Sequence.of_list ts) get_work
              in
              let fee_excess =
                Option.value_map ~default:Currency.Fee.Signed.zero proof
                  ~f:(fun proof ->
                    let stmt = Test_input1.Ledger_proof.statement proof in
                    (fst stmt).fee_excess )
              in
              (*fee_excess at the top should always be zero*)
              assert (
                Currency.Fee.Signed.equal fee_excess Currency.Fee.Signed.zero
              ) ;
              let cb = coinbase_added diff in
              (*With just one prover, coinbase should never be split*)
              assert (cb = 1) ;
              let x =
                List.length (Test_input1.Staged_ledger_diff.user_commands diff)
              in
              let expected_value = expected_ledger x all_ts old_ledger in
              assert (!(Sl.ledger !sl) = expected_value) ) )

    let%test_unit "Reproduce invalid statement error" =
      Async.Thread_safe.block_on_async_exn (fun () ->
          (*Always at worst case number of provers*)
          Backtrace.elide := false ;
          let get_work (stmts : Test_input1.Transaction_snark_work.Statement.t)
              : Test_input1.Transaction_snark_work.Checked.t option =
            Some
              { Test_input1.Transaction_snark_work.Checked.fee=
                  Fee.Unsigned.zero
              ; proofs= stmts
              ; prover= "P" }
          in
          let logger = Logger.create () in
          let txns =
            List.init 6 ~f:(fun _ -> [])
            @ [[(1, 0); (1, 0); (1, 0)]] @ [[(1, 0); (1, 0)]]
            @ [[(1, 0); (1, 0)]]
          in
          let ledger = ref 0 in
          let sl = ref (Sl.create ~ledger) in
          let%map _ =
            Deferred.List.fold ~init:() txns ~f:(fun _ ts ->
                let%map _, _ =
                  create_and_apply sl logger (Sequence.of_list ts) get_work
                in
                () )
          in
          () )

    let%test_unit "Invalid diff test: check zero fee excess for partitions" =
      let p =
        Int.pow 2
          Transaction_snark_scan_state.Constants.transaction_capacity_log_2
      in
      let g = Int.gen_incl 1 p in
      let initial_ledger = ref 0 in
      let sl = ref (Sl.create ~ledger:initial_ledger) in
      let create_diff_with_non_zero_fee_excess prev_hash txns completed_works
          (partition : Sl.Scan_state.Space_partition.t) :
          Test_input1.Staged_ledger_diff.t =
        match partition.second with
        | None ->
            { diff=
                ({completed_works; user_commands= txns; coinbase= Zero}, None)
            ; prev_hash
            ; creator= "C" }
        | Some _ ->
            let diff : Test_input1.Staged_ledger_diff.diff =
              ( { completed_works
                ; user_commands= List.take txns partition.first
                ; coinbase= Zero }
              , Some
                  { completed_works= []
                  ; user_commands= List.drop txns partition.first
                  ; coinbase= Zero } )
            in
            {diff; prev_hash; creator= "C"}
      in
      Quickcheck.test g ~trials:50 ~f:(fun i ->
          Async.Thread_safe.block_on_async_exn (fun () ->
              let open Deferred.Let_syntax in
              let logger = Logger.create () in
              let txns = txns i (fun x -> (x + 1) * 100) (fun _ -> 4) in
              let scan_state = Sl.scan_state !sl in
              let work =
                Or_error.ok_exn (Sl.Scan_state.all_work_to_do scan_state)
              in
              let partitions =
                Sl.Scan_state.partition_if_overflowing scan_state
              in
              let work_done =
                Sequence.filter_map
                  ~f:(fun stmts ->
                    Some
                      { Test_input1.Transaction_snark_work.Checked.fee=
                          Fee.Unsigned.zero
                      ; proofs= stmts
                      ; prover= "P" } )
                  work
              in
              let hash = Sl.hash !sl in
              let diff =
                create_diff_with_non_zero_fee_excess hash txns
                  (Sequence.to_list work_done)
                  partitions
              in
              match%map Sl.apply !sl diff ~logger with
              | Error (Sl.Staged_ledger_error.Non_zero_fee_excess _) -> ()
              | Error _ -> assert false
              | Ok
                  ( `Hash_after_applying _hash
                  , `Ledger_proof _ledger_proof
                  , `Staged_ledger sl' ) ->
                  sl := sl' ) )

    let%test_unit "Snarked ledger" =
      Backtrace.elide := false ;
      let logger = Logger.create () in
      let p =
        Int.pow 2
          Transaction_snark_scan_state.Constants.transaction_capacity_log_2
      in
      let g = Int.gen_incl 1 p in
      let initial_ledger = ref 0 in
      let sl = ref (Sl.create ~ledger:initial_ledger) in
      let expected_snarked_ledger = ref 0 in
      Quickcheck.test g ~trials:50 ~f:(fun i ->
          Async.Thread_safe.block_on_async_exn (fun () ->
              let all_ts = txns p (fun x -> (x + 1) * 100) (fun _ -> 4) in
              let ts = List.take all_ts i in
              let%map proof, _ =
                create_and_apply sl logger (Sequence.of_list ts) stmt_to_work
              in
              let last_snarked_ledger =
                Option.value_map ~default:!expected_snarked_ledger
                  ~f:(fun (p, _) -> p.target)
                  proof
              in
              expected_snarked_ledger := last_snarked_ledger ;
              let materialized_ledger =
                Or_error.ok_exn
                @@ Sl.snarked_ledger !sl
                     ~snarked_ledger_hash:last_snarked_ledger
              in
              assert (!expected_snarked_ledger = !materialized_ledger) ) )

    let%test_unit "max throughput-random number of proofs-worst case provers" =
      (*Always at worst case number of provers*)
      Backtrace.elide := false ;
      let logger = Logger.create () in
      let p =
        Int.pow 2
          Transaction_snark_scan_state.Constants.transaction_capacity_log_2
      in
      let g = Int.gen_incl 0 p in
      let initial_ledger = ref 0 in
      let sl = ref (Sl.create ~ledger:initial_ledger) in
      Quickcheck.test g ~trials:1000 ~f:(fun i ->
          Async.Thread_safe.block_on_async_exn (fun () ->
              let old_ledger = !(Sl.ledger !sl) in
              let all_ts = txns p (fun x -> (x + 1) * 100) (fun _ -> 4) in
              let work_list :
                  Test_input1.Transaction_snark_work.Statement.t list =
                let spec_list = Sl.all_work_pairs_exn !sl in
                List.map spec_list ~f:(fun (s1, s2_opt) ->
                    let stmt1 = Snark_work_lib.Work.Single.Spec.statement s1 in
                    let stmt2 =
                      Option.value_map s2_opt ~default:[] ~f:(fun s ->
                          [Snark_work_lib.Work.Single.Spec.statement s] )
                    in
                    stmt1 :: stmt2 )
              in
              let%map proof, diff =
                create_and_apply sl logger (Sequence.of_list all_ts)
                  (stmt_to_work_restricted (List.take work_list i))
              in
              let fee_excess =
                Option.value_map ~default:Currency.Fee.Signed.zero proof
                  ~f:(fun proof ->
                    let stmt = Test_input1.Ledger_proof.statement proof in
                    (fst stmt).fee_excess )
              in
              (*fee_excess at the top should always be zero*)
              assert (
                Currency.Fee.Signed.equal fee_excess Currency.Fee.Signed.zero
              ) ;
              let cb = coinbase_added diff in
              (*coinbase is zero only when there are no proofs created*)
              if i > 0 then assert (cb > 0 && cb < 3) ;
              let x =
                List.length (Test_input1.Staged_ledger_diff.user_commands diff)
              in
              let expected_value = expected_ledger x all_ts old_ledger in
              if cb > 0 then assert (!(Sl.ledger !sl) = expected_value) ) )

    let%test_unit "random no of transactions-random number of proofs-worst \
                   case provers" =
      (*Always at worst case number of provers*)
      Backtrace.elide := false ;
      let logger = Logger.create () in
      let p =
        Int.pow 2
          Transaction_snark_scan_state.Constants.transaction_capacity_log_2
      in
      let g =
        Quickcheck.Generator.tuple2 (Int.gen_incl 1 p) (Int.gen_incl 0 p)
      in
      let initial_ledger = ref 0 in
      let sl = ref (Sl.create ~ledger:initial_ledger) in
      Quickcheck.test g ~trials:1000 ~f:(fun (i, j) ->
          Async.Thread_safe.block_on_async_exn (fun () ->
              let old_ledger = !(Sl.ledger !sl) in
              let all_ts = txns p (fun x -> (x + 1) * 100) (fun _ -> 4) in
              let ts = List.take all_ts i in
              let work_list :
                  Test_input1.Transaction_snark_work.Statement.t list =
                let spec_list = Sl.all_work_pairs_exn !sl in
                List.map spec_list ~f:(fun (s1, s2_opt) ->
                    let stmt1 = Snark_work_lib.Work.Single.Spec.statement s1 in
                    let stmt2 =
                      Option.value_map s2_opt ~default:[] ~f:(fun s ->
                          [Snark_work_lib.Work.Single.Spec.statement s] )
                    in
                    stmt1 :: stmt2 )
              in
              let%map proof, diff =
                create_and_apply sl logger (Sequence.of_list ts)
                  (stmt_to_work_restricted (List.take work_list j))
              in
              let fee_excess =
                Option.value_map ~default:Currency.Fee.Signed.zero proof
                  ~f:(fun proof ->
                    let stmt = Test_input1.Ledger_proof.statement proof in
                    (fst stmt).fee_excess )
              in
              (*fee_excess at the top should always be zero*)
              assert (
                Currency.Fee.Signed.equal fee_excess Currency.Fee.Signed.zero
              ) ;
              let cb = coinbase_added diff in
              (*coinbase is zero only when there are no proofs created*)
              if j > 0 then assert (cb > 0 && cb < 3) ;
              let x =
                List.length (Test_input1.Staged_ledger_diff.user_commands diff)
              in
              let expected_value = expected_ledger x all_ts old_ledger in
              if cb > 0 then assert (!(Sl.ledger !sl) = expected_value) ) )

    let%test_unit "Random number of user_commands-random number of proofs-one \
                   prover)" =
      let get_work work_list
          (stmts : Test_input1.Transaction_snark_work.Statement.t) :
          Test_input1.Transaction_snark_work.Checked.t option =
        if
          Option.is_some
            (List.find work_list ~f:(fun s ->
                 Test_input1.Transaction_snark_work.Statement.equal s stmts ))
        then
          Some
            { Test_input1.Transaction_snark_work.Checked.fee=
                Fee.Unsigned.of_int 1
            ; proofs= stmts
            ; prover= "P" }
        else None
      in
      Backtrace.elide := false ;
      let logger = Logger.create () in
      let p =
        Int.pow 2
          Transaction_snark_scan_state.Constants.transaction_capacity_log_2
      in
      let g =
        Quickcheck.Generator.tuple2 (Int.gen_incl 1 p) (Int.gen_incl 0 p)
      in
      let initial_ledger = ref 0 in
      let sl = ref (Sl.create ~ledger:initial_ledger) in
      Quickcheck.test g ~trials:1000 ~f:(fun (i, j) ->
          Async.Thread_safe.block_on_async_exn (fun () ->
              let old_ledger = !(Sl.ledger !sl) in
              let all_ts = txns p (fun x -> (x + 1) * 100) (fun _ -> 4) in
              let ts = List.take all_ts i in
              let work_list :
                  Test_input1.Transaction_snark_work.Statement.t list =
                let spec_list = Sl.all_work_pairs_exn !sl in
                List.map spec_list ~f:(fun (s1, s2_opt) ->
                    let stmt1 = Snark_work_lib.Work.Single.Spec.statement s1 in
                    let stmt2 =
                      Option.value_map s2_opt ~default:[] ~f:(fun s ->
                          [Snark_work_lib.Work.Single.Spec.statement s] )
                    in
                    stmt1 :: stmt2 )
              in
              let%map proof, diff =
                create_and_apply sl logger (Sequence.of_list ts)
                  (get_work (List.take work_list j))
              in
              let fee_excess =
                Option.value_map ~default:Currency.Fee.Signed.zero proof
                  ~f:(fun proof ->
                    let stmt = Test_input1.Ledger_proof.statement proof in
                    (fst stmt).fee_excess )
              in
              (*fee_excess at the top should always be zero*)
              assert (
                Currency.Fee.Signed.equal fee_excess Currency.Fee.Signed.zero
              ) ;
              let cb = coinbase_added diff in
              (*With just one prover, coinbase should never be split*)
              if j > 0 then assert (cb = 1) ;
              let x =
                List.length (Test_input1.Staged_ledger_diff.user_commands diff)
              in
              (*There are than two proof bundles. Should be able to add at least one payment. First and the second proof bundles would go for coinbase and fee_transfer resp.*)
              if j > 2 then assert (x > 0) ;
              let expected_value = expected_ledger x all_ts old_ledger in
              if cb > 0 then assert (!(Sl.ledger !sl) = expected_value) ) )*)
  end )<|MERGE_RESOLUTION|>--- conflicted
+++ resolved
@@ -129,14 +129,9 @@
     { scan_state:
         scan_state
         (* Invariant: this is the ledger after having applied all the transactions in
-<<<<<<< HEAD
        the above state. *)
     ; ledger: Ledger.attached_mask sexp_opaque
     ; pending_coinbase_collection: Pending_coinbase.t }
-=======
-         * the above state. *)
-    ; ledger: Ledger.attached_mask sexp_opaque }
->>>>>>> 60ec8f84
   [@@deriving sexp]
 
   type serializable =
@@ -203,14 +198,10 @@
 
   let scan_state {scan_state; _} = scan_state
 
-<<<<<<< HEAD
   let pending_coinbase_collection {pending_coinbase_collection; _} =
     pending_coinbase_collection
 
-  let get_target (proof, _) =
-=======
   let get_target ((proof, _), _) =
->>>>>>> 60ec8f84
     let {Ledger_proof_statement.target; _} = Ledger_proof.statement proof in
     target
 
@@ -2241,25 +2232,12 @@
           @ Option.value_map (snd t.diff) ~default:[] ~f:(fun d ->
                 d.user_commands )
       end
-<<<<<<< HEAD
 
       module Transaction_witness = struct
         type t =
           {ledger: Sparse_ledger.t; coinbase_stack: Pending_coinbase.Stack.t}
         [@@deriving bin_io, sexp]
       end
-
-      module Config = struct
-        let transaction_capacity_log_2 = 3
-
-        (*This has to be a minimum of 3 for the tests to pass otherwise the assertion that the number of transactions added in every block be > 0 will not hold. With transaction_capcity_log_2 as 2, the total number of slots available are 4 and in the case of maximum  number of provers, 3 slots are needed to add one transaction. But, when slots reach the end of the tree causing them to be split into two halves, no transaction can be added in either of the halves. This causes only coinbase to be added to the tree *)
-
-        let work_delay_factor = 2
-
-        (* This essentially number of subtrees each having (2^transaction_capacity_log_2) leaves. Size of the tree is 2^(transaction_capacity_log_2, work_delay_factor). Should be atleast 2.Why? -> When there is a single slot at the end of the tree before continuing at the begining of the tree (referring to the last level), the jobs on the right side of the tree are done along with the jobs on the left (because it wasn't added until then). The root node has to wait until the right sub-tree has completed before the next round begins. By the time the right sub-tree is completed, the left tree is also ready with the proof but has to wait until the root is emitted. This won't work with our succint datastructure impl and FIFO work order.*)
-      end
-=======
->>>>>>> 60ec8f84
     end
 
     module Sl = Make (Test_input1)
