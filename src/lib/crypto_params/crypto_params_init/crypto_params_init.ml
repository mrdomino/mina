module Tick_backend = struct
  module Full = Snarky.Backends.Mnt4
  include Full.GM
<<<<<<< HEAD

  module Inner_curve = struct
    include Snarky.Libsnark.Mnt6.G1
    include Snarky.Libsnark.Curves.Mnt6.G1
  end

=======
  module Inner_curve = Snarky.Libsnark.Mnt6.G1
>>>>>>> 57edc1d9
  module Inner_twisted_curve = Snarky.Libsnark.Mnt6.G2
end

module Tock_backend = struct
  module Full = Snarky.Backends.Mnt6
  include Full.GM
<<<<<<< HEAD

  module Inner_curve = struct
    include Snarky.Libsnark.Mnt4.G1
    include Snarky.Libsnark.Curves.Mnt4.G1
  end

=======
  module Inner_curve = Snarky.Libsnark.Mnt4.G1
>>>>>>> 57edc1d9
  module Inner_twisted_curve = Snarky.Libsnark.Mnt4.G2
end

module Tick0 = Snarky.Snark.Make (Tick_backend)
module Tock0 = Snarky.Snark.Make (Tock_backend)

module Wrap_input = struct
  (*
   The input to a Tick snark is always a Tick.field element which is a pedersen hash.

   If Tock.field is bigger,
   we have the input to wrapping SNARKs be a single Tock.field element
   (since it just needs to faithfully represent 1 Tick element)

   If Tock.field is smaller,
   we have the input to wrapping SNARKs be two field elements
   one of which will be (n - 1) bits and one of which will be 1 bit.
   This should basically cost the same as the above.
*)

  open Bitstring_lib

  module type S = sig
    open Tock0

    type t

    type var

    val of_tick_field : Tick0.Field.t -> t

    val typ : (var, t) Typ.t

    module Checked : sig
      val tick_field_to_scalars :
           Tick0.Field.Var.t
        -> (Tick0.Boolean.var Bitstring.Lsb_first.t list, _) Tick0.Checked.t

      val to_scalar : var -> (Boolean.var Bitstring.Lsb_first.t, _) Checked.t
    end
  end

  module Tock_field_larger : S = struct
    open Tock0

    type var = Field.Var.t

    type t = Field.t

    let typ = Field.typ

    let of_tick_field (x : Tick0.Field.t) : t =
      Tock0.Field.project (Tick0.Field.unpack x)

    module Checked = struct
      let tick_field_to_scalars x =
        let open Tick0 in
        let open Let_syntax in
        Field.Checked.choose_preimage_var x ~length:Field.size_in_bits
        >>| fun x -> [Bitstring.Lsb_first.of_list x]

      let to_scalar x =
        let open Let_syntax in
        Field.Checked.choose_preimage_var ~length:Tick0.Field.size_in_bits x
        >>| Bitstring.Lsb_first.of_list
    end
  end

  module Tock_field_smaller : S = struct
    open Tock0

    type var = {low_bits: Field.Var.t; high_bit: Boolean.var}

    type t = Tick0.Field.t

    let spec = Data_spec.[Field.typ; Boolean.typ]

    (* This is duplicated. Where to put utility functions? *)
    let split_last_exn =
      let rec go acc x xs =
        match xs with
        | [] -> (List.rev acc, x)
        | x' :: xs -> go (x :: acc) x' xs
      in
      function
      | [] -> failwith "split_last: Empty list" | x :: xs -> go [] x xs

    let of_tick_field (x : Tick0.Field.t) : t = x

    let typ : (var, t) Typ.t =
      Typ.of_hlistable spec
        ~var_to_hlist:(fun {low_bits; high_bit} -> [low_bits; high_bit])
        ~var_of_hlist:(fun Snarky.H_list.([low_bits; high_bit]) ->
          {low_bits; high_bit} )
        ~value_to_hlist:(fun (x : Tick0.Field.t) ->
          let low_bits, high_bit = split_last_exn (Tick0.Field.unpack x) in
          [Tock0.Field.project low_bits; high_bit] )
        ~value_of_hlist:(fun Snarky.H_list.([low_bits; high_bit]) ->
          Tick0.Field.project (Tock0.Field.unpack low_bits @ [high_bit]) )

    module Checked = struct
      let tick_field_to_scalars x =
        let open Tick0 in
        let open Let_syntax in
        Field.Checked.choose_preimage_var ~length:Field.size_in_bits x
        >>| fun x ->
        let low_bits, high_bit = split_last_exn x in
        [ Bitstring.Lsb_first.of_list low_bits
        ; Bitstring.Lsb_first.of_list [high_bit] ]

      let to_scalar {low_bits; high_bit} =
        let%map low_bits =
          Field.Checked.unpack ~length:(Tick0.Field.size_in_bits - 1) low_bits
        in
        Bitstring.Lsb_first.of_list (low_bits @ [high_bit])
    end
  end

  let m =
    if Bigint.(Tock0.Field.size < Tick0.Field.size) then
      (module Tock_field_smaller : S )
    else (module Tock_field_larger : S)

  include (val m)
end<|MERGE_RESOLUTION|>--- conflicted
+++ resolved
@@ -1,32 +1,14 @@
 module Tick_backend = struct
   module Full = Snarky.Backends.Mnt4
   include Full.GM
-<<<<<<< HEAD
-
-  module Inner_curve = struct
-    include Snarky.Libsnark.Mnt6.G1
-    include Snarky.Libsnark.Curves.Mnt6.G1
-  end
-
-=======
   module Inner_curve = Snarky.Libsnark.Mnt6.G1
->>>>>>> 57edc1d9
   module Inner_twisted_curve = Snarky.Libsnark.Mnt6.G2
 end
 
 module Tock_backend = struct
   module Full = Snarky.Backends.Mnt6
   include Full.GM
-<<<<<<< HEAD
-
-  module Inner_curve = struct
-    include Snarky.Libsnark.Mnt4.G1
-    include Snarky.Libsnark.Curves.Mnt4.G1
-  end
-
-=======
   module Inner_curve = Snarky.Libsnark.Mnt4.G1
->>>>>>> 57edc1d9
   module Inner_twisted_curve = Snarky.Libsnark.Mnt4.G2
 end
 
