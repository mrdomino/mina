open Core_kernel
open Mina_base
open Mina_transition
open Signature_lib

module Fee_transfer_type = struct
  [%%versioned
  module Stable = struct
    module V1 = struct
      type t = Fee_transfer | Fee_transfer_via_coinbase

      let to_latest = Fn.id
    end
  end]
end

module Transactions = struct
  [%%versioned
  module Stable = struct
    module V1 = struct
      type t =
        { commands:
            ( User_command.Stable.V1.t
            , Transaction_hash.Stable.V1.t )
            With_hash.Stable.V1.t
            With_status.Stable.V1.t
            list
        ; fee_transfers:
            (Fee_transfer.Single.Stable.V1.t * Fee_transfer_type.Stable.V1.t)
            list
        ; coinbase: Currency.Amount.Stable.V1.t
        ; coinbase_receiver: Public_key.Compressed.Stable.V1.t option }

      let to_latest = Fn.id
    end
  end]
end

module Protocol_state = struct
  [%%versioned
  module Stable = struct
    module V1 = struct
      type t =
        { previous_state_hash: State_hash.Stable.V1.t
        ; blockchain_state: Mina_state.Blockchain_state.Value.Stable.V1.t
        ; consensus_state: Consensus.Data.Consensus_state.Value.Stable.V1.t }

      let to_latest = Fn.id
    end
  end]
end

[%%versioned
module Stable = struct
  module V1 = struct
    type t =
      { creator: Public_key.Compressed.Stable.V1.t
      ; winner: Public_key.Compressed.Stable.V1.t
      ; protocol_state: Protocol_state.Stable.V1.t
      ; transactions: Transactions.Stable.V1.t
      ; snark_jobs: Transaction_snark_work.Info.Stable.V1.t list
      ; proof: Proof.Stable.V1.t }

    let to_latest = Fn.id
  end
end]

let participants ~next_available_token
    {transactions= {commands; fee_transfers; _}; creator; winner; _} =
  let open Account_id.Set in
  let _next_available_token, user_command_set =
    List.fold commands ~init:(next_available_token, empty)
      ~f:(fun (next_available_token, set) user_command ->
        ( User_command.next_available_token user_command.data.data
            next_available_token
        , union set
            ( of_list
            @@ User_command.accounts_accessed ~next_available_token
                 user_command.data.data ) ) )
  in
  let fee_transfer_participants =
    List.fold fee_transfers ~init:empty ~f:(fun set (ft, _) ->
        add set (Fee_transfer.Single.receiver ft) )
  in
  add
    (add
       (union user_command_set fee_transfer_participants)
       (Account_id.create creator Token_id.default))
    (Account_id.create winner Token_id.default)

let participant_pks
    {transactions= {commands; fee_transfers; _}; creator; winner; _} =
  let open Public_key.Compressed.Set in
  let user_command_set =
    List.fold commands ~init:empty ~f:(fun set user_command ->
        union set @@ of_list
        @@ List.map ~f:Account_id.public_key
        @@ User_command.accounts_accessed
             ~next_available_token:Token_id.invalid user_command.data.data )
  in
  let fee_transfer_participants =
    List.fold fee_transfers ~init:empty ~f:(fun set (ft, _) ->
        add set ft.receiver_pk )
  in
  add (add (union user_command_set fee_transfer_participants) creator) winner

let commands {transactions= {Transactions.commands; _}; _} = commands

let validate_transactions ((transition_with_hash, _validity) as transition) =
  let staged_ledger_diff =
    External_transition.Validated.staged_ledger_diff transition
  in
  let external_transition = With_hash.data transition_with_hash in
  let coinbase_receiver =
    External_transition.coinbase_receiver external_transition
  in
  let supercharge_coinbase =
    External_transition.supercharge_coinbase external_transition
  in
  Staged_ledger.Pre_diff_info.get_transactions ~coinbase_receiver
    ~supercharge_coinbase staged_ledger_diff

let of_transition external_transition tracked_participants
    (calculated_transactions : Transaction.t With_status.t list) =
  let open External_transition.Validated in
  let creator = block_producer external_transition in
  let winner = block_winner external_transition in
  let protocol_state =
    { Protocol_state.previous_state_hash= parent_hash external_transition
    ; blockchain_state=
        External_transition.Validated.blockchain_state external_transition
    ; consensus_state=
        External_transition.Validated.consensus_state external_transition }
  in
  let next_available_token =
    protocol_state.blockchain_state.snarked_next_available_token
  in
  let transactions, _next_available_token =
    List.fold calculated_transactions
      ~init:
        ( { Transactions.commands= []
          ; fee_transfers= []
          ; coinbase= Currency.Amount.zero
          ; coinbase_receiver= None }
        , next_available_token )
      ~f:(fun (acc_transactions, next_available_token) -> function
<<<<<<< HEAD
        | {data= Command command; _} -> (
=======
        | {data= Command (Snapp_command _); _} -> failwith "Not implemented"
        | {data= Command command; status} -> (
>>>>>>> d003eb27
            let command = (command :> User_command.t) in
            let should_include_transaction command participants =
              List.exists
                (User_command.accounts_accessed ~next_available_token command)
                ~f:(fun account_id ->
                  Public_key.Compressed.Set.mem participants
                    (Account_id.public_key account_id) )
            in
            match tracked_participants with
            | `Some interested_participants
              when not
                     (should_include_transaction command
                        interested_participants) ->
                ( acc_transactions
                , User_command.next_available_token command
                    next_available_token )
            | `All | `Some _ ->
                (* Should include this command. *)
                ( { acc_transactions with
                    commands=
                      { With_status.data=
                          { With_hash.data= command
                          ; hash= Transaction_hash.hash_command command }
                      ; status }
                      :: acc_transactions.commands }
                , User_command.next_available_token command
                    next_available_token ) )
        | {data= Fee_transfer fee_transfer; _} ->
            let fee_transfer_list =
              List.map (Mina_base.Fee_transfer.to_list fee_transfer)
                ~f:(fun f -> (f, Fee_transfer_type.Fee_transfer))
            in
            let fee_transfers =
              match tracked_participants with
              | `All ->
                  fee_transfer_list
              | `Some interested_participants ->
                  List.filter
                    ~f:(fun ({receiver_pk= pk; _}, _) ->
                      Public_key.Compressed.Set.mem interested_participants pk
                      )
                    fee_transfer_list
            in
            ( { acc_transactions with
                fee_transfers= fee_transfers @ acc_transactions.fee_transfers
              }
            , next_available_token )
        | {data= Coinbase {Coinbase.amount; fee_transfer; receiver}; _} ->
            let fee_transfer =
              Option.map
                ~f:(fun ft ->
                  ( Coinbase_fee_transfer.to_fee_transfer ft
                  , Fee_transfer_type.Fee_transfer_via_coinbase ) )
                fee_transfer
            in
            let fee_transfers =
              List.append
                (Option.to_list fee_transfer)
                acc_transactions.fee_transfers
            in
            ( { acc_transactions with
                fee_transfers
              ; coinbase_receiver= Some receiver
              ; coinbase=
                  Currency.Amount.(
                    Option.value_exn (add amount acc_transactions.coinbase)) }
            , next_available_token ) )
  in
  let snark_jobs =
    List.map
      ( Staged_ledger_diff.completed_works
      @@ External_transition.Validated.staged_ledger_diff external_transition
      )
      ~f:Transaction_snark_work.info
  in
  let proof =
    External_transition.Validated.protocol_state_proof external_transition
  in
  {creator; winner; protocol_state; transactions; snark_jobs; proof}<|MERGE_RESOLUTION|>--- conflicted
+++ resolved
@@ -144,12 +144,7 @@
           ; coinbase_receiver= None }
         , next_available_token )
       ~f:(fun (acc_transactions, next_available_token) -> function
-<<<<<<< HEAD
-        | {data= Command command; _} -> (
-=======
-        | {data= Command (Snapp_command _); _} -> failwith "Not implemented"
         | {data= Command command; status} -> (
->>>>>>> d003eb27
             let command = (command :> User_command.t) in
             let should_include_transaction command participants =
               List.exists
