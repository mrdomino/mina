--- conflicted
+++ resolved
@@ -310,12 +310,8 @@
   Diff.Full.E.E
     (Root_transitioned {new_root= new_root_data; garbage= Full garbage_nodes})
 
-<<<<<<< HEAD
-let move_root t ~new_root_hash ~garbage ~enable_epoch_ledger_sync =
-=======
 let move_root t ~new_root_hash ~new_root_protocol_states ~garbage
-    ~ignore_consensus_local_state =
->>>>>>> 191c444b
+    ~enable_epoch_ledger_sync =
   (* The transition frontier at this point in time has the following mask topology:
    *
    *   (`s` represents a snarked ledger, `m` represents a mask)
@@ -503,15 +499,11 @@
   | Root_transitioned {new_root; garbage= Full garbage} ->
       let new_root_hash = Root_data.Limited.hash new_root in
       let old_root_hash = t.root in
-<<<<<<< HEAD
-      move_root t ~new_root_hash ~garbage ~enable_epoch_ledger_sync ;
-=======
       let new_root_protocol_states =
         Root_data.Limited.protocol_states new_root
       in
       move_root t ~new_root_hash ~new_root_protocol_states ~garbage
-        ~ignore_consensus_local_state ;
->>>>>>> 191c444b
+        ~enable_epoch_ledger_sync ;
       (old_root_hash, Some new_root_hash)
   (* These are invalid inhabitants for the type signature of this function,
    * but the OCaml compiler isn't smart enough to realize this. *)
