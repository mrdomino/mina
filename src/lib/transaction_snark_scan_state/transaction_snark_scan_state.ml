open Core_kernel
open Coda_base
open Currency

let option lab =
  Option.value_map ~default:(Or_error.error_string lab) ~f:(fun x -> Ok x)

let map2_or_error xs ys ~f =
  let rec go xs ys acc =
    match (xs, ys) with
    | [], [] ->
        Ok (List.rev acc)
    | x :: xs, y :: ys -> (
      match f x y with Error e -> Error e | Ok z -> go xs ys (z :: acc) )
    | _, _ ->
        Or_error.error_string "Length mismatch"
  in
  go xs ys []

module type Monad_with_Or_error_intf = sig
  type 'a t

  include Monad.S with type 'a t := 'a t

  module Or_error : sig
    type nonrec 'a t = 'a Or_error.t t

    include Monad.S with type 'a t := 'a t
  end
end

module Transaction_with_witness = struct
  [%%versioned
  module Stable = struct
    module V1 = struct
      type t =
        { transaction_with_info: Transaction_logic.Undo.Stable.V1.t
        ; state_hash: State_hash.Stable.V1.t * State_body_hash.Stable.V1.t
        ; statement: Transaction_snark.Statement.Stable.V1.t
        ; init_stack:
            Transaction_snark.Pending_coinbase_stack_state.Init_stack.Stable.V1
            .t
        ; ledger_witness: Coda_base.Sparse_ledger.Stable.V1.t sexp_opaque }
      [@@deriving sexp]

      let to_latest = Fn.id
    end
  end]

  (* TODO: The statement is redundant here - it can be computed from the witness and the transaction *)
  type t = Stable.Latest.t =
    { transaction_with_info: Ledger.Undo.t
    ; state_hash: State_hash.t * State_body_hash.t
    ; statement: Transaction_snark.Statement.t
    ; init_stack: Transaction_snark.Pending_coinbase_stack_state.Init_stack.t
    ; ledger_witness: Coda_base.Sparse_ledger.t sexp_opaque }
  [@@deriving sexp]
end

module Ledger_proof_with_sok_message = struct
  [%%versioned
  module Stable = struct
    module V1 = struct
      type t = Ledger_proof.Stable.V1.t * Sok_message.Stable.V1.t
      [@@deriving sexp, bin_io, version]

      let to_latest = Fn.id
    end
  end]

  type t = Ledger_proof.t * Sok_message.t [@@deriving sexp]
end

module Available_job = struct
  type t =
    ( Ledger_proof_with_sok_message.t
    , Transaction_with_witness.t )
    Parallel_scan.Available_job.t
  [@@deriving sexp]
end

module Space_partition = Parallel_scan.Space_partition

module Job_view = struct
  type t = Transaction_snark.Statement.t Parallel_scan.Job_view.t
  [@@deriving sexp]

  let to_yojson ({value; position} : t) : Yojson.Safe.t =
    let hash_yojson h = Frozen_ledger_hash.to_yojson h in
    let statement_to_yojson (s : Transaction_snark.Statement.t) =
      `Assoc
        [ ("Work_id", `Int (Transaction_snark.Statement.hash s))
        ; ("Source", hash_yojson s.source)
        ; ("Target", hash_yojson s.target)
        ; ( "Fee Excess"
          , `List
              [ `Assoc
                  [ ("token", Token_id.to_yojson s.fee_excess.fee_token_l)
                  ; ("amount", Fee.Signed.to_yojson s.fee_excess.fee_excess_l)
                  ]
              ; `Assoc
                  [ ("token", Token_id.to_yojson s.fee_excess.fee_token_r)
                  ; ("amount", Fee.Signed.to_yojson s.fee_excess.fee_excess_r)
                  ] ] )
        ; ("Supply Increase", Currency.Amount.to_yojson s.supply_increase)
        ; ( "Pending coinbase stack"
          , Transaction_snark.Pending_coinbase_stack_state.to_yojson
              s.pending_coinbase_stack_state ) ]
    in
    let job_to_yojson =
      match value with
      | BEmpty ->
          `Assoc [("B", `List [])]
      | MEmpty ->
          `Assoc [("M", `List [])]
      | MPart x ->
          `Assoc [("M", `List [statement_to_yojson x])]
      | MFull (x, y, {seq_no; status}) ->
          `Assoc
            [ ( "M"
              , `List
                  [ statement_to_yojson x
                  ; statement_to_yojson y
                  ; `Int seq_no
                  ; `Assoc
                      [ ( "Status"
                        , `String (Parallel_scan.Job_status.to_string status)
                        ) ] ] ) ]
      | BFull (x, {seq_no; status}) ->
          `Assoc
            [ ( "B"
              , `List
                  [ statement_to_yojson x
                  ; `Int seq_no
                  ; `Assoc
                      [ ( "Status"
                        , `String (Parallel_scan.Job_status.to_string status)
                        ) ] ] ) ]
    in
    `List [`Int position; job_to_yojson]
end

type job = Available_job.t [@@deriving sexp]

[%%versioned
module Stable = struct
  module V1 = struct
    type t =
      ( Ledger_proof_with_sok_message.Stable.V1.t
      , Transaction_with_witness.Stable.V1.t )
      Parallel_scan.State.Stable.V1.t
    [@@deriving sexp]

    let to_latest = Fn.id

    (* TODO: Review this. The version bytes for the underlying types are
       included in the hash, so it can never be stable between versions.
    *)

    let hash t =
      let state_hash =
        Parallel_scan.State.hash t
          (Binable.to_string (module Ledger_proof_with_sok_message.Stable.V1))
          (Binable.to_string (module Transaction_with_witness.Stable.V1))
      in
      Staged_ledger_hash.Aux_hash.of_bytes
        (state_hash |> Digestif.SHA256.to_raw_string)
  end
end]

type t = Stable.Latest.t [@@deriving sexp]

[%%define_locally
Stable.Latest.(hash)]

(**********Helpers*************)

let create_expected_statement ~constraint_constants
    { Transaction_with_witness.transaction_with_info
    ; state_hash
    ; ledger_witness
    ; init_stack
    ; statement } =
  let open Or_error.Let_syntax in
  let source =
    Frozen_ledger_hash.of_ledger_hash
    @@ Sparse_ledger.merkle_root ledger_witness
  in
  let%bind transaction = Ledger.Undo.transaction transaction_with_info in
  let%bind after =
    Or_error.try_with (fun () ->
        Sparse_ledger.apply_transaction_exn ~constraint_constants
          ledger_witness transaction )
  in
  let target =
    Frozen_ledger_hash.of_ledger_hash @@ Sparse_ledger.merkle_root after
  in
  let%bind pending_coinbase_before =
    match init_stack with
    | Base source ->
        Ok source
    | Merge ->
        Or_error.errorf
          !"Invalid init stack in Pending coinbase stack state . Expected \
            Base found Merge"
  in
  let pending_coinbase_after =
    let state_body_hash = snd state_hash in
    let pending_coinbase_with_state =
      Pending_coinbase.Stack.push_state state_body_hash pending_coinbase_before
    in
    match transaction with
    | Coinbase c ->
        Pending_coinbase.Stack.push_coinbase c pending_coinbase_with_state
    | _ ->
        pending_coinbase_with_state
  in
  let%bind fee_excess = Transaction.fee_excess transaction in
  let%map supply_increase = Transaction.supply_increase transaction in
  { Transaction_snark.Statement.source
  ; target
  ; fee_excess
  ; supply_increase
  ; pending_coinbase_stack_state=
      { statement.pending_coinbase_stack_state with
        target= pending_coinbase_after }
<<<<<<< HEAD
=======
  ; proof_type= `Base
>>>>>>> 0dda872a
  ; sok_digest= () }

let completed_work_to_scanable_work (job : job) (fee, current_proof, prover) :
    'a Or_error.t =
  let sok_digest = Ledger_proof.sok_digest current_proof
  and proof = Ledger_proof.underlying_proof current_proof in
  match job with
  | Base {statement; _} ->
      let ledger_proof = Ledger_proof.create ~statement ~sok_digest ~proof in
      Ok (ledger_proof, Sok_message.create ~fee ~prover)
  | Merge ((p, _), (p', _)) ->
      let s = Ledger_proof.statement p and s' = Ledger_proof.statement p' in
      let open Or_error.Let_syntax in
      let%map fee_excess = Fee_excess.combine s.fee_excess s'.fee_excess
      and supply_increase =
        Amount.add s.supply_increase s'.supply_increase
        |> option "Error adding supply_increases"
      and _valid_pending_coinbase_stack =
        if
          Pending_coinbase.Stack.equal s.pending_coinbase_stack_state.target
            s'.pending_coinbase_stack_state.source
        then Ok ()
        else Or_error.error_string "Invalid pending coinbase stack state"
      in
      let statement : Transaction_snark.Statement.t =
        { source= s.source
        ; target= s'.target
        ; supply_increase
        ; pending_coinbase_stack_state=
            { source= s.pending_coinbase_stack_state.source
            ; target= s'.pending_coinbase_stack_state.target }
        ; fee_excess
<<<<<<< HEAD
=======
        ; proof_type= `Merge
>>>>>>> 0dda872a
        ; sok_digest= () }
      in
      ( Ledger_proof.create ~statement ~sok_digest ~proof
      , Sok_message.create ~fee ~prover )

let total_proofs (works : Transaction_snark_work.t list) =
  List.sum (module Int) works ~f:(fun w -> One_or_two.length w.proofs)

(*************exposed functions*****************)

module P = struct
  type t = Ledger_proof_with_sok_message.t
end

module Make_statement_scanner
    (M : Monad_with_Or_error_intf) (Verifier : sig
        type t

        val verify : verifier:t -> P.t list -> sexp_bool M.t
    end) =
struct
  module Fold = Parallel_scan.State.Make_foldable (Monad.Ident)

  (*TODO: fold over the pending_coinbase tree and validate the statements?*)
  let scan_statement ~constraint_constants tree ~verifier :
      (Transaction_snark.Statement.t, [`Error of Error.t | `Empty]) Result.t
      M.t =
    let module Acc = struct
      type t = (Transaction_snark.Statement.t * P.t list) option
    end in
    let write_error description =
      sprintf !"Staged_ledger.scan_statement: %s\n" description
    in
    let with_error ~f message =
      let result = f () in
      Result.map_error result ~f:(fun e ->
          Error.createf !"%s: %{sexp:Error.t}" (write_error message) e )
    in
    let merge_acc ~proofs (acc : Acc.t) s2 : Acc.t Or_error.t =
      let open Or_error.Let_syntax in
      with_error "Bad merge proof" ~f:(fun () ->
          match acc with
          | None ->
              Ok (Some (s2, proofs))
          | Some (s1, ps) ->
              let%map merged_statement =
                Transaction_snark.Statement.merge s1 s2
              in
              Some (merged_statement, proofs @ ps) )
    in
    let fold_step_a acc_statement job =
      match job with
      | Parallel_scan.Merge.Job.Part (proof, message) ->
          let statement = Ledger_proof.statement proof in
          merge_acc ~proofs:[(proof, message)] acc_statement statement
      | Empty | Full {status= Parallel_scan.Job_status.Done; _} ->
          Or_error.return acc_statement
      | Full {left= proof_1, message_1; right= proof_2, message_2; _} ->
          let open Or_error.Let_syntax in
          let%bind merged_statement =
            Transaction_snark.Statement.merge
              (Ledger_proof.statement proof_1)
              (Ledger_proof.statement proof_2)
          in
          merge_acc acc_statement merged_statement
            ~proofs:[(proof_1, message_1); (proof_2, message_2)]
    in
    let fold_step_d acc_statement job =
      match job with
      | Parallel_scan.Base.Job.Empty
      | Full {status= Parallel_scan.Job_status.Done; _} ->
          Or_error.return acc_statement
      | Full {job= transaction; _} ->
          with_error "Bad base statement" ~f:(fun () ->
              let open Or_error.Let_syntax in
              let%bind expected_statement =
                create_expected_statement ~constraint_constants transaction
              in
              if
                Transaction_snark.Statement.equal transaction.statement
                  expected_statement
              then merge_acc ~proofs:[] acc_statement transaction.statement
              else
                Or_error.error_string
                  (sprintf
                     !"Bad base statement expected: \
                       %{sexp:Transaction_snark.Statement.t} got: \
                       %{sexp:Transaction_snark.Statement.t}"
                     transaction.statement expected_statement) )
    in
    let res =
      Fold.fold_chronological_until tree ~init:None
        ~f_merge:(fun acc (_weight, job) ->
          let open Container.Continue_or_stop in
          match fold_step_a acc job with
          | Ok next ->
              Continue next
          | e ->
              Stop e )
        ~f_base:(fun acc (_weight, job) ->
          let open Container.Continue_or_stop in
          match fold_step_d acc job with
          | Ok next ->
              Continue next
          | e ->
              Stop e )
        ~finish:Result.return
    in
    match res with
    | Ok None ->
        M.return (Error `Empty)
    | Ok (Some (res, proofs)) ->
        let open M.Let_syntax in
        if%map Verifier.verify ~verifier proofs then Ok res
        else Error (`Error (Error.of_string "Bad proofs"))
    | Error e ->
        M.return (Error (`Error e))

  let check_invariants t ~constraint_constants ~verifier ~error_prefix
      ~ledger_hash_end:current_ledger_hash
      ~ledger_hash_begin:snarked_ledger_hash =
    let clarify_error cond err =
      if not cond then Or_error.errorf "%s : %s" error_prefix err else Ok ()
    in
    let open M.Let_syntax in
    match%map scan_statement ~constraint_constants ~verifier t with
    | Error (`Error e) ->
        Error e
    | Error `Empty ->
        let current_ledger_hash = current_ledger_hash in
        Option.value_map ~default:(Ok ()) snarked_ledger_hash ~f:(fun hash ->
            clarify_error
              (Frozen_ledger_hash.equal hash current_ledger_hash)
              "did not connect with snarked ledger hash" )
    | Ok
        { fee_excess= {fee_token_l; fee_excess_l; fee_token_r; fee_excess_r}
        ; source
        ; target
        ; supply_increase= _
        ; pending_coinbase_stack_state= _ (*TODO: check pending coinbases?*)
<<<<<<< HEAD
=======
        ; proof_type= _
>>>>>>> 0dda872a
        ; sok_digest= () } ->
        let open Or_error.Let_syntax in
        let%map () =
          Option.value_map ~default:(Ok ()) snarked_ledger_hash ~f:(fun hash ->
              clarify_error
                (Frozen_ledger_hash.equal hash source)
                "did not connect with snarked ledger hash" )
        and () =
          clarify_error
            (Frozen_ledger_hash.equal current_ledger_hash target)
            "incorrect statement target hash"
        and () =
          clarify_error
            (Fee.Signed.equal Fee.Signed.zero fee_excess_l)
            "nonzero fee excess"
        and () =
          clarify_error
            (Fee.Signed.equal Fee.Signed.zero fee_excess_r)
            "nonzero fee excess"
        and () =
          clarify_error
            (Token_id.equal Token_id.default fee_token_l)
            "nondefault fee token"
        and () =
          clarify_error
            (Token_id.equal Token_id.default fee_token_r)
            "nondefault fee token"
        in
        ()
end

module Staged_undos = struct
  type undo = Ledger.Undo.t

  type t = undo list

  let apply ~constraint_constants t ledger =
    List.fold_left t ~init:(Ok ()) ~f:(fun acc t ->
        Or_error.bind
          (Or_error.map acc ~f:(fun _ -> t))
          ~f:(fun u -> Ledger.undo ~constraint_constants ledger u) )
end

let statement_of_job : job -> Transaction_snark.Statement.t option = function
  | Base {statement; _} ->
      Some statement
  | Merge ((p1, _), (p2, _)) ->
      let stmt1 = Ledger_proof.statement p1
      and stmt2 = Ledger_proof.statement p2 in
      let open Option.Let_syntax in
      let%bind () =
        Option.some_if (Frozen_ledger_hash.equal stmt1.target stmt2.source) ()
      in
      let%map fee_excess =
        match Fee_excess.combine stmt1.fee_excess stmt2.fee_excess with
        | Ok ret ->
            Some ret
        | Error _ ->
            None
      and supply_increase =
        Currency.Amount.add stmt1.supply_increase stmt2.supply_increase
      in
<<<<<<< HEAD
      { Transaction_snark.Statement.source= stmt1.source
      ; target= stmt2.target
      ; supply_increase
      ; pending_coinbase_stack_state=
          { source= stmt1.pending_coinbase_stack_state.source
          ; target= stmt2.pending_coinbase_stack_state.target }
      ; fee_excess
      ; sok_digest= () }
=======
      ( { source= stmt1.source
        ; target= stmt2.target
        ; supply_increase
        ; pending_coinbase_stack_state=
            { source= stmt1.pending_coinbase_stack_state.source
            ; target= stmt2.pending_coinbase_stack_state.target }
        ; fee_excess
        ; proof_type= `Merge
        ; sok_digest= () }
        : Transaction_snark.Statement.t )
>>>>>>> 0dda872a

let create ~work_delay ~transaction_capacity_log_2 =
  let k = Int.pow 2 transaction_capacity_log_2 in
  Parallel_scan.empty ~delay:work_delay ~max_base_jobs:k

let empty ~(constraint_constants : Genesis_constants.Constraint_constants.t) ()
    =
  create ~work_delay:constraint_constants.work_delay
    ~transaction_capacity_log_2:constraint_constants.transaction_capacity_log_2

let extract_txns txns_with_witnesses =
  (* TODO: This type checks, but are we actually pulling the inverse txn here? *)
  List.map txns_with_witnesses
    ~f:(fun (txn_with_witness : Transaction_with_witness.t) ->
      let txn =
        Ledger.Undo.transaction txn_with_witness.transaction_with_info
        |> Or_error.ok_exn
      in
      let state_hash = fst txn_with_witness.state_hash in
      (txn, state_hash) )

let latest_ledger_proof t =
  let open Option.Let_syntax in
  let%map proof, txns_with_witnesses = Parallel_scan.last_emitted_value t in
  (proof, extract_txns txns_with_witnesses)

let free_space = Parallel_scan.free_space

(*This needs to be grouped like in work_to_do function. Group of two jobs per list and not group of two jobs after concatenating the lists*)
let all_jobs = Parallel_scan.all_jobs

let next_on_new_tree = Parallel_scan.next_on_new_tree

let base_jobs_on_latest_tree = Parallel_scan.base_jobs_on_latest_tree

(* TODO: make this operation O(1) -- gets used in Sync_handler RPC, which is performance sensitive (#3733) *)
let target_merkle_root t =
  let open Transaction_with_witness in
  let open Option.Let_syntax in
  let%map last_item = List.last (Parallel_scan.pending_data t) in
  last_item.statement.target

(*All the transactions in the order in which they were applied*)
let staged_transactions t =
  List.map ~f:(fun (t : Transaction_with_witness.t) ->
      t.transaction_with_info |> Ledger.Undo.transaction )
  @@ Parallel_scan.pending_data t
  |> Or_error.all

let staged_transactions_with_protocol_states t
    ~(get_state : State_hash.t -> Coda_state.Protocol_state.value Or_error.t) =
  let open Or_error.Let_syntax in
  List.map ~f:(fun (t : Transaction_with_witness.t) ->
      let%bind txn = t.transaction_with_info |> Ledger.Undo.transaction in
      let%map protocol_state = get_state (fst t.state_hash) in
      (txn, protocol_state) )
  @@ Parallel_scan.pending_data t
  |> Or_error.all

(*All the staged transactions in the reverse order of their application (Latest first)*)
let staged_undos t : Staged_undos.t =
  List.map
    (Parallel_scan.pending_data t |> List.rev)
    ~f:(fun (t : Transaction_with_witness.t) -> t.transaction_with_info)

let partition_if_overflowing t =
  let bundle_count work_count = (work_count + 1) / 2 in
  let {Space_partition.first= slots, job_count; second} =
    Parallel_scan.partition_if_overflowing t
  in
  { Space_partition.first= (slots, bundle_count job_count)
  ; second=
      Option.map second ~f:(fun (slots, job_count) ->
          (slots, bundle_count job_count) ) }

let extract_from_job (job : job) =
  match job with
  | Parallel_scan.Available_job.Base d ->
      First
        ( d.transaction_with_info
        , d.statement
        , d.state_hash
        , d.ledger_witness
        , d.init_stack )
  | Merge ((p1, _), (p2, _)) ->
      Second (p1, p2)

let snark_job_list_json t =
  let all_jobs : Job_view.t list list =
    let fa (a : Ledger_proof_with_sok_message.t) =
      Ledger_proof.statement (fst a)
    in
    let fd (d : Transaction_with_witness.t) = d.statement in
    Parallel_scan.view_jobs_with_position t fa fd
  in
  Yojson.Safe.to_string
    (`List
      (List.map all_jobs ~f:(fun tree ->
           `List (List.map tree ~f:Job_view.to_yojson) )))

(*Always the same pairing of jobs*)
let all_work_statements_exn t : Transaction_snark_work.Statement.t list =
  let work_seqs = all_jobs t in
  List.concat_map work_seqs ~f:(fun work_seq ->
      One_or_two.group_list
        (List.map work_seq ~f:(fun job ->
             match statement_of_job job with
             | None ->
                 assert false
             | Some stmt ->
                 stmt )) )

let required_work_pairs t ~slots =
  let work_list = Parallel_scan.jobs_for_slots t ~slots in
  List.concat_map work_list ~f:(fun works -> One_or_two.group_list works)

let k_work_pairs_for_new_diff t ~k =
  let work_list = Parallel_scan.jobs_for_next_update t in
  List.(
    take (concat_map work_list ~f:(fun works -> One_or_two.group_list works)) k)

(*Always the same pairing of jobs*)
let work_statements_for_new_diff t : Transaction_snark_work.Statement.t list =
  let work_list = Parallel_scan.jobs_for_next_update t in
  List.concat_map work_list ~f:(fun work_seq ->
      One_or_two.group_list
        (List.map work_seq ~f:(fun job ->
             match statement_of_job job with
             | None ->
                 assert false
             | Some stmt ->
                 stmt )) )

let all_work_pairs t
    ~(get_state : State_hash.t -> Coda_state.Protocol_state.value Or_error.t) :
    ( Transaction.t
    , Transaction_witness.t
    , Ledger_proof.t )
    Snark_work_lib.Work.Single.Spec.t
    One_or_two.t
    list
    Or_error.t =
  let all_jobs = all_jobs t in
  let module A = Available_job in
  let open Or_error.Let_syntax in
  let single_spec (job : job) =
    match extract_from_job job with
    | First
        ( transaction_with_info
        , statement
        , state_hash
        , ledger_witness
        , init_stack ) ->
        let%bind transaction = Ledger.Undo.transaction transaction_with_info in
        let%bind protocol_state_body =
          let%map state = get_state (fst state_hash) in
          Coda_state.Protocol_state.body state
        in
        let%map init_stack =
          match init_stack with
          | Base x ->
              Ok x
          | Merge ->
              Or_error.error_string "init_stack was Merge"
        in
        Snark_work_lib.Work.Single.Spec.Transition
          ( statement
          , transaction
          , { Transaction_witness.ledger= ledger_witness
            ; protocol_state_body
            ; init_stack } )
    | Second (p1, p2) ->
        let%map merged =
          Transaction_snark.Statement.merge
            (Ledger_proof.statement p1)
            (Ledger_proof.statement p2)
        in
        Snark_work_lib.Work.Single.Spec.Merge (merged, p1, p2)
  in
  List.fold_until all_jobs ~init:[]
    ~finish:(fun lst -> Ok lst)
    ~f:(fun acc jobs ->
      let specs_list : 'a One_or_two.t list Or_error.t =
        List.fold ~init:(Ok []) (One_or_two.group_list jobs)
          ~f:(fun acc' pair ->
            let%bind acc' = acc' in
            let%map spec = One_or_two.Or_error.map ~f:single_spec pair in
            spec :: acc' )
      in
      match specs_list with
      | Ok list ->
          Continue (acc @ List.rev list)
      | Error e ->
          Stop (Error e) )

let update_metrics = Parallel_scan.update_metrics

let fill_work_and_enqueue_transactions t transactions work =
  let open Or_error.Let_syntax in
  let fill_in_transaction_snark_work t (works : Transaction_snark_work.t list)
      : (Ledger_proof.t * Sok_message.t) list Or_error.t =
    let next_jobs =
      List.(
        take
          (concat @@ Parallel_scan.jobs_for_next_update t)
          (total_proofs works))
    in
    map2_or_error next_jobs
      (List.concat_map works
         ~f:(fun {Transaction_snark_work.fee; proofs; prover} ->
           One_or_two.map proofs ~f:(fun proof -> (fee, proof, prover))
           |> One_or_two.to_list ))
      ~f:completed_work_to_scanable_work
  in
  let old_proof = Parallel_scan.last_emitted_value t in
  let%bind work_list = fill_in_transaction_snark_work t work in
  let%bind proof_opt, updated_scan_state =
    Parallel_scan.update t ~completed_jobs:work_list ~data:transactions
  in
  let%map result_opt =
    Option.value_map ~default:(Ok None) proof_opt
      ~f:(fun ((proof, _), txns_with_witnesses) ->
        let curr_source = (Ledger_proof.statement proof).source in
        (*TODO: get genesis ledger hash if the old_proof is none*)
        let prev_target =
          Option.value_map ~default:curr_source old_proof
            ~f:(fun ((p', _), _) -> (Ledger_proof.statement p').target)
        in
        if Frozen_ledger_hash.equal curr_source prev_target then
          Ok (Some (proof, extract_txns txns_with_witnesses))
        else Or_error.error_string "Unexpected ledger proof emitted" )
  in
  (result_opt, updated_scan_state)

let required_state_hashes t =
  List.fold ~init:State_hash.Set.empty
    ~f:(fun acc (t : Transaction_with_witness.t) ->
      Set.add acc (fst t.state_hash) )
    (Parallel_scan.pending_data t)

let check_required_protocol_states t ~protocol_states =
  let open Or_error.Let_syntax in
  let required_state_hashes = required_state_hashes t in
  let check_length states =
    let required = State_hash.Set.length required_state_hashes in
    let received = List.length states in
    if required = received then Or_error.return ()
    else
      Or_error.errorf
        !"Required %d protocol states but received %d"
        required received
  in
  (*Don't check further if the lengths dont match*)
  let%bind () = check_length protocol_states in
  let received_state_map =
    List.fold protocol_states ~init:Coda_base.State_hash.Map.empty
      ~f:(fun m ps ->
        State_hash.Map.set m ~key:(Coda_state.Protocol_state.hash ps) ~data:ps
    )
  in
  let protocol_states_assoc =
    List.filter_map (State_hash.Set.to_list required_state_hashes)
      ~f:(fun hash ->
        let open Option.Let_syntax in
        let%map state = State_hash.Map.find received_state_map hash in
        (hash, state) )
  in
  let%map () = check_length protocol_states_assoc in
  protocol_states_assoc<|MERGE_RESOLUTION|>--- conflicted
+++ resolved
@@ -224,10 +224,6 @@
   ; pending_coinbase_stack_state=
       { statement.pending_coinbase_stack_state with
         target= pending_coinbase_after }
-<<<<<<< HEAD
-=======
-  ; proof_type= `Base
->>>>>>> 0dda872a
   ; sok_digest= () }
 
 let completed_work_to_scanable_work (job : job) (fee, current_proof, prover) :
@@ -260,10 +256,6 @@
             { source= s.pending_coinbase_stack_state.source
             ; target= s'.pending_coinbase_stack_state.target }
         ; fee_excess
-<<<<<<< HEAD
-=======
-        ; proof_type= `Merge
->>>>>>> 0dda872a
         ; sok_digest= () }
       in
       ( Ledger_proof.create ~statement ~sok_digest ~proof
@@ -404,10 +396,6 @@
         ; target
         ; supply_increase= _
         ; pending_coinbase_stack_state= _ (*TODO: check pending coinbases?*)
-<<<<<<< HEAD
-=======
-        ; proof_type= _
->>>>>>> 0dda872a
         ; sok_digest= () } ->
         let open Or_error.Let_syntax in
         let%map () =
@@ -470,16 +458,6 @@
       and supply_increase =
         Currency.Amount.add stmt1.supply_increase stmt2.supply_increase
       in
-<<<<<<< HEAD
-      { Transaction_snark.Statement.source= stmt1.source
-      ; target= stmt2.target
-      ; supply_increase
-      ; pending_coinbase_stack_state=
-          { source= stmt1.pending_coinbase_stack_state.source
-          ; target= stmt2.pending_coinbase_stack_state.target }
-      ; fee_excess
-      ; sok_digest= () }
-=======
       ( { source= stmt1.source
         ; target= stmt2.target
         ; supply_increase
@@ -487,10 +465,8 @@
             { source= stmt1.pending_coinbase_stack_state.source
             ; target= stmt2.pending_coinbase_stack_state.target }
         ; fee_excess
-        ; proof_type= `Merge
         ; sok_digest= () }
         : Transaction_snark.Statement.t )
->>>>>>> 0dda872a
 
 let create ~work_delay ~transaction_capacity_log_2 =
   let k = Int.pow 2 transaction_capacity_log_2 in
