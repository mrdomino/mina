[%%import
"/src/config.mlh"]

open Core_kernel
open Fold_lib
include Intf
module Intf = Intf

[%%ifdef
consensus_mechanism]

open Snark_bits

let zero_checked =
  Snarky_integer.Integer.constant ~m:Snark_params.Tick.m Bigint.zero

module Make_checked
    (N : Unsigned_extended.S)
    (Bits : Bits_intf.Convertible_bits with type t := N.t) =
struct
  open Bitstring_lib
  open Snark_params.Tick
  open Snarky_integer

  type var = field Integer.t

  let () = assert (Int.(N.length_in_bits < Field.size_in_bits))

<<<<<<< HEAD
module Make_checked
    (N : Unsigned_extended.S)
    (Bits : Bits_intf.Convertible_bits with type t := N.t) =
struct
  open Bitstring_lib
  open Snark_params.Tick
  open Snarky_integer

  type var = field Integer.t

  let () = assert (Int.(N.length_in_bits < Field.size_in_bits))

  let to_field = Integer.to_field

  let of_bits bs = Integer.of_bits ~m bs

  let to_bits t =
    with_label
      (sprintf "to_bits: %s" __LOC__)
      (make_checked (fun () -> Integer.to_bits ~length:N.length_in_bits ~m t))

  let to_input t =
    Checked.map (to_bits t) ~f:(fun bits ->
        Random_oracle.Input.bitstring
          (Bitstring_lib.Bitstring.Lsb_first.to_list bits) )

  let constant n = Integer.constant ~length:N.length_in_bits ~m (N.to_bigint n)

  (* warning: this typ does not work correctly with the generic if_ *)
  let typ : (field Integer.t, N.t) Typ.t =
    let typ = Typ.list ~length:N.length_in_bits Boolean.typ in
    let of_bits bs = of_bits (Bitstring.Lsb_first.of_list bs) in
    let alloc = Typ.Alloc.map typ.alloc ~f:of_bits in
    let store t =
      Typ.Store.map (typ.store (Fold.to_list (Bits.fold t))) ~f:of_bits
    in
    let check v =
      typ.check (Bitstring.Lsb_first.to_list (Integer.to_bits_exn v))
    in
    let read v =
      let of_field_elt x =
        let bs = List.take (Field.unpack x) N.length_in_bits in
        (* TODO: Make this efficient *)
        List.foldi bs ~init:N.zero ~f:(fun i acc b ->
            if b then N.(logor (shift_left one i) acc) else acc )
      in
      Typ.Read.map (Field.typ.read (Integer.to_field v)) ~f:of_field_elt
    in
    {alloc; store; check; read}

  type t = var

  let is_succ ~pred ~succ =
    let open Snark_params.Tick in
    let open Field in
    Checked.(equal (to_field pred + Var.constant one) (to_field succ))

  let min a b = make_checked (fun () -> Integer.min ~m a b)

  let if_ c ~then_ ~else_ =
    make_checked (fun () -> Integer.if_ ~m c ~then_ ~else_)

  let succ_if t c =
    make_checked (fun () ->
        let t = Integer.succ_if ~m t c in
        t )

  let succ t =
    make_checked (fun () ->
        let t = Integer.succ ~m t in
        t )

  let op op a b = make_checked (fun () -> op ~m a b)

  let add a b = op Integer.add a b

  let equal a b = op Integer.equal a b

  let ( < ) a b = op Integer.lt a b

  let ( <= ) a b = op Integer.lte a b

  let ( > ) a b = op Integer.gt a b

  let ( >= ) a b = op Integer.gte a b

  let ( = ) = equal

  let to_integer = Fn.id

  module Unsafe = struct
    let of_integer = Fn.id
  end

  let zero = zero_checked
end

module Make (N : sig
  type t [@@deriving sexp, compare, hash]

  include Unsigned_extended.S with type t := t

  val random : unit -> t
end)
(Bits : Bits_intf.Convertible_bits with type t := N.t) =
struct
  type t = N.t [@@deriving sexp, compare, hash, yojson]

  (* can't be automatically derived *)
  let dhall_type = Ppx_dhall_type.Dhall_type.Text

  let max_value = N.max_int

  include Comparable.Make (N)

  include (N : module type of N with type t := t)

  [%%ifdef
  consensus_mechanism]

=======
  let to_field = Integer.to_field

  let of_bits bs = Integer.of_bits ~m bs

  let to_bits t =
    with_label
      (sprintf "to_bits: %s" __LOC__)
      (make_checked (fun () -> Integer.to_bits ~length:N.length_in_bits ~m t))

  let to_input t =
    Checked.map (to_bits t) ~f:(fun bits ->
        Random_oracle.Input.bitstring
          (Bitstring_lib.Bitstring.Lsb_first.to_list bits) )

  let constant n = Integer.constant ~length:N.length_in_bits ~m (N.to_bigint n)

  (* warning: this typ does not work correctly with the generic if_ *)
  let typ : (field Integer.t, N.t) Typ.t =
    let typ = Typ.list ~length:N.length_in_bits Boolean.typ in
    let of_bits bs = of_bits (Bitstring.Lsb_first.of_list bs) in
    let alloc = Typ.Alloc.map typ.alloc ~f:of_bits in
    let store t =
      Typ.Store.map (typ.store (Fold.to_list (Bits.fold t))) ~f:of_bits
    in
    let check v =
      typ.check (Bitstring.Lsb_first.to_list (Integer.to_bits_exn v))
    in
    let read v =
      let of_field_elt x =
        let bs = List.take (Field.unpack x) N.length_in_bits in
        (* TODO: Make this efficient *)
        List.foldi bs ~init:N.zero ~f:(fun i acc b ->
            if b then N.(logor (shift_left one i) acc) else acc )
      in
      Typ.Read.map (Field.typ.read (Integer.to_field v)) ~f:of_field_elt
    in
    {alloc; store; check; read}

  type t = var

  let is_succ ~pred ~succ =
    let open Snark_params.Tick in
    let open Field in
    Checked.(equal (to_field pred + Var.constant one) (to_field succ))

  let min a b = make_checked (fun () -> Integer.min ~m a b)

  let if_ c ~then_ ~else_ =
    make_checked (fun () -> Integer.if_ ~m c ~then_ ~else_)

  let succ_if t c =
    make_checked (fun () ->
        let t = Integer.succ_if ~m t c in
        t )

  let succ t =
    make_checked (fun () ->
        let t = Integer.succ ~m t in
        t )

  let op op a b = make_checked (fun () -> op ~m a b)

  let add a b = op Integer.add a b

  let equal a b = op Integer.equal a b

  let ( < ) a b = op Integer.lt a b

  let ( <= ) a b = op Integer.lte a b

  let ( > ) a b = op Integer.gt a b

  let ( >= ) a b = op Integer.gte a b

  let ( = ) = equal

  let to_integer = Fn.id

  module Unsafe = struct
    let of_integer = Fn.id
  end

  let zero = zero_checked
end

[%%else]

open Snark_bits_nonconsensus

[%%endif]

module Make (N : sig
  type t [@@deriving sexp, compare, hash]

  include Unsigned_extended.S with type t := t

  val random : unit -> t
end)
(Bits : Bits_intf.Convertible_bits with type t := N.t) =
struct
  type t = N.t [@@deriving sexp, compare, hash, yojson]

  (* can't be automatically derived *)
  let dhall_type = Ppx_dhall_type.Dhall_type.Text

  let max_value = N.max_int

  include Comparable.Make (N)

  include (N : module type of N with type t := t)

  [%%ifdef
  consensus_mechanism]

>>>>>>> 3b245482
  module Checked = Make_checked (N) (Bits)

  (* warning: this typ does not work correctly with the generic if_ *)
  let typ = Checked.typ

  let var_to_bits var =
    Snarky_integer.Integer.to_bits ~length:N.length_in_bits
      ~m:Snark_params.Tick.m var

  [%%endif]

  module Bits = Bits

  let to_bits = Bits.to_bits

  let of_bits = Bits.of_bits

  let to_input t = Random_oracle.Input.bitstring (to_bits t)

  let fold t = Fold.group3 ~default:false (Bits.fold t)

  let gen =
    Quickcheck.Generator.map
      ~f:(fun n -> N.of_string (Bignum_bigint.to_string n))
      (Bignum_bigint.gen_incl Bignum_bigint.zero
         (Bignum_bigint.of_string N.(to_string max_int)))
end

module Make32 () : UInt32 = struct
  open Unsigned_extended

  [%%versioned
  module Stable = struct
    [@@@no_toplevel_latest_type]

    module V1 = struct
      type t = UInt32.Stable.V1.t [@@deriving sexp, eq, compare, hash, yojson]

      let to_latest = Fn.id
    end
  end]

  include Make (struct
              include UInt32

              let random () =
                let mask = if Random.bool () then one else zero in
                let open UInt32.Infix in
                logor (mask lsl 31)
                  ( Int32.max_value |> Random.int32 |> Int64.of_int32
                  |> UInt32.of_int64 )
            end)
            (Bits.UInt32)

  let to_uint32 = Unsigned_extended.UInt32.to_uint32

  let of_uint32 = Unsigned_extended.UInt32.of_uint32
end

module Make64 () : UInt64 = struct
  open Unsigned_extended

  [%%versioned
  module Stable = struct
    [@@@no_toplevel_latest_type]

    module V1 = struct
      type t = UInt64.Stable.V1.t [@@deriving sexp, eq, compare, hash, yojson]

      let to_latest = Fn.id
    end
  end]

  include Make (struct
              include UInt64

              let random () =
                let mask = if Random.bool () then one else zero in
                let open UInt64.Infix in
                logor (mask lsl 63)
                  (Int64.max_value |> Random.int64 |> UInt64.of_int64)
            end)
            (Bits.UInt64)

  let to_uint64 = Unsigned_extended.UInt64.to_uint64

  let of_uint64 = Unsigned_extended.UInt64.of_uint64
end<|MERGE_RESOLUTION|>--- conflicted
+++ resolved
@@ -14,19 +14,6 @@
 let zero_checked =
   Snarky_integer.Integer.constant ~m:Snark_params.Tick.m Bigint.zero
 
-module Make_checked
-    (N : Unsigned_extended.S)
-    (Bits : Bits_intf.Convertible_bits with type t := N.t) =
-struct
-  open Bitstring_lib
-  open Snark_params.Tick
-  open Snarky_integer
-
-  type var = field Integer.t
-
-  let () = assert (Int.(N.length_in_bits < Field.size_in_bits))
-
-<<<<<<< HEAD
 module Make_checked
     (N : Unsigned_extended.S)
     (Bits : Bits_intf.Convertible_bits with type t := N.t) =
@@ -124,6 +111,12 @@
   let zero = zero_checked
 end
 
+[%%else]
+
+open Snark_bits_nonconsensus
+
+[%%endif]
+
 module Make (N : sig
   type t [@@deriving sexp, compare, hash]
 
@@ -147,122 +140,6 @@
   [%%ifdef
   consensus_mechanism]
 
-=======
-  let to_field = Integer.to_field
-
-  let of_bits bs = Integer.of_bits ~m bs
-
-  let to_bits t =
-    with_label
-      (sprintf "to_bits: %s" __LOC__)
-      (make_checked (fun () -> Integer.to_bits ~length:N.length_in_bits ~m t))
-
-  let to_input t =
-    Checked.map (to_bits t) ~f:(fun bits ->
-        Random_oracle.Input.bitstring
-          (Bitstring_lib.Bitstring.Lsb_first.to_list bits) )
-
-  let constant n = Integer.constant ~length:N.length_in_bits ~m (N.to_bigint n)
-
-  (* warning: this typ does not work correctly with the generic if_ *)
-  let typ : (field Integer.t, N.t) Typ.t =
-    let typ = Typ.list ~length:N.length_in_bits Boolean.typ in
-    let of_bits bs = of_bits (Bitstring.Lsb_first.of_list bs) in
-    let alloc = Typ.Alloc.map typ.alloc ~f:of_bits in
-    let store t =
-      Typ.Store.map (typ.store (Fold.to_list (Bits.fold t))) ~f:of_bits
-    in
-    let check v =
-      typ.check (Bitstring.Lsb_first.to_list (Integer.to_bits_exn v))
-    in
-    let read v =
-      let of_field_elt x =
-        let bs = List.take (Field.unpack x) N.length_in_bits in
-        (* TODO: Make this efficient *)
-        List.foldi bs ~init:N.zero ~f:(fun i acc b ->
-            if b then N.(logor (shift_left one i) acc) else acc )
-      in
-      Typ.Read.map (Field.typ.read (Integer.to_field v)) ~f:of_field_elt
-    in
-    {alloc; store; check; read}
-
-  type t = var
-
-  let is_succ ~pred ~succ =
-    let open Snark_params.Tick in
-    let open Field in
-    Checked.(equal (to_field pred + Var.constant one) (to_field succ))
-
-  let min a b = make_checked (fun () -> Integer.min ~m a b)
-
-  let if_ c ~then_ ~else_ =
-    make_checked (fun () -> Integer.if_ ~m c ~then_ ~else_)
-
-  let succ_if t c =
-    make_checked (fun () ->
-        let t = Integer.succ_if ~m t c in
-        t )
-
-  let succ t =
-    make_checked (fun () ->
-        let t = Integer.succ ~m t in
-        t )
-
-  let op op a b = make_checked (fun () -> op ~m a b)
-
-  let add a b = op Integer.add a b
-
-  let equal a b = op Integer.equal a b
-
-  let ( < ) a b = op Integer.lt a b
-
-  let ( <= ) a b = op Integer.lte a b
-
-  let ( > ) a b = op Integer.gt a b
-
-  let ( >= ) a b = op Integer.gte a b
-
-  let ( = ) = equal
-
-  let to_integer = Fn.id
-
-  module Unsafe = struct
-    let of_integer = Fn.id
-  end
-
-  let zero = zero_checked
-end
-
-[%%else]
-
-open Snark_bits_nonconsensus
-
-[%%endif]
-
-module Make (N : sig
-  type t [@@deriving sexp, compare, hash]
-
-  include Unsigned_extended.S with type t := t
-
-  val random : unit -> t
-end)
-(Bits : Bits_intf.Convertible_bits with type t := N.t) =
-struct
-  type t = N.t [@@deriving sexp, compare, hash, yojson]
-
-  (* can't be automatically derived *)
-  let dhall_type = Ppx_dhall_type.Dhall_type.Text
-
-  let max_value = N.max_int
-
-  include Comparable.Make (N)
-
-  include (N : module type of N with type t := t)
-
-  [%%ifdef
-  consensus_mechanism]
-
->>>>>>> 3b245482
   module Checked = Make_checked (N) (Bits)
 
   (* warning: this typ does not work correctly with the generic if_ *)
