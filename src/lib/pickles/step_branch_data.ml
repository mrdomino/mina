--- conflicted
+++ resolved
@@ -16,16 +16,10 @@
      , 'prev_num_ruless )
      t =
   | T :
-<<<<<<< HEAD
-      { num_parents:
-          'num_parents Nat.t
-          * ('prev_vars, 'num_parentss) H2.T(Length).t
-          * ('num_parentss, 'num_parents) Nat.Sum.t
-=======
       { num_input_proofs:
           'num_input_proofs Nat.t
-          * ('prev_vars, 'num_input_proofs) Hlist.Length.t
->>>>>>> 3379fc2d
+          * ('prev_vars, 'num_input_proofss) H2.T(Length).t
+          * ('num_input_proofss, 'num_input_proofs) Nat.Sum.t
       ; index: Types.Index.t
       ; lte: ('num_input_proofs, 'max_num_input_proofs) Nat.Lte.t
       ; domains: Domains.t
@@ -39,34 +33,23 @@
           Inductive_rule.t
       ; main:
              step_domains:(Domains.t, 'num_rules) Vector.t
-<<<<<<< HEAD
-          -> ( (Unfinalized.t * unit, 'max_num_parents * unit) H2.T(Vector).t
+          -> ( ( Unfinalized.t * unit
+               , 'max_num_input_proofs * unit )
+               H2.T(Vector).t
              , Impls.Step.Field.t
-             , ('max_num_parents * unit)
+             , ('max_num_input_proofs * unit)
                H1.T(Vector.Carrying(Impls.Step.Digest)).t )
-=======
-          -> ( (Unfinalized.t, 'max_num_input_proofs) Vector.t
-             , Impls.Step.Field.t
-             , (Impls.Step.Field.t, 'max_num_input_proofs) Vector.t )
->>>>>>> 3379fc2d
              Types.Pairing_based.Statement.t
           -> unit
       ; requests:
           (module Requests.Step.S
              with type statement = 'a_value
-<<<<<<< HEAD
-              and type max_num_parents = 'max_num_parents * unit
+              and type max_num_input_proofs = 'max_num_input_proofs * unit
               and type prev_values = 'prev_values
-              and type prev_num_parentss = 'prev_num_parentss
+              and type prev_num_input_proofss = 'prev_num_input_proofss
               and type prev_num_ruless = 'prev_num_ruless
               and type per_proof_witnesses = P3.W(Per_proof_witness.Constant).t
                                              * unit) }
-=======
-              and type max_num_input_proofs = 'max_num_input_proofs
-              and type prev_values = 'prev_values
-              and type prev_num_input_proofss = 'prev_num_input_proofss
-              and type prev_num_ruless = 'prev_num_ruless) }
->>>>>>> 3379fc2d
       -> ( 'a_var
          , 'a_value
          , 'max_num_input_proofs
@@ -99,32 +82,21 @@
 
 (* Compile an inductive rule. *)
 let create
-<<<<<<< HEAD
-    (type num_rules max_num_parents prev_num_parentss prev_num_ruless a_var
-    a_value prev_vars prev_values) ~index
-    ~(self : (a_var, a_value, max_num_parents, num_rules) Tag.t) ~wrap_domains
-    ~(max_num_parents : max_num_parents Nat.t)
-    ~(max_num_parentss : (max_num_parents * unit, max_num_parents) Nat.Sum.t)
-    ~(rules_num_parents : (int, num_rules) Vector.t)
-=======
     (type num_rules max_num_input_proofs prev_num_input_proofss prev_num_ruless
     a_var a_value prev_vars prev_values) ~index
     ~(self : (a_var, a_value, max_num_input_proofs, num_rules) Tag.t)
     ~wrap_domains ~(max_num_input_proofs : max_num_input_proofs Nat.t)
+    ~(max_num_input_proofss :
+       (max_num_input_proofs * unit, max_num_input_proofs) Nat.Sum.t)
     ~(rules_num_input_proofs : (int, num_rules) Vector.t)
->>>>>>> 3379fc2d
     ~(num_rules : num_rules Nat.t) ~typ var_to_field_elements
     value_to_field_elements (rule : _ Inductive_rule.t) =
   Timer.clock __LOC__ ;
   let module HT = H4.T (Tag) in
-<<<<<<< HEAD
   let module HHT = H4.Sum_length (H4.T (Tag)) (HT) in
-  let (T (total_num_parents, prevs_lengths, prevs_length)) =
+  let (T (total_num_input_proofs, prevs_lengths, prevs_length)) =
     HHT.length rule.prevs
   in
-=======
-  let (T (num_input_proofs, prevs_length)) = HT.length rule.prevs in
->>>>>>> 3379fc2d
   let rec extract_lengths : type a b n m k.
          (a, b, n, m) H4.T(H4.T(Tag)).t
       -> (a, k) H2.T(Length).t
@@ -145,14 +117,10 @@
         in
         match Type_equal.Id.same_witness self.id t.id with
         | Some T ->
-<<<<<<< HEAD
-            ( (max_num_parents :: ns) :: nss
+            ( (max_num_input_proofs :: ns) :: nss
             , (num_rules :: ms) :: mss
             , S len_ns :: len_nss
             , S len_ms :: len_mss )
-=======
-            (max_num_input_proofs :: ns, num_rules :: ms, S len_ns, S len_ms)
->>>>>>> 3379fc2d
         | None ->
             let (module M), num_rules =
               match t.kind with
@@ -170,24 +138,16 @@
             , S len_ms :: len_mss ) )
   in
   Timer.clock __LOC__ ;
-<<<<<<< HEAD
   let [_] = prevs_lengths in
-  let ( prev_num_parentss
-=======
   let ( prev_num_input_proofss
->>>>>>> 3379fc2d
       , prev_num_ruless
       , prev_num_input_proofss_length
       , prev_num_ruless_length ) =
     extract_lengths rule.prevs prevs_lengths
   in
-<<<<<<< HEAD
-  let lte = Nat.lte_exn total_num_parents max_num_parents in
-  let ltes = sum_ltes_exn prevs_length max_num_parentss in
-  let max_lengths = Nat.Sum.[Nat.Adds.add_zr max_num_parents] in
-=======
-  let lte = Nat.lte_exn num_input_proofs max_num_input_proofs in
->>>>>>> 3379fc2d
+  let lte = Nat.lte_exn total_num_input_proofs max_num_input_proofs in
+  let ltes = sum_ltes_exn prevs_length max_num_input_proofss in
+  let max_lengths = Nat.Sum.[Nat.Adds.add_zr max_num_input_proofs] in
   let requests = Requests.Step.create () in
   Timer.clock __LOC__ ;
   let step ~step_domains =
@@ -201,16 +161,10 @@
         ; value_to_field_elements
         ; wrap_domains
         ; step_domains }
-<<<<<<< HEAD
       ~proof_systems:[(module Step_main.Proof_system)]
-      ~num_rules ~prevs_lengths ~prevs_length ~prev_num_parentss ~max_lengths
-      ~prev_num_parentss_length ~prev_num_ruless ~prev_num_ruless_length ~ltes
-      ~self
-=======
-      ~num_rules ~prevs_length ~prev_num_input_proofss
-      ~prev_num_input_proofss_length ~prev_num_ruless ~prev_num_ruless_length
-      ~lte ~self
->>>>>>> 3379fc2d
+      ~num_rules ~prevs_lengths ~prevs_length ~prev_num_input_proofss
+      ~max_lengths ~prev_num_input_proofss_length ~prev_num_ruless
+      ~prev_num_ruless_length ~ltes ~self
     |> unstage
   in
   Timer.clock __LOC__ ;
@@ -221,25 +175,16 @@
           (Vector.init num_rules ~f:(fun _ -> Fix_domains.rough_domains))
     in
     let etyp =
-<<<<<<< HEAD
-      Impls.Step.input_of_hlist ~num_parentss:[max_num_parents]
+      Impls.Step.input_of_hlist ~num_input_proofss:[max_num_input_proofs]
         ~per_proof_specs:
           [ Step_main.Proof_system.Step.per_proof_spec
               ~wrap_rounds:Backend.Tock.Rounds.n ]
-=======
-      Impls.Step.input ~num_input_proofs:max_num_input_proofs
-        ~wrap_rounds:Backend.Tock.Rounds.n
->>>>>>> 3379fc2d
     in
     Fix_domains.domains (module Impls.Step) etyp main
   in
   Timer.clock __LOC__ ;
   T
-<<<<<<< HEAD
-    { num_parents= (total_num_parents, prevs_lengths, prevs_length)
-=======
-    { num_input_proofs= (num_input_proofs, prevs_length)
->>>>>>> 3379fc2d
+    { num_input_proofs= (total_num_input_proofs, prevs_lengths, prevs_length)
     ; index
     ; lte
     ; rule
