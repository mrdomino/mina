--- conflicted
+++ resolved
@@ -419,13 +419,15 @@
 end
 
 module Genesis_proof = struct
-  let filename ~base_hash =
+  let filename ~id =
     let hash =
-      Ledger_hash.to_string base_hash |> Blake2.digest_string |> Blake2.to_hex
+      Pickles.Verification_key.Id.sexp_of_t id
+      |> Sexp.to_string
+      |> Blake2.digest_string |> Blake2.to_hex
     in
     "genesis_proof_" ^ hash
 
-  let find_file ~logger ~base_hash =
+  let find_file ~logger ~id =
     let search_paths = Cache_dir.possible_paths "" in
     let file_exists filename path =
       let filename = path ^/ filename in
@@ -440,7 +442,7 @@
           ~metadata:[("path", `String filename)] ;
         None )
     in
-    let filename = filename ~base_hash in
+    let filename = filename ~id in
     match%bind
       Deferred.List.find_map ~f:(file_exists filename) search_paths
     with
@@ -460,7 +462,7 @@
                 ; ("error", `String (Error.to_string_hum e)) ] ;
             return None )
 
-  let generate_inputs ~proof_level ~ledger ~constraint_constants
+  let generate_inputs ~ledger ~constraint_constants
       ~(genesis_constants : Genesis_constants.t) =
     let consensus_constants =
       Consensus.Constants.create ~constraint_constants
@@ -471,56 +473,41 @@
         ~genesis_ledger:(Genesis_ledger.Packed.t ledger)
         ~constraint_constants ~consensus_constants
     in
-    let%map base_hash =
-      match proof_level with
-      | Genesis_constants.Proof_level.Full ->
-          Keys_lib.Keys.step_instance_hash protocol_state_with_hash.data
-      | _ ->
-          return Snark_params.Tick.Field.zero
-    in
     { Genesis_proof.Inputs.constraint_constants
+    ; blockchain_proof_system_id=
+        Snark_keys.blockchain_verification_key_id ()
     ; genesis_ledger= ledger
     ; consensus_constants
     ; protocol_state_with_hash
-    ; base_hash
     ; genesis_constants }
 
-  let generate ~proof_level inputs =
+  let generate ~proof_level (inputs : Genesis_proof.Inputs.t) =
     (* TODO(4829): Runtime proof-level. *)
     match proof_level with
     | Genesis_constants.Proof_level.Full ->
-<<<<<<< HEAD
         let module B =
           Blockchain_snark.Blockchain_snark_state.Make
             (Transaction_snark.Make ()) in
-        let protocol_state_with_hash =
-          Coda_state.Genesis_protocol_state.t
-            ~genesis_ledger:(Genesis_ledger.Packed.t ledger)
-            ~constraint_constants ~genesis_constants
-        in
         let computed_values =
-          Genesis_proof.create_values ~constraint_constants ~proof_level
+          Genesis_proof.create_values ~proof_level
             (module B)
-            { genesis_ledger= ledger
-            ; protocol_state_with_hash
-            ; genesis_constants }
-        in
-        computed_values.genesis_proof
+            { genesis_ledger= inputs.genesis_ledger
+            ; blockchain_proof_system_id= Lazy.force B.Proof.id
+            ; protocol_state_with_hash=inputs.protocol_state_with_hash
+            ; genesis_constants = inputs.genesis_constants
+            ; consensus_constants= inputs.consensus_constants
+            ; constraint_constants= inputs.constraint_constants
+            }
+        in
+        computed_values
     | _ ->
-        Coda_base.Proof.dummy
-=======
-        let%map ((module Keys) as keys) = Keys_lib.Keys.create () in
-        Genesis_proof.create_values ~proof_level ~keys inputs
-    | _ ->
-        return
-          { Genesis_proof.constraint_constants= inputs.constraint_constants
-          ; genesis_constants= inputs.genesis_constants
-          ; genesis_ledger= inputs.genesis_ledger
-          ; consensus_constants= inputs.consensus_constants
-          ; protocol_state_with_hash= inputs.protocol_state_with_hash
-          ; base_hash= inputs.base_hash
-          ; genesis_proof= Dummy_values.Tock.Bowe_gabizon18.proof }
->>>>>>> c43c25bd
+        { Genesis_proof.constraint_constants= inputs.constraint_constants
+        ; genesis_constants= inputs.genesis_constants
+        ; genesis_ledger= inputs.genesis_ledger
+        ; consensus_constants= inputs.consensus_constants
+        ; protocol_state_with_hash= inputs.protocol_state_with_hash
+        ; genesis_proof= 
+            Coda_base.Proof.dummy }
 
   let store ~filename proof =
     (* TODO: Use [Writer.write_bin_prot]. *)
@@ -535,10 +522,13 @@
         Reader.file_contents filename
         >>| Sexp.of_string >>| Proof.Stable.V1.t_of_sexp )
 
+  let id_to_json x =
+    `String (Sexp.to_string (Pickles.Verification_key.Id.sexp_of_t x))
+
   let load_or_generate ~genesis_dir ~logger ~may_generate ~proof_level
       (inputs : Genesis_proof.Inputs.t) =
     let compiled = Precomputed_values.compiled in
-    match%bind find_file ~logger ~base_hash:inputs.base_hash with
+    match%bind find_file ~logger ~id:inputs.blockchain_proof_system_id with
     | Some file -> (
         match%map load file with
         | Ok genesis_proof ->
@@ -549,7 +539,6 @@
                 ; genesis_ledger= inputs.genesis_ledger
                 ; consensus_constants= inputs.consensus_constants
                 ; protocol_state_with_hash= inputs.protocol_state_with_hash
-                ; base_hash= inputs.base_hash
                 ; genesis_proof }
               , file )
         | Error err ->
@@ -560,23 +549,31 @@
                 ; ("error", `String (Error.to_string_hum err)) ] ;
             Error err )
     | None
-      when Ledger_hash.equal inputs.base_hash (Lazy.force compiled).base_hash
+      when Pickles.Verification_key.Id.equal
+          inputs.blockchain_proof_system_id 
+          (Precomputed_values.blockchain_proof_system_id ())
       ->
         let compiled = Lazy.force compiled in
         Logger.info ~module_:__MODULE__ ~location:__LOC__ logger
           "Base hash $computed_hash matches compile-time $compiled_hash, \
            using precomputed genesis proof"
           ~metadata:
-            [ ("computed_hash", Ledger_hash.to_yojson inputs.base_hash)
-            ; ("compiled_hash", Ledger_hash.to_yojson compiled.base_hash) ] ;
-        let filename = genesis_dir ^/ filename ~base_hash:inputs.base_hash in
+            [ ("computed_hash", 
+               id_to_json
+                       inputs.blockchain_proof_system_id
+              )
+            ; ("compiled_hash", 
+               id_to_json
+                 (Precomputed_values.blockchain_proof_system_id ())
+              )
+            ] ;
+        let filename = genesis_dir ^/ filename ~id:inputs.blockchain_proof_system_id in
         let values =
           { Genesis_proof.constraint_constants= inputs.constraint_constants
           ; genesis_constants= inputs.genesis_constants
           ; genesis_ledger= inputs.genesis_ledger
           ; consensus_constants= inputs.consensus_constants
           ; protocol_state_with_hash= inputs.protocol_state_with_hash
-          ; base_hash= inputs.base_hash
           ; genesis_proof= compiled.genesis_proof }
         in
         let%map () =
@@ -593,14 +590,17 @@
                   [ ("path", `String filename)
                   ; ("error", `String (Error.to_string_hum err)) ]
         in
-        Ok (values, filename)
+        (Ok (values, filename))
     | None when may_generate ->
         Logger.info ~module_:__MODULE__ ~location:__LOC__ logger
-          "No genesis proof file was found for $base_hash, generating a new \
+          "No genesis proof file was found for $id, generating a new \
            genesis proof"
-          ~metadata:[("base_hash", Ledger_hash.to_yojson inputs.base_hash)] ;
-        let%bind values = generate ~proof_level inputs in
-        let filename = genesis_dir ^/ filename ~base_hash:inputs.base_hash in
+          ~metadata:[("id", id_to_json inputs.blockchain_proof_system_id)] ;
+        let values = 
+          generate ~proof_level 
+            inputs
+        in
+        let filename = genesis_dir ^/ filename ~id:inputs.blockchain_proof_system_id in
         let%map () =
           match%map store ~filename values.genesis_proof with
           | Ok () ->
@@ -619,7 +619,7 @@
         Logger.error ~module_:__MODULE__ ~location:__LOC__ logger
           "No genesis proof file was found for $base_hash and not allowed to \
            generate a new genesis proof"
-          ~metadata:[("base_hash", Ledger_hash.to_yojson inputs.base_hash)] ;
+          ~metadata:[("base_hash", id_to_json inputs.blockchain_proof_system_id)] ;
         Deferred.Or_error.errorf
           "No genesis proof file was found and not allowed to generate a new \
            genesis proof"
@@ -701,9 +701,8 @@
     Deferred.return
     @@ make_genesis_constants ~logger ~default:genesis_constants config
   in
-  let open Deferred.Let_syntax in
-  let%bind proof_inputs =
-    Genesis_proof.generate_inputs ~proof_level ~ledger:genesis_ledger
+  let proof_inputs =
+    Genesis_proof.generate_inputs ~ledger:genesis_ledger
       ~constraint_constants ~genesis_constants
   in
   let open Deferred.Or_error.Let_syntax in
