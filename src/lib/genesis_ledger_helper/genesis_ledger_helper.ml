--- conflicted
+++ resolved
@@ -461,7 +461,7 @@
                 ; ("error", `String (Error.to_string_hum e)) ] ;
             return None )
 
-  let generate_inputs ~ledger ~constraint_constants
+  let generate_inputs ~proof_level ~ledger ~constraint_constants
       ~(genesis_constants : Genesis_constants.t) =
     let consensus_constants =
       Consensus.Constants.create ~constraint_constants
@@ -473,28 +473,24 @@
         ~constraint_constants ~consensus_constants
     in
     { Genesis_proof.Inputs.constraint_constants
-<<<<<<< HEAD
+    ; proof_level
     ; blockchain_proof_system_id= Snark_keys.blockchain_verification_key_id ()
-=======
-    ; proof_level
->>>>>>> ee99d95a
     ; genesis_ledger= ledger
     ; consensus_constants
     ; protocol_state_with_hash
     ; genesis_constants }
 
-<<<<<<< HEAD
-  let generate ~proof_level (inputs : Genesis_proof.Inputs.t) =
-    (* TODO(4829): Runtime proof-level. *)
-    match proof_level with
+  let generate (inputs : Genesis_proof.Inputs.t) =
+    match inputs.proof_level with
     | Genesis_constants.Proof_level.Full ->
         let module B =
           Blockchain_snark.Blockchain_snark_state.Make
             (Transaction_snark.Make ()) in
         let computed_values =
-          Genesis_proof.create_values ~proof_level
+          Genesis_proof.create_values
             (module B)
             { genesis_ledger= inputs.genesis_ledger
+            ; proof_level= inputs.proof_level
             ; blockchain_proof_system_id= Lazy.force B.Proof.id
             ; protocol_state_with_hash= inputs.protocol_state_with_hash
             ; genesis_constants= inputs.genesis_constants
@@ -504,28 +500,12 @@
         computed_values
     | _ ->
         { Genesis_proof.constraint_constants= inputs.constraint_constants
+        ; proof_level= inputs.proof_level
         ; genesis_constants= inputs.genesis_constants
         ; genesis_ledger= inputs.genesis_ledger
         ; consensus_constants= inputs.consensus_constants
         ; protocol_state_with_hash= inputs.protocol_state_with_hash
         ; genesis_proof= Coda_base.Proof.dummy }
-=======
-  let generate inputs =
-    match inputs.Genesis_proof.Inputs.proof_level with
-    | Genesis_constants.Proof_level.Full ->
-        let%map ((module Keys) as keys) = Keys_lib.Keys.create () in
-        Genesis_proof.create_values ~keys inputs
-    | _ ->
-        return
-          { Genesis_proof.constraint_constants= inputs.constraint_constants
-          ; proof_level= inputs.proof_level
-          ; genesis_constants= inputs.genesis_constants
-          ; genesis_ledger= inputs.genesis_ledger
-          ; consensus_constants= inputs.consensus_constants
-          ; protocol_state_with_hash= inputs.protocol_state_with_hash
-          ; base_hash= inputs.base_hash
-          ; genesis_proof= Dummy_values.Tock.Bowe_gabizon18.proof }
->>>>>>> ee99d95a
 
   let store ~filename proof =
     (* TODO: Use [Writer.write_bin_prot]. *)
@@ -540,14 +520,10 @@
         Reader.file_contents filename
         >>| Sexp.of_string >>| Proof.Stable.V1.t_of_sexp )
 
-<<<<<<< HEAD
   let id_to_json x =
     `String (Sexp.to_string (Pickles.Verification_key.Id.sexp_of_t x))
 
-  let load_or_generate ~genesis_dir ~logger ~may_generate ~proof_level
-=======
   let load_or_generate ~genesis_dir ~logger ~may_generate
->>>>>>> ee99d95a
       (inputs : Genesis_proof.Inputs.t) =
     let compiled = Precomputed_values.compiled in
     match%bind find_file ~logger ~id:inputs.blockchain_proof_system_id with
@@ -612,21 +588,13 @@
         Ok (values, filename)
     | None when may_generate ->
         Logger.info ~module_:__MODULE__ ~location:__LOC__ logger
-<<<<<<< HEAD
           "No genesis proof file was found for $id, generating a new genesis \
            proof"
           ~metadata:[("id", id_to_json inputs.blockchain_proof_system_id)] ;
-        let values = generate ~proof_level inputs in
+        let values = generate inputs in
         let filename =
           genesis_dir ^/ filename ~id:inputs.blockchain_proof_system_id
         in
-=======
-          "No genesis proof file was found for $base_hash, generating a new \
-           genesis proof"
-          ~metadata:[("base_hash", Ledger_hash.to_yojson inputs.base_hash)] ;
-        let%bind values = generate inputs in
-        let filename = genesis_dir ^/ filename ~base_hash:inputs.base_hash in
->>>>>>> ee99d95a
         let%map () =
           match%map store ~filename values.genesis_proof with
           | Ok () ->
@@ -729,8 +697,8 @@
     @@ make_genesis_constants ~logger ~default:genesis_constants config
   in
   let proof_inputs =
-    Genesis_proof.generate_inputs ~ledger:genesis_ledger ~constraint_constants
-      ~genesis_constants
+    Genesis_proof.generate_inputs ~proof_level ~ledger:genesis_ledger
+      ~constraint_constants ~genesis_constants
   in
   let open Deferred.Or_error.Let_syntax in
   let%map values, proof_file =
