open Core
open Async
open Signature_lib
open Coda_base

type exn += Genesis_state_initialization_error

let s3_bucket_prefix =
  "https://s3-us-west-2.amazonaws.com/snark-keys.o1test.net"

module Tar = struct
  let create ~root ~directory ~file () =
    match%map
      Process.run ~prog:"tar"
        ~args:
          [ (* Change directory to [root]. *)
            "-C"
          ; root
          ; (* Create gzipped tar file [file]. *)
            "-czf"
          ; file
          ; (* Add [directory] to tar file. *)
            directory ]
        ()
    with
    | Ok _ ->
        Ok ()
    | Error err ->
        Or_error.errorf
          !"Error generating tar file %s. %s"
          file (Error.to_string_hum err)

  let extract ~root ~file () =
    match%map
      Process.run ~prog:"tar"
        ~args:
          [ (* Change directory to [root]. *)
            "-C"
          ; root
          ; (* Extract gzipped tar file [file]. *)
            "-xzf"
          ; file ]
        ()
    with
    | Ok _ ->
        Ok ()
    | Error err ->
        Or_error.errorf
          !"Error extracting tar file %s. %s"
          file (Error.to_string_hum err)
end

let file_exists ?follow_symlinks filename =
  match%map Sys.file_exists ?follow_symlinks filename with
  | `Yes ->
      true
  | _ ->
      false

module Accounts = struct
  let to_full :
      Runtime_config.Accounts.t -> (Private_key.t option * Account.t) list =
    List.mapi ~f:(fun i {Runtime_config.Accounts.pk; sk; balance; delegate} ->
        let pk =
          match pk with
          | Some pk ->
              Public_key.Compressed.of_base58_check_exn pk
          | None ->
              Quickcheck.random_value
                ~seed:
                  (`Deterministic
                    ("fake pk for genesis ledger " ^ string_of_int i))
                Public_key.Compressed.gen
        in
        let sk =
          match sk with
          | Some sk -> (
            match Private_key.of_yojson (`String sk) with
            | Ok sk ->
                Some sk
            | Error err ->
                Error.(raise (of_string err)) )
          | None ->
              None
        in
        let delegate =
          Option.map ~f:Public_key.Compressed.of_base58_check_exn delegate
        in
        let account =
          Account.create (Account_id.create pk Token_id.default) balance
        in
        ( sk
        , { account with
            delegate= Option.value ~default:account.delegate delegate } ) )

  let gen : (Private_key.t option * Account.t) Quickcheck.Generator.t =
    let open Quickcheck.Generator.Let_syntax in
    let%bind balance = Int.gen_incl 10 500 >>| Currency.Balance.of_int in
    let%map pk = Signature_lib.Public_key.Compressed.gen in
    (None, Account.create (Account_id.create pk Token_id.default) balance)

  let generate n : (Private_key.t option * Account.t) list =
    let open Quickcheck in
    random_value ~seed:(`Deterministic "fake accounts for genesis ledger")
      (Generator.list_with_length n gen)

  let rec pad_to n accounts =
    if n <= 0 then accounts
    else
      match accounts with
      | [] ->
          generate n
      | account :: accounts ->
          account :: pad_to (n - 1) accounts
end

module Ledger = struct
  let hash_filename hash =
    let str =
      (* Consider the serialization of accounts as well as the hash. In
         particular, adding fields that are
         * hashed as a bit string
         * default to an all-zero bit representation
         may result in the same hash, but the accounts in the ledger will not
         match the account record format.
      *)
      hash
      ^ Bin_prot.Writer.to_string Coda_base.Account.Stable.Latest.bin_writer_t
          Coda_base.Account.empty
    in
    "genesis_ledger_" ^ Blake2.to_hex (Blake2.digest_string str) ^ ".tar.gz"

  let named_filename
      ~(constraint_constants : Genesis_constants.Constraint_constants.t)
      ~num_accounts name =
    let str =
      String.concat
        [ Int.to_string constraint_constants.ledger_depth
        ; Int.to_string (Option.value ~default:0 num_accounts)
        ; (* Distinguish ledgers when the hash function is different. *)
          Snark_params.Tick.Field.to_string Coda_base.Account.empty_digest
        ; (* Distinguish ledgers when the account record layout has changed. *)
          Bin_prot.Writer.to_string
            Coda_base.Account.Stable.Latest.bin_writer_t
            Coda_base.Account.empty ]
    in
    "genesis_ledger_" ^ name ^ "_"
    ^ Blake2.(to_hex (digest_string str))
    ^ ".tar.gz"

  let accounts_name accounts =
    let hash =
      Runtime_config.Accounts.to_yojson accounts
      |> Yojson.Safe.to_string |> Blake2.digest_string
    in
    "accounts_" ^ Blake2.to_hex hash

  let find_tar ~logger ~constraint_constants (config : Runtime_config.Ledger.t)
      =
    let search_paths = Cache_dir.possible_paths "" in
    let file_exists filename path =
      let filename = path ^/ filename in
      if%map file_exists ~follow_symlinks:true filename then (
        Logger.info ~module_:__MODULE__ ~location:__LOC__ logger
          "Found ledger file at $path"
          ~metadata:[("path", `String filename)] ;
        Some filename )
      else (
        Logger.info ~module_:__MODULE__ ~location:__LOC__ logger
          "Ledger file $path does not exist"
          ~metadata:[("path", `String filename)] ;
        None )
    in
    let load_from_s3 filename =
      let s3_path = s3_bucket_prefix ^/ filename in
      let local_path = Cache_dir.s3_install_path ^/ filename in
      match%bind Cache_dir.load_from_s3 [s3_path] [local_path] ~logger with
      | Ok () ->
          file_exists filename Cache_dir.s3_install_path
      | Error e ->
          Logger.info ~module_:__MODULE__ ~location:__LOC__ logger
            "Could not download genesis ledger from $uri: $error"
            ~metadata:
              [ ("uri", `String s3_path)
              ; ("error", `String (Error.to_string_hum e)) ] ;
          return None
    in
    let%bind hash_filename =
      match config.hash with
      | Some hash -> (
          let hash_filename = hash_filename hash in
          let%bind tar_path =
            Deferred.List.find_map ~f:(file_exists hash_filename) search_paths
          in
          match tar_path with
          | Some _ ->
              return tar_path
          | None ->
              load_from_s3 hash_filename )
      | None ->
          return None
    in
    match hash_filename with
    | Some filename ->
        return (Some filename)
    | None -> (
      match config.base with
      | Hash hash ->
          assert (Some hash = config.hash) ;
          return None
      | Accounts accounts -> (
          let named_filename =
            named_filename ~constraint_constants
              ~num_accounts:config.num_accounts (accounts_name accounts)
          in
          match%bind
            Deferred.List.find_map ~f:(file_exists named_filename) search_paths
          with
          | Some path ->
              return (Some path)
          | None ->
              load_from_s3 named_filename )
      | Named name ->
          let named_filename =
            named_filename ~constraint_constants
              ~num_accounts:config.num_accounts name
          in
          Deferred.List.find_map ~f:(file_exists named_filename) search_paths )

  let load_from_tar ?(genesis_dir = Cache_dir.autogen_path) ~logger
      ~(constraint_constants : Genesis_constants.Constraint_constants.t)
      ?accounts filename =
    Logger.info ~module_:__MODULE__ ~location:__LOC__ logger
      "Loading genesis ledger from $path"
      ~metadata:[("path", `String filename)] ;
    let dirname = Uuid.to_string (Uuid_unix.create ()) in
    (* Unpack the ledger in the autogen directory, since we know that we have
       write permissions there.
    *)
    let dirname = genesis_dir ^/ dirname in
    let%bind () = Unix.mkdir ~p:() dirname in
    let open Deferred.Or_error.Let_syntax in
    let%map () = Tar.extract ~root:dirname ~file:filename () in
    let (packed : Genesis_ledger.Packed.t) =
      match accounts with
      | Some accounts ->
          ( module Genesis_ledger.Make (struct
            let accounts = accounts

            let directory = `Path dirname

            let depth = constraint_constants.ledger_depth
          end) )
      | None ->
          ( module Genesis_ledger.Of_ledger (struct
            let t =
              lazy
                (Ledger.create ~directory_name:dirname
                   ~depth:constraint_constants.ledger_depth ())

            let depth = constraint_constants.ledger_depth
          end) )
    in
    packed

  let generate_tar ~genesis_dir ~logger ledger =
    Ledger.commit ledger ;
    let dirname = Option.value_exn (Ledger.get_directory ledger) in
    let root_hash = State_hash.to_string @@ Ledger.merkle_root ledger in
    let%bind () = Unix.mkdir ~p:() genesis_dir in
    let tar_path = genesis_dir ^/ hash_filename root_hash in
    Logger.info ~module_:__MODULE__ ~location:__LOC__ logger
      "Creating genesis ledger tar file for $root_hash at $path from database \
       at $dir"
      ~metadata:
        [ ("root_hash", `String root_hash)
        ; ("path", `String tar_path)
        ; ("dir", `String dirname) ] ;
    let open Deferred.Or_error.Let_syntax in
    let%map () = Tar.create ~root:dirname ~file:tar_path ~directory:"." () in
    tar_path

  let load ~genesis_dir ~logger ~constraint_constants
      (config : Runtime_config.Ledger.t) =
    Monitor.try_with_join_or_error (fun () ->
        let open Deferred.Or_error.Let_syntax in
        let add_genesis_winner_account accounts =
          let pk, _ = Coda_state.Consensus_state_hooks.genesis_winner in
          match accounts with
          | (_, account) :: _
            when Public_key.Compressed.equal (Account.public_key account) pk ->
              accounts
          | _ ->
              ( None
              , Account.create
                  (Account_id.create pk Token_id.default)
                  (Currency.Balance.of_int 1000) )
              :: accounts
        in
        let%bind accounts =
          match config.base with
          | Hash _ ->
              return None
          | Accounts accounts ->
              return
                (Some
                   ( lazy
                     (add_genesis_winner_account (Accounts.to_full accounts))
                     ))
          | Named name -> (
            match Genesis_ledger.fetch_ledger name with
            | Some (module M) ->
                Logger.info ~module_:__MODULE__ ~location:__LOC__ logger
                  "Found genesis ledger with name $ledger_name"
                  ~metadata:[("ledger_name", `String name)] ;
                return
                  (Some (Lazy.map ~f:add_genesis_winner_account M.accounts))
            | None ->
                Logger.error ~module_:__MODULE__ ~location:__LOC__ logger
                  "Could not find a genesis ledger named $ledger_name"
                  ~metadata:[("ledger_name", `String name)] ;
                Deferred.Or_error.errorf "Genesis ledger '%s' not found" name )
        in
        let accounts =
          Option.map
            ~f:
              (Lazy.map
                 ~f:
                   (Accounts.pad_to
                      (Option.value ~default:0 config.num_accounts)))
            accounts
        in
        let open Deferred.Let_syntax in
        let%bind tar_path = find_tar ~logger ~constraint_constants config in
        match tar_path with
        | Some tar_path -> (
            match%map
              load_from_tar ~genesis_dir ~logger ~constraint_constants
                ?accounts tar_path
            with
            | Ok ledger ->
                Ok (ledger, config, tar_path)
            | Error err ->
                Logger.error ~module_:__MODULE__ ~location:__LOC__ logger
                  "Could not load ledger from $path: $error"
                  ~metadata:
                    [ ("path", `String tar_path)
                    ; ("error", `String (Error.to_string_hum err)) ] ;
                Error err )
        | None -> (
          match accounts with
          | None -> (
            match config.base with
            | Hash hash ->
                Logger.error ~module_:__MODULE__ ~location:__LOC__ logger
                  "Could not find or generate a ledger for $root_hash"
                  ~metadata:[("root_hash", `String hash)] ;
                Deferred.Or_error.errorf
                  "Could not find a ledger tar file for hash '%s'" hash
            | _ ->
                Logger.error ~module_:__MODULE__ ~location:__LOC__ logger
                  "Bad config $config"
                  ~metadata:[("config", Runtime_config.Ledger.to_yojson config)] ;
                assert false )
          | Some accounts -> (
              let (packed : Genesis_ledger.Packed.t) =
                ( module Genesis_ledger.Make (struct
                  let accounts = accounts

                  let directory = `New

                  let depth = constraint_constants.ledger_depth
                end) )
              in
              let ledger = Lazy.force (Genesis_ledger.Packed.t packed) in
              let%bind tar_path = generate_tar ~genesis_dir ~logger ledger in
              let config =
                { config with
                  hash= Some (State_hash.to_string @@ Ledger.merkle_root ledger)
                }
              in
              let name =
                match config.base with
                | Named name ->
                    Some name
                | Accounts accounts ->
                    Some (accounts_name accounts)
                | Hash _ ->
                    None
              in
              match (tar_path, name) with
              | Ok tar_path, Some name ->
                  let link_name =
                    genesis_dir
                    ^/ named_filename ~constraint_constants
                         ~num_accounts:config.num_accounts name
                  in
                  (* Add a symlink from the named path to the hash path. *)
                  let%map () = Unix.symlink ~target:tar_path ~link_name in
                  Logger.info ~module_:__MODULE__ ~location:__LOC__ logger
                    "Linking ledger file $tar_path to $named_tar_path"
                    ~metadata:
                      [ ("tar_path", `String tar_path)
                      ; ("named_tar_path", `String link_name) ] ;
                  Ok (packed, config, link_name)
              | Ok tar_path, None ->
                  return (Ok (packed, config, tar_path))
              | Error err, _ ->
                  let root_hash =
                    State_hash.to_string @@ Ledger.merkle_root ledger
                  in
                  let tar_path = genesis_dir ^/ hash_filename root_hash in
                  Logger.error ~module_:__MODULE__ ~location:__LOC__ logger
                    "Could not generate a ledger file at $path: $error"
                    ~metadata:
                      [ ("path", `String tar_path)
                      ; ("error", `String (Error.to_string_hum err)) ] ;
                  return (Error err) ) ) )
end

module Genesis_proof = struct
  let filename ~id =
    let hash =
      Pickles.Verification_key.Id.sexp_of_t id
      |> Sexp.to_string |> Blake2.digest_string |> Blake2.to_hex
    in
    "genesis_proof_" ^ hash

  let find_file ~logger ~id =
    let search_paths = Cache_dir.possible_paths "" in
    let file_exists filename path =
      let filename = path ^/ filename in
      if%map file_exists ~follow_symlinks:true filename then (
        Logger.info ~module_:__MODULE__ ~location:__LOC__ logger
          "Found genesis proof file at $path"
          ~metadata:[("path", `String filename)] ;
        Some filename )
      else (
        Logger.info ~module_:__MODULE__ ~location:__LOC__ logger
          "Genesis proof file $path does not exist"
          ~metadata:[("path", `String filename)] ;
        None )
    in
    let filename = filename ~id in
    match%bind
      Deferred.List.find_map ~f:(file_exists filename) search_paths
    with
    | Some filename ->
        return (Some filename)
    | None -> (
        let s3_path = s3_bucket_prefix ^/ filename in
        let local_path = Cache_dir.s3_install_path ^/ filename in
        match%bind Cache_dir.load_from_s3 [s3_path] [local_path] ~logger with
        | Ok () ->
            file_exists filename Cache_dir.s3_install_path
        | Error e ->
            Logger.info ~module_:__MODULE__ ~location:__LOC__ logger
              "Could not download genesis proof file from $uri: $error"
              ~metadata:
                [ ("uri", `String s3_path)
                ; ("error", `String (Error.to_string_hum e)) ] ;
            return None )

  let generate_inputs ~ledger ~constraint_constants
      ~(genesis_constants : Genesis_constants.t) =
    let consensus_constants =
      Consensus.Constants.create ~constraint_constants
        ~protocol_constants:genesis_constants.protocol
    in
    let protocol_state_with_hash =
      Coda_state.Genesis_protocol_state.t
        ~genesis_ledger:(Genesis_ledger.Packed.t ledger)
        ~constraint_constants ~consensus_constants
    in
    { Genesis_proof.Inputs.constraint_constants
<<<<<<< HEAD
=======
    ; proof_level
>>>>>>> 7b3c9cf6
    ; blockchain_proof_system_id= Snark_keys.blockchain_verification_key_id ()
    ; genesis_ledger= ledger
    ; consensus_constants
    ; protocol_state_with_hash
    ; genesis_constants }

<<<<<<< HEAD
  let generate ~proof_level (inputs : Genesis_proof.Inputs.t) =
    (* TODO(4829): Runtime proof-level. *)
    match proof_level with
=======
  let generate (inputs : Genesis_proof.Inputs.t) =
    match inputs.proof_level with
>>>>>>> 7b3c9cf6
    | Genesis_constants.Proof_level.Full ->
        let module B =
          Blockchain_snark.Blockchain_snark_state.Make
            (Transaction_snark.Make ()) in
        let computed_values =
<<<<<<< HEAD
          Genesis_proof.create_values ~proof_level
            (module B)
            { genesis_ledger= inputs.genesis_ledger
=======
          Genesis_proof.create_values
            (module B)
            { genesis_ledger= inputs.genesis_ledger
            ; proof_level= inputs.proof_level
>>>>>>> 7b3c9cf6
            ; blockchain_proof_system_id= Lazy.force B.Proof.id
            ; protocol_state_with_hash= inputs.protocol_state_with_hash
            ; genesis_constants= inputs.genesis_constants
            ; consensus_constants= inputs.consensus_constants
            ; constraint_constants= inputs.constraint_constants }
        in
        computed_values
    | _ ->
        { Genesis_proof.constraint_constants= inputs.constraint_constants
<<<<<<< HEAD
=======
        ; proof_level= inputs.proof_level
>>>>>>> 7b3c9cf6
        ; genesis_constants= inputs.genesis_constants
        ; genesis_ledger= inputs.genesis_ledger
        ; consensus_constants= inputs.consensus_constants
        ; protocol_state_with_hash= inputs.protocol_state_with_hash
        ; genesis_proof= Coda_base.Proof.dummy }

  let store ~filename proof =
    (* TODO: Use [Writer.write_bin_prot]. *)
    Monitor.try_with_or_error ~extract_exn:true (fun () ->
        let%bind wr = Writer.open_file filename in
        Writer.write wr (Proof.Stable.V1.sexp_of_t proof |> Sexp.to_string) ;
        Writer.close wr )

  let load filename =
    (* TODO: Use [Reader.load_bin_prot]. *)
    Monitor.try_with_or_error ~extract_exn:true (fun () ->
        Reader.file_contents filename
        >>| Sexp.of_string >>| Proof.Stable.V1.t_of_sexp )

  let id_to_json x =
    `String (Sexp.to_string (Pickles.Verification_key.Id.sexp_of_t x))

<<<<<<< HEAD
  let load_or_generate ~genesis_dir ~logger ~may_generate ~proof_level
=======
  let load_or_generate ~genesis_dir ~logger ~may_generate
>>>>>>> 7b3c9cf6
      (inputs : Genesis_proof.Inputs.t) =
    let compiled = Precomputed_values.compiled in
    match%bind find_file ~logger ~id:inputs.blockchain_proof_system_id with
    | Some file -> (
        match%map load file with
        | Ok genesis_proof ->
            Ok
              ( { Genesis_proof.constraint_constants=
                    inputs.constraint_constants
                ; proof_level= inputs.proof_level
                ; genesis_constants= inputs.genesis_constants
                ; genesis_ledger= inputs.genesis_ledger
                ; consensus_constants= inputs.consensus_constants
                ; protocol_state_with_hash= inputs.protocol_state_with_hash
                ; genesis_proof }
              , file )
        | Error err ->
            Logger.error ~module_:__MODULE__ ~location:__LOC__ logger
              "Could not load genesis proof from $path: $error"
              ~metadata:
                [ ("path", `String file)
                ; ("error", `String (Error.to_string_hum err)) ] ;
            Error err )
    | None
      when Pickles.Verification_key.Id.equal inputs.blockchain_proof_system_id
             (Precomputed_values.blockchain_proof_system_id ()) ->
        let compiled = Lazy.force compiled in
        Logger.info ~module_:__MODULE__ ~location:__LOC__ logger
          "Base hash $computed_hash matches compile-time $compiled_hash, \
           using precomputed genesis proof"
          ~metadata:
            [ ("computed_hash", id_to_json inputs.blockchain_proof_system_id)
            ; ( "compiled_hash"
              , id_to_json (Precomputed_values.blockchain_proof_system_id ())
              ) ] ;
        let filename =
          genesis_dir ^/ filename ~id:inputs.blockchain_proof_system_id
        in
        let values =
          { Genesis_proof.constraint_constants= inputs.constraint_constants
          ; proof_level= inputs.proof_level
          ; genesis_constants= inputs.genesis_constants
          ; genesis_ledger= inputs.genesis_ledger
          ; consensus_constants= inputs.consensus_constants
          ; protocol_state_with_hash= inputs.protocol_state_with_hash
          ; genesis_proof= compiled.genesis_proof }
        in
        let%map () =
          match%map store ~filename values.genesis_proof with
          | Ok () ->
              Logger.info ~module_:__MODULE__ ~location:__LOC__ logger
                "Compile-time genesis proof written to $path"
                ~metadata:[("path", `String filename)]
          | Error err ->
              Logger.warn ~module_:__MODULE__ ~location:__LOC__ logger
                "Compile-time genesis proof could not be written to $path: \
                 $error"
                ~metadata:
                  [ ("path", `String filename)
                  ; ("error", `String (Error.to_string_hum err)) ]
        in
        Ok (values, filename)
    | None when may_generate ->
        Logger.info ~module_:__MODULE__ ~location:__LOC__ logger
          "No genesis proof file was found for $id, generating a new genesis \
           proof"
          ~metadata:[("id", id_to_json inputs.blockchain_proof_system_id)] ;
<<<<<<< HEAD
        let values = generate ~proof_level inputs in
=======
        let values = generate inputs in
>>>>>>> 7b3c9cf6
        let filename =
          genesis_dir ^/ filename ~id:inputs.blockchain_proof_system_id
        in
        let%map () =
          match%map store ~filename values.genesis_proof with
          | Ok () ->
              Logger.info ~module_:__MODULE__ ~location:__LOC__ logger
                "New genesis proof written to $path"
                ~metadata:[("path", `String filename)]
          | Error err ->
              Logger.warn ~module_:__MODULE__ ~location:__LOC__ logger
                "Genesis proof could not be written to $path: $error"
                ~metadata:
                  [ ("path", `String filename)
                  ; ("error", `String (Error.to_string_hum err)) ]
        in
        Ok (values, filename)
    | None ->
        Logger.error ~module_:__MODULE__ ~location:__LOC__ logger
          "No genesis proof file was found for $base_hash and not allowed to \
           generate a new genesis proof"
          ~metadata:
            [("base_hash", id_to_json inputs.blockchain_proof_system_id)] ;
        Deferred.Or_error.errorf
          "No genesis proof file was found and not allowed to generate a new \
           genesis proof"
end

let make_constraint_constants
    ~(default : Genesis_constants.Constraint_constants.t)
    (config : Runtime_config.Proof_keys.t) :
    Genesis_constants.Constraint_constants.t =
  let work_delay =
    Option.value ~default:default.work_delay config.work_delay
  in
  let block_window_duration_ms =
    Option.value ~default:default.block_window_duration_ms
      config.block_window_duration_ms
  in
  let transaction_capacity_log_2 =
    match config.transaction_capacity with
    | Some (Log_2 i) ->
        i
    | Some (Txns_per_second_x10 tps_goal_x10) ->
        let max_coinbases = 2 in
        let max_user_commands_per_block =
          (* block_window_duration is in milliseconds, so divide by 1000 divide
             by 10 again because we have tps * 10
          *)
          tps_goal_x10 * block_window_duration_ms / (1000 * 10)
        in
        (* Log of the capacity of transactions per transition.
            - 1 will only work if we don't have prover fees.
            - 2 will work with prover fees, but not if we want a transaction
              included in every block.
            - At least 3 ensures a transaction per block and the staged-ledger
              unit tests pass.
        *)
        1
        + Core_kernel.Int.ceil_log2
            (max_user_commands_per_block + max_coinbases)
    | None ->
        default.transaction_capacity_log_2
  in
  let pending_coinbase_depth =
    Core_kernel.Int.ceil_log2
      (((transaction_capacity_log_2 + 1) * (work_delay + 1)) + 1)
  in
  { c= Option.value ~default:default.c config.c
  ; ledger_depth=
      Option.value ~default:default.ledger_depth config.ledger_depth
  ; work_delay
  ; block_window_duration_ms
  ; transaction_capacity_log_2
  ; pending_coinbase_depth
  ; coinbase_amount=
      Option.value ~default:default.coinbase_amount config.coinbase_amount
  ; account_creation_fee=
      Option.value ~default:default.account_creation_fee
        config.account_creation_fee }

let make_genesis_constants ~logger ~(default : Genesis_constants.t)
    (config : Runtime_config.t) =
  let open Or_error.Let_syntax in
  let%map genesis_state_timestamp =
    let open Option.Let_syntax in
    match
      let%bind daemon = config.genesis in
      let%map genesis_state_timestamp = daemon.genesis_state_timestamp in
      Genesis_constants.validate_time (Some genesis_state_timestamp)
    with
    | Some (Ok time) ->
        Ok (Some time)
    | Some (Error msg) ->
        Logger.error ~module_:__MODULE__ ~location:__LOC__ logger
          "Could not build genesis constants from the configuration file: \
           $error"
          ~metadata:[("error", `String msg)] ;
        Or_error.errorf
          "Could not build genesis constants from the configuration file: %s"
          msg
    | None ->
        Ok None
  in
  let open Option.Let_syntax in
  { Genesis_constants.protocol=
      { k=
          Option.value ~default:default.protocol.k
            (config.genesis >>= fun cfg -> cfg.k)
      ; delta=
          Option.value ~default:default.protocol.delta
            (config.genesis >>= fun cfg -> cfg.delta)
      ; genesis_state_timestamp=
          Option.value ~default:default.protocol.genesis_state_timestamp
            genesis_state_timestamp }
  ; txpool_max_size=
      Option.value ~default:default.txpool_max_size
        (config.daemon >>= fun cfg -> cfg.txpool_max_size)
  ; num_accounts=
      Option.value_map ~default:default.num_accounts
        (config.ledger >>= fun cfg -> cfg.num_accounts)
        ~f:(fun num_accounts -> Some num_accounts) }

let load_config_json filename =
  Monitor.try_with_or_error (fun () ->
      let%map json = Reader.file_contents filename in
      Yojson.Safe.from_string json )

let load_config_file filename =
  let open Deferred.Or_error.Let_syntax in
  Monitor.try_with_join_or_error (fun () ->
      let%map json = load_config_json filename in
      match Runtime_config.of_yojson json with
      | Ok config ->
          Ok config
      | Error err ->
          Or_error.error_string err )

let init_from_config_file ?(genesis_dir = Cache_dir.autogen_path) ~logger
    ~may_generate ~proof_level ~genesis_constants (config : Runtime_config.t) =
  let open Deferred.Or_error.Let_syntax in
  let proof_level =
    List.find_map_exn ~f:Fn.id
      [ proof_level
      ; Option.Let_syntax.(
          let%bind proof = config.proof in
          match%map proof.level with
          | Full ->
              Genesis_constants.Proof_level.Full
          | Check ->
              Check
          | None ->
              None)
      ; Some Genesis_constants.Proof_level.compiled ]
  in
  let constraint_constants, generated_constraint_constants =
    match config.proof with
    | None ->
        Logger.info logger ~module_:__MODULE__ ~location:__LOC__
          "Using the compiled constraint constants" ;
        (Genesis_constants.Constraint_constants.compiled, false)
    | Some config ->
        Logger.info logger ~module_:__MODULE__ ~location:__LOC__
          "Using the constraint constants from the configuration file" ;
        ( make_constraint_constants
            ~default:Genesis_constants.Constraint_constants.compiled config
        , true )
  in
  let%bind () =
    match (proof_level, Genesis_constants.Proof_level.compiled) with
    | Full, Full ->
        if generated_constraint_constants then
          if
            Genesis_constants.Constraint_constants.(equal compiled)
              constraint_constants
          then (
            Logger.warn logger ~module_:__MODULE__ ~location:__LOC__
              "This binary only supports the compiled proof constants for \
               proof_level= Full. The 'proof' field in the configuration file \
               should be removed." ;
            return () )
          else (
            Logger.fatal logger ~module_:__MODULE__ ~location:__LOC__
              "This binary only supports the compiled proof constants for \
               proof_level= Full. The 'proof' field in the configuration file \
               does not match." ;
            Deferred.Or_error.errorf
              "The compiled proof constants do not match the constants in the \
               configuration file" )
        else return ()
    | (Check | None), _ ->
        return ()
    | Full, ((Check | None) as compiled) ->
        let str = Genesis_constants.Proof_level.to_string in
        Logger.fatal logger ~module_:__MODULE__ ~location:__LOC__
          "Proof level $proof_level is not compatible with compile-time proof \
           level $compiled_proof_level"
          ~metadata:
            [ ("proof_level", `String (str proof_level))
            ; ("compiled_proof_level", `String (str compiled)) ] ;
        Deferred.Or_error.errorf
          "Proof level %s is not compatible with compile-time proof level %s"
          (str proof_level) (str compiled)
  in
  let%bind genesis_ledger, ledger_config, ledger_file =
    Ledger.load ~genesis_dir ~logger ~constraint_constants
      (Option.value config.ledger
         ~default:
           { base= Named Coda_compile_config.genesis_ledger
           ; num_accounts= None
           ; hash= None })
  in
  let config =
    {config with ledger= Option.map config.ledger ~f:(fun _ -> ledger_config)}
  in
  let%bind genesis_constants =
    Deferred.return
    @@ make_genesis_constants ~logger ~default:genesis_constants config
  in
  let proof_inputs =
<<<<<<< HEAD
    Genesis_proof.generate_inputs ~ledger:genesis_ledger ~constraint_constants
      ~genesis_constants
=======
    Genesis_proof.generate_inputs ~proof_level ~ledger:genesis_ledger
      ~constraint_constants ~genesis_constants
>>>>>>> 7b3c9cf6
  in
  let open Deferred.Or_error.Let_syntax in
  let%map values, proof_file =
    Genesis_proof.load_or_generate ~genesis_dir ~logger ~may_generate
      proof_inputs
  in
  Logger.info ~module_:__MODULE__ ~location:__LOC__ logger
    "Loaded ledger from $ledger_file and genesis proof from $proof_file"
    ~metadata:
      [("ledger_file", `String ledger_file); ("proof_file", `String proof_file)] ;
  (values, config)

let upgrade_old_config ~logger filename json =
  match json with
  | `Assoc fields ->
      (* Fields previously part of daemon.json *)
      let old_fields =
        [ "client_port"
        ; "libp2p-port"
        ; "rest-port"
        ; "block-producer-key"
        ; "block-producer-pubkey"
        ; "block-producer-password"
        ; "coinbase-receiver"
        ; "run-snark-worker"
        ; "snark-worker-fee"
        ; "peers"
        ; "work-selection"
        ; "work-reassignment-wait"
        ; "log-received-blocks"
        ; "log-txn-pool-gossip"
        ; "log-snark-work-gossip"
        ; "log-block-creation" ]
      in
      let found_daemon = ref false in
      let old_fields, remaining_fields =
        List.partition_tf fields ~f:(fun (key, _) ->
            if String.equal key "daemon" then (
              found_daemon := true ;
              false )
            else List.mem ~equal:String.equal old_fields key )
      in
      if List.is_empty old_fields then return json
      else if !found_daemon then (
        (* This file has already been upgraded, or was written for the new
           format. Do not accept old-style fields.
        *)
        Logger.warn ~module_:__MODULE__ ~location:__LOC__ logger
          "Ignoring old-format values $values from the config file $filename. \
           These flags are now fields in the 'daemon' object of the config \
           file."
          ~metadata:
            [("values", `Assoc old_fields); ("filename", `String filename)] ;
        return (`Assoc remaining_fields) )
      else (
        (* This file was written for the old format. Upgrade it. *)
        Logger.warn ~module_:__MODULE__ ~location:__LOC__ logger
          "Automatically upgrading the config file $filename. The values \
           $values have been moved to the 'daemon' object."
          ~metadata:
            [("filename", `String filename); ("values", `Assoc old_fields)] ;
        let upgraded_json =
          `Assoc (("daemon", `Assoc old_fields) :: remaining_fields)
        in
        let%map () =
          Writer.with_file filename ~f:(fun w ->
              Deferred.return
              @@ Writer.write w (Yojson.Safe.pretty_to_string upgraded_json) )
        in
        upgraded_json )
  | _ ->
      (* This error will get handled properly elsewhere, do nothing here. *)
      return json<|MERGE_RESOLUTION|>--- conflicted
+++ resolved
@@ -461,7 +461,7 @@
                 ; ("error", `String (Error.to_string_hum e)) ] ;
             return None )
 
-  let generate_inputs ~ledger ~constraint_constants
+  let generate_inputs ~proof_level ~ledger ~constraint_constants
       ~(genesis_constants : Genesis_constants.t) =
     let consensus_constants =
       Consensus.Constants.create ~constraint_constants
@@ -473,39 +473,24 @@
         ~constraint_constants ~consensus_constants
     in
     { Genesis_proof.Inputs.constraint_constants
-<<<<<<< HEAD
-=======
     ; proof_level
->>>>>>> 7b3c9cf6
     ; blockchain_proof_system_id= Snark_keys.blockchain_verification_key_id ()
     ; genesis_ledger= ledger
     ; consensus_constants
     ; protocol_state_with_hash
     ; genesis_constants }
 
-<<<<<<< HEAD
-  let generate ~proof_level (inputs : Genesis_proof.Inputs.t) =
-    (* TODO(4829): Runtime proof-level. *)
-    match proof_level with
-=======
   let generate (inputs : Genesis_proof.Inputs.t) =
     match inputs.proof_level with
->>>>>>> 7b3c9cf6
     | Genesis_constants.Proof_level.Full ->
         let module B =
           Blockchain_snark.Blockchain_snark_state.Make
             (Transaction_snark.Make ()) in
         let computed_values =
-<<<<<<< HEAD
-          Genesis_proof.create_values ~proof_level
-            (module B)
-            { genesis_ledger= inputs.genesis_ledger
-=======
           Genesis_proof.create_values
             (module B)
             { genesis_ledger= inputs.genesis_ledger
             ; proof_level= inputs.proof_level
->>>>>>> 7b3c9cf6
             ; blockchain_proof_system_id= Lazy.force B.Proof.id
             ; protocol_state_with_hash= inputs.protocol_state_with_hash
             ; genesis_constants= inputs.genesis_constants
@@ -515,10 +500,7 @@
         computed_values
     | _ ->
         { Genesis_proof.constraint_constants= inputs.constraint_constants
-<<<<<<< HEAD
-=======
         ; proof_level= inputs.proof_level
->>>>>>> 7b3c9cf6
         ; genesis_constants= inputs.genesis_constants
         ; genesis_ledger= inputs.genesis_ledger
         ; consensus_constants= inputs.consensus_constants
@@ -541,11 +523,7 @@
   let id_to_json x =
     `String (Sexp.to_string (Pickles.Verification_key.Id.sexp_of_t x))
 
-<<<<<<< HEAD
-  let load_or_generate ~genesis_dir ~logger ~may_generate ~proof_level
-=======
   let load_or_generate ~genesis_dir ~logger ~may_generate
->>>>>>> 7b3c9cf6
       (inputs : Genesis_proof.Inputs.t) =
     let compiled = Precomputed_values.compiled in
     match%bind find_file ~logger ~id:inputs.blockchain_proof_system_id with
@@ -613,11 +591,7 @@
           "No genesis proof file was found for $id, generating a new genesis \
            proof"
           ~metadata:[("id", id_to_json inputs.blockchain_proof_system_id)] ;
-<<<<<<< HEAD
-        let values = generate ~proof_level inputs in
-=======
         let values = generate inputs in
->>>>>>> 7b3c9cf6
         let filename =
           genesis_dir ^/ filename ~id:inputs.blockchain_proof_system_id
         in
@@ -838,13 +812,8 @@
     @@ make_genesis_constants ~logger ~default:genesis_constants config
   in
   let proof_inputs =
-<<<<<<< HEAD
-    Genesis_proof.generate_inputs ~ledger:genesis_ledger ~constraint_constants
-      ~genesis_constants
-=======
     Genesis_proof.generate_inputs ~proof_level ~ledger:genesis_ledger
       ~constraint_constants ~genesis_constants
->>>>>>> 7b3c9cf6
   in
   let open Deferred.Or_error.Let_syntax in
   let%map values, proof_file =
