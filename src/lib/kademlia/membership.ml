--- conflicted
+++ resolved
@@ -238,11 +238,7 @@
           { failure_response= ref `Die
           ; process
           ; lock_path
-<<<<<<< HEAD
-          ; already_waited= false }
-=======
           ; terminated_ivar= Ivar.create () }
->>>>>>> 3bac778c
       with
       | Ok p ->
           (* If the Kademlia process dies, kill the parent daemon process. Fix
