open Core_kernel
module H_list = Snarky.H_list

[%%versioned
module Stable = struct
  module V1 = struct
<<<<<<< HEAD
    type 'a t = {row: 'a; col: 'a; value: 'a; rc: 'a} [@@deriving bin_io, sexp]
  end
end]

type 'a t = 'a Stable.Latest.t = {row: 'a; col: 'a; value: 'a; rc: 'a}
[@@deriving sexp]
=======
    type 'a t = {row: 'a; col: 'a; value: 'a; rc: 'a}
    [@@deriving version, bin_io, sexp]
  end
end]

include Stable.Latest
>>>>>>> 96476361

let to_hlist {row; col; value; rc} = H_list.[row; col; value; rc]

let of_hlist ([row; col; value; rc] : (unit, _) H_list.t) =
  {row; col; value; rc}

let typ g =
  Snarky.Typ.of_hlistable [g; g; g; g] ~var_to_hlist:to_hlist
    ~var_of_hlist:of_hlist ~value_to_hlist:to_hlist ~value_of_hlist:of_hlist

let map {row; col; value; rc} ~f =
  {row= f row; col= f col; value= f value; rc= f rc}

let map2 t1 t2 ~f =
  { row= f t1.row t2.row
  ; col= f t1.col t2.col
  ; value= f t1.value t2.value
  ; rc= f t1.rc t2.rc }<|MERGE_RESOLUTION|>--- conflicted
+++ resolved
@@ -4,21 +4,12 @@
 [%%versioned
 module Stable = struct
   module V1 = struct
-<<<<<<< HEAD
-    type 'a t = {row: 'a; col: 'a; value: 'a; rc: 'a} [@@deriving bin_io, sexp]
-  end
-end]
-
-type 'a t = 'a Stable.Latest.t = {row: 'a; col: 'a; value: 'a; rc: 'a}
-[@@deriving sexp]
-=======
     type 'a t = {row: 'a; col: 'a; value: 'a; rc: 'a}
     [@@deriving version, bin_io, sexp]
   end
 end]
 
 include Stable.Latest
->>>>>>> 96476361
 
 let to_hlist {row; col; value; rc} = H_list.[row; col; value; rc]
 
