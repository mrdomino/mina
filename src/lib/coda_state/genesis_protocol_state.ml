--- conflicted
+++ resolved
@@ -3,39 +3,6 @@
 
 let t ~genesis_ledger ~constraint_constants
     ~(genesis_constants : Genesis_constants.t) =
-<<<<<<< HEAD
-  let protocol_constants = genesis_constants.protocol in
-  let negative_one_protocol_state_hash =
-    Protocol_state.(hash (negative_one ~genesis_ledger ~protocol_constants))
-  in
-  let root_ledger_hash = Ledger.merkle_root (Lazy.force genesis_ledger) in
-  let staged_ledger_hash =
-    Staged_ledger_hash.of_aux_ledger_and_coinbase_hash
-      Staged_ledger_hash.Aux_hash.dummy root_ledger_hash
-      (Or_error.ok_exn (Pending_coinbase.create ()))
-  in
-  let snarked_ledger_hash =
-    Frozen_ledger_hash.of_ledger_hash root_ledger_hash
-  in
-  let blockchain_state =
-    Blockchain_state.create_value
-      ~timestamp:
-        Blockchain_state.(
-          timestamp (genesis ~genesis_ledger_hash:root_ledger_hash))
-      ~staged_ledger_hash ~snarked_ledger_hash
-  in
-  let state =
-    Protocol_state.create_value
-      ~genesis_state_hash:(State_hash.of_hash Outside_hash_image.t)
-      ~previous_state_hash:negative_one_protocol_state_hash ~blockchain_state
-      ~consensus_state:genesis_consensus_state
-      ~constants:(Protocol_constants_checked.value_of_t protocol_constants)
-  in
-  With_hash.of_data ~hash_data:Protocol_state.hash state
-
-let t ~genesis_ledger ~(genesis_constants : Genesis_constants.t) =
-=======
->>>>>>> 96476361
   let genesis_ledger_hash = Ledger.merkle_root (Lazy.force genesis_ledger) in
   let protocol_constants = genesis_constants.protocol in
   let negative_one_protocol_state_hash =
