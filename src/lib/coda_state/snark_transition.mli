open Core_kernel
open Coda_base

module Poly : sig
  type ( 'blockchain_state
       , 'consensus_transition
       , 'sok_digest
       , 'amount
<<<<<<< HEAD
       , 'state_body_hash
       , 'proposer_pk
       , 'state_hash )
=======
       , 'proposer_pk )
>>>>>>> c43a6688
       t =
    { blockchain_state: 'blockchain_state
    ; consensus_transition: 'consensus_transition
    ; sok_digest: 'sok_digest
    ; supply_increase: 'amount
    ; ledger_proof: Proof.Stable.V1.t option
    ; proposer: 'proposer_pk
<<<<<<< HEAD
    ; coinbase_amount: 'amount
    ; coinbase_state_body_hash: 'state_body_hash
    ; genesis_protocol_state_hash: 'state_hash }
=======
    ; coinbase_amount: 'amount }
>>>>>>> c43a6688
  [@@deriving sexp, fields]

  module Stable :
    sig
      module V1 : sig
        type ( 'blockchain_state
             , 'consensus_transition
             , 'sok_digest
             , 'amount
<<<<<<< HEAD
             , 'state_body_hash
             , 'proposer_pk
             , 'state_hash )
=======
             , 'proposer_pk )
>>>>>>> c43a6688
             t
        [@@deriving bin_io, sexp, version]
      end

      module Latest : module type of V1
    end
    with type ( 'blockchain_state
              , 'consensus_transition
              , 'sok_digest
              , 'amount
<<<<<<< HEAD
              , 'state_body_hash
              , 'proposer_pk
              , 'state_hash )
=======
              , 'proposer_pk )
>>>>>>> c43a6688
              V1.t =
                ( 'blockchain_state
                , 'consensus_transition
                , 'sok_digest
                , 'amount
<<<<<<< HEAD
                , 'state_body_hash
                , 'proposer_pk
                , 'state_hash )
=======
                , 'proposer_pk )
>>>>>>> c43a6688
                t
end

module Value : sig
  module Stable : sig
    module V1 : sig
      type t =
        ( Blockchain_state.Value.Stable.V1.t
        , Consensus.Data.Consensus_transition.Value.Stable.V1.t
        , Sok_message.Digest.Stable.V1.t
        , Currency.Amount.Stable.V1.t
<<<<<<< HEAD
        , State_body_hash.Stable.V1.t
        , Signature_lib.Public_key.Compressed.Stable.V1.t
        , State_hash.Stable.V1.t )
=======
        , Signature_lib.Public_key.Compressed.Stable.V1.t )
>>>>>>> c43a6688
        Poly.Stable.V1.t
      [@@deriving bin_io, sexp, to_yojson, version]
    end

    module Latest : module type of V1
  end

  type t = Stable.Latest.t [@@deriving to_yojson, sexp]
end

type value = Value.t

type var =
  ( Blockchain_state.var
  , Consensus.Data.Consensus_transition.var
  , Sok_message.Digest.Checked.t
  , Currency.Amount.var
<<<<<<< HEAD
  , State_body_hash.var
  , Signature_lib.Public_key.Compressed.var
  , State_hash.var )
=======
  , Signature_lib.Public_key.Compressed.var )
>>>>>>> c43a6688
  Poly.t

include
  Snark_params.Tick.Snarkable.S with type value := Value.t and type var := var

val create_value :
     ?sok_digest:Sok_message.Digest.t
  -> ?ledger_proof:Proof.t
  -> supply_increase:Currency.Amount.t
  -> blockchain_state:Blockchain_state.Value.t
  -> consensus_transition:Consensus.Data.Consensus_transition.Value.Stable.V1.t
  -> proposer:Signature_lib.Public_key.Compressed.t
  -> coinbase_amount:Currency.Amount.t
<<<<<<< HEAD
  -> coinbase_state_body_hash:State_body_hash.t
  -> genesis_protocol_state_hash:State_hash.t
=======
>>>>>>> c43a6688
  -> unit
  -> Value.t

val genesis : genesis_ledger:Ledger.t Lazy.t -> Value.t Lazy.t

val blockchain_state :
<<<<<<< HEAD
  ('blockchain_state, _, _, _, _, _, _) Poly.t -> 'blockchain_state

val consensus_transition :
  (_, 'consensus_transition, _, _, _, _, _) Poly.t -> 'consensus_transition

val sok_digest : (_, _, 'sok_digest, _, _, _, _) Poly.t -> 'sok_digest

val supply_increase : (_, _, _, 'amount, _, _, _) Poly.t -> 'amount

val coinbase_amount : (_, _, _, 'amount, _, _, _) Poly.t -> 'amount

val coinbase_state_body_hash :
  (_, _, _, _, 'state_body_hash, _, _) Poly.t -> 'state_body_hash

val ledger_proof : _ Poly.t -> Proof.t option

val proposer : (_, _, _, _, _, 'proposer_pk, _) Poly.t -> 'proposer_pk

val genesis_protocol_state_hash :
  (_, _, _, _, _, _, 'state_hash) Poly.t -> 'state_hash
=======
  ('blockchain_state, _, _, _, _) Poly.t -> 'blockchain_state

val consensus_transition :
  (_, 'consensus_transition, _, _, _) Poly.t -> 'consensus_transition

val sok_digest : (_, _, 'sok_digest, _, _) Poly.t -> 'sok_digest

val supply_increase : (_, _, _, 'amount, _) Poly.t -> 'amount

val coinbase_amount : (_, _, _, 'amount, _) Poly.t -> 'amount

val ledger_proof : _ Poly.t -> Proof.t option

val proposer : (_, _, _, _, 'proposer_pk) Poly.t -> 'proposer_pk
>>>>>>> c43a6688
<|MERGE_RESOLUTION|>--- conflicted
+++ resolved
@@ -6,13 +6,8 @@
        , 'consensus_transition
        , 'sok_digest
        , 'amount
-<<<<<<< HEAD
-       , 'state_body_hash
        , 'proposer_pk
        , 'state_hash )
-=======
-       , 'proposer_pk )
->>>>>>> c43a6688
        t =
     { blockchain_state: 'blockchain_state
     ; consensus_transition: 'consensus_transition
@@ -20,13 +15,8 @@
     ; supply_increase: 'amount
     ; ledger_proof: Proof.Stable.V1.t option
     ; proposer: 'proposer_pk
-<<<<<<< HEAD
     ; coinbase_amount: 'amount
-    ; coinbase_state_body_hash: 'state_body_hash
     ; genesis_protocol_state_hash: 'state_hash }
-=======
-    ; coinbase_amount: 'amount }
->>>>>>> c43a6688
   [@@deriving sexp, fields]
 
   module Stable :
@@ -36,13 +26,8 @@
              , 'consensus_transition
              , 'sok_digest
              , 'amount
-<<<<<<< HEAD
-             , 'state_body_hash
              , 'proposer_pk
              , 'state_hash )
-=======
-             , 'proposer_pk )
->>>>>>> c43a6688
              t
         [@@deriving bin_io, sexp, version]
       end
@@ -53,25 +38,15 @@
               , 'consensus_transition
               , 'sok_digest
               , 'amount
-<<<<<<< HEAD
-              , 'state_body_hash
               , 'proposer_pk
               , 'state_hash )
-=======
-              , 'proposer_pk )
->>>>>>> c43a6688
               V1.t =
                 ( 'blockchain_state
                 , 'consensus_transition
                 , 'sok_digest
                 , 'amount
-<<<<<<< HEAD
-                , 'state_body_hash
                 , 'proposer_pk
                 , 'state_hash )
-=======
-                , 'proposer_pk )
->>>>>>> c43a6688
                 t
 end
 
@@ -83,13 +58,8 @@
         , Consensus.Data.Consensus_transition.Value.Stable.V1.t
         , Sok_message.Digest.Stable.V1.t
         , Currency.Amount.Stable.V1.t
-<<<<<<< HEAD
-        , State_body_hash.Stable.V1.t
         , Signature_lib.Public_key.Compressed.Stable.V1.t
         , State_hash.Stable.V1.t )
-=======
-        , Signature_lib.Public_key.Compressed.Stable.V1.t )
->>>>>>> c43a6688
         Poly.Stable.V1.t
       [@@deriving bin_io, sexp, to_yojson, version]
     end
@@ -107,13 +77,8 @@
   , Consensus.Data.Consensus_transition.var
   , Sok_message.Digest.Checked.t
   , Currency.Amount.var
-<<<<<<< HEAD
-  , State_body_hash.var
   , Signature_lib.Public_key.Compressed.var
   , State_hash.var )
-=======
-  , Signature_lib.Public_key.Compressed.var )
->>>>>>> c43a6688
   Poly.t
 
 include
@@ -127,51 +92,27 @@
   -> consensus_transition:Consensus.Data.Consensus_transition.Value.Stable.V1.t
   -> proposer:Signature_lib.Public_key.Compressed.t
   -> coinbase_amount:Currency.Amount.t
-<<<<<<< HEAD
-  -> coinbase_state_body_hash:State_body_hash.t
   -> genesis_protocol_state_hash:State_hash.t
-=======
->>>>>>> c43a6688
   -> unit
   -> Value.t
 
 val genesis : genesis_ledger:Ledger.t Lazy.t -> Value.t Lazy.t
 
 val blockchain_state :
-<<<<<<< HEAD
-  ('blockchain_state, _, _, _, _, _, _) Poly.t -> 'blockchain_state
+  ('blockchain_state, _, _, _, _, _) Poly.t -> 'blockchain_state
 
 val consensus_transition :
-  (_, 'consensus_transition, _, _, _, _, _) Poly.t -> 'consensus_transition
+  (_, 'consensus_transition, _, _, _, _) Poly.t -> 'consensus_transition
 
-val sok_digest : (_, _, 'sok_digest, _, _, _, _) Poly.t -> 'sok_digest
+val sok_digest : (_, _, 'sok_digest, _, _, _) Poly.t -> 'sok_digest
 
-val supply_increase : (_, _, _, 'amount, _, _, _) Poly.t -> 'amount
+val supply_increase : (_, _, _, 'amount, _, _) Poly.t -> 'amount
 
-val coinbase_amount : (_, _, _, 'amount, _, _, _) Poly.t -> 'amount
-
-val coinbase_state_body_hash :
-  (_, _, _, _, 'state_body_hash, _, _) Poly.t -> 'state_body_hash
+val coinbase_amount : (_, _, _, 'amount, _, _) Poly.t -> 'amount
 
 val ledger_proof : _ Poly.t -> Proof.t option
 
-val proposer : (_, _, _, _, _, 'proposer_pk, _) Poly.t -> 'proposer_pk
+val proposer : (_, _, _, _, 'proposer_pk, _) Poly.t -> 'proposer_pk
 
 val genesis_protocol_state_hash :
-  (_, _, _, _, _, _, 'state_hash) Poly.t -> 'state_hash
-=======
-  ('blockchain_state, _, _, _, _) Poly.t -> 'blockchain_state
-
-val consensus_transition :
-  (_, 'consensus_transition, _, _, _) Poly.t -> 'consensus_transition
-
-val sok_digest : (_, _, 'sok_digest, _, _) Poly.t -> 'sok_digest
-
-val supply_increase : (_, _, _, 'amount, _) Poly.t -> 'amount
-
-val coinbase_amount : (_, _, _, 'amount, _) Poly.t -> 'amount
-
-val ledger_proof : _ Poly.t -> Proof.t option
-
-val proposer : (_, _, _, _, 'proposer_pk) Poly.t -> 'proposer_pk
->>>>>>> c43a6688
+  (_, _, _, _, _, 'state_hash) Poly.t -> 'state_hash