open Core_kernel
open Coda_base

module Poly = struct
  [%%versioned
  module Stable = struct
    module V1 = struct
      type ( 'blockchain_state
           , 'consensus_transition
           , 'sok_digest
           , 'amount
<<<<<<< HEAD
           , 'state_body_hash
           , 'proposer_pk
           , 'state_hash )
=======
           , 'proposer_pk )
>>>>>>> c43a6688
           t =
        { blockchain_state: 'blockchain_state
        ; consensus_transition: 'consensus_transition
        ; sok_digest: 'sok_digest
        ; supply_increase: 'amount
        ; ledger_proof: Proof.Stable.V1.t option
        ; proposer: 'proposer_pk
<<<<<<< HEAD
        ; coinbase_amount: 'amount
        ; coinbase_state_body_hash: 'state_body_hash
        ; genesis_protocol_state_hash: 'state_hash }
=======
        ; coinbase_amount: 'amount }
>>>>>>> c43a6688
      [@@deriving bin_io, to_yojson, sexp, fields, version]
    end
  end]

  type ( 'blockchain_state
       , 'consensus_transition
       , 'sok_digest
       , 'amount
<<<<<<< HEAD
       , 'state_body_hash
       , 'proposer_pk
       , 'state_hash )
=======
       , 'proposer_pk )
>>>>>>> c43a6688
       t =
        ( 'blockchain_state
        , 'consensus_transition
        , 'sok_digest
        , 'amount
<<<<<<< HEAD
        , 'state_body_hash
        , 'proposer_pk
        , 'state_hash )
=======
        , 'proposer_pk )
>>>>>>> c43a6688
        Stable.Latest.t =
    { blockchain_state: 'blockchain_state
    ; consensus_transition: 'consensus_transition
    ; sok_digest: 'sok_digest
    ; supply_increase: 'amount
    ; ledger_proof: Proof.Stable.V1.t option
    ; proposer: 'proposer_pk
<<<<<<< HEAD
    ; coinbase_amount: 'amount
    ; coinbase_state_body_hash: 'state_body_hash
    ; genesis_protocol_state_hash: 'state_hash }
=======
    ; coinbase_amount: 'amount }
>>>>>>> c43a6688
  [@@deriving sexp, to_yojson, fields]
end

module Value = struct
  [%%versioned
  module Stable = struct
    module V1 = struct
      type t =
        ( Blockchain_state.Value.Stable.V1.t
        , Consensus.Data.Consensus_transition.Value.Stable.V1.t
        , Sok_message.Digest.Stable.V1.t
        , Currency.Amount.Stable.V1.t
<<<<<<< HEAD
        , State_body_hash.Stable.V1.t
        , Signature_lib.Public_key.Compressed.Stable.V1.t
        , State_hash.Stable.V1.t )
=======
        , Signature_lib.Public_key.Compressed.Stable.V1.t )
>>>>>>> c43a6688
        Poly.Stable.V1.t
      [@@deriving sexp, to_yojson]

      let to_latest = Fn.id
    end
  end]

  type t = Stable.Latest.t [@@deriving to_yojson, sexp]
end

[%%define_locally
Poly.
  ( blockchain_state
  , consensus_transition
  , ledger_proof
  , sok_digest
  , supply_increase
  , proposer
<<<<<<< HEAD
  , coinbase_amount
  , coinbase_state_body_hash
  , genesis_protocol_state_hash )]
=======
  , coinbase_amount )]
>>>>>>> c43a6688

type value = Value.t

type var =
  ( Blockchain_state.var
  , Consensus.Data.Consensus_transition.var
  , Sok_message.Digest.Checked.t
  , Currency.Amount.var
<<<<<<< HEAD
  , State_body_hash.var
  , Signature_lib.Public_key.Compressed.var
  , State_hash.var )
=======
  , Signature_lib.Public_key.Compressed.var )
>>>>>>> c43a6688
  Poly.t

let create_value ?(sok_digest = Sok_message.Digest.default) ?ledger_proof
    ~supply_increase ~blockchain_state ~consensus_transition ~proposer
<<<<<<< HEAD
    ~coinbase_amount ~coinbase_state_body_hash ~genesis_protocol_state_hash ()
    : Value.t =
=======
    ~coinbase_amount () : Value.t =
>>>>>>> c43a6688
  { blockchain_state
  ; consensus_transition
  ; ledger_proof
  ; sok_digest
  ; supply_increase
  ; proposer
<<<<<<< HEAD
  ; coinbase_amount
  ; coinbase_state_body_hash
  ; genesis_protocol_state_hash }

let genesis ~genesis_ledger : value lazy_t =
  let open Lazy.Let_syntax in
  let%map genesis_ledger = genesis_ledger in
  { Poly.blockchain_state=
      Blockchain_state.genesis
        ~genesis_ledger_hash:(Ledger.merkle_root genesis_ledger)
  ; consensus_transition= Consensus.Data.Consensus_transition.genesis
  ; supply_increase= Currency.Amount.zero
  ; sok_digest=
      Sok_message.digest
        { fee= Currency.Fee.zero
        ; prover=
            Account.public_key (List.hd_exn (Ledger.to_list genesis_ledger)) }
  ; ledger_proof= None
  ; proposer= Signature_lib.Public_key.Compressed.empty
  ; coinbase_amount= Currency.Amount.zero
  ; coinbase_state_body_hash= State_body_hash.dummy
  ; genesis_protocol_state_hash=
      State_hash.of_hash Snark_params.Tick.Pedersen.zero_hash }
=======
  ; coinbase_amount }

let genesis : value lazy_t =
  lazy
    { Poly.blockchain_state= Lazy.force Blockchain_state.genesis
    ; consensus_transition= Consensus.Data.Consensus_transition.genesis
    ; supply_increase= Currency.Amount.zero
    ; sok_digest=
        Sok_message.digest
          { fee= Currency.Fee.zero
          ; prover=
              Account.public_key
                (List.hd_exn (Ledger.to_list (Lazy.force Genesis_ledger.t))) }
    ; ledger_proof= None
    ; proposer= Signature_lib.Public_key.Compressed.empty
    ; coinbase_amount= Currency.Amount.zero }
>>>>>>> c43a6688

let to_hlist
    { Poly.blockchain_state
    ; consensus_transition
    ; sok_digest
    ; supply_increase
    ; ledger_proof
    ; proposer
<<<<<<< HEAD
    ; coinbase_amount
    ; coinbase_state_body_hash
    ; genesis_protocol_state_hash } =
=======
    ; coinbase_amount } =
>>>>>>> c43a6688
  Snarky.H_list.
    [ blockchain_state
    ; consensus_transition
    ; sok_digest
    ; supply_increase
    ; ledger_proof
    ; proposer
<<<<<<< HEAD
    ; coinbase_amount
    ; coinbase_state_body_hash
    ; genesis_protocol_state_hash ]
=======
    ; coinbase_amount ]
>>>>>>> c43a6688

let of_hlist
    ([ blockchain_state
     ; consensus_transition
     ; sok_digest
     ; supply_increase
     ; ledger_proof
     ; proposer
<<<<<<< HEAD
     ; coinbase_amount
     ; coinbase_state_body_hash
     ; genesis_protocol_state_hash ] :
=======
     ; coinbase_amount ] :
>>>>>>> c43a6688
      (unit, _) Snarky.H_list.t) =
  { Poly.blockchain_state
  ; consensus_transition
  ; sok_digest
  ; supply_increase
  ; ledger_proof
  ; proposer
<<<<<<< HEAD
  ; coinbase_amount
  ; coinbase_state_body_hash
  ; genesis_protocol_state_hash }
=======
  ; coinbase_amount }
>>>>>>> c43a6688

let typ =
  let open Snark_params.Tick.Typ in
  let ledger_proof =
    { store= Store.return
    ; read= Read.return
    ; check= (fun _ -> Snark_params.Tick.Checked.return ())
    ; alloc= Alloc.return None }
  in
  of_hlistable ~var_to_hlist:to_hlist ~var_of_hlist:of_hlist
    ~value_to_hlist:to_hlist ~value_of_hlist:of_hlist
    [ Blockchain_state.typ
    ; Consensus.Data.Consensus_transition.typ
    ; Sok_message.Digest.typ
    ; Currency.Amount.typ
    ; ledger_proof
    ; Signature_lib.Public_key.Compressed.typ
<<<<<<< HEAD
    ; Currency.Amount.typ
    ; State_body_hash.typ
    ; State_hash.typ ]
=======
    ; Currency.Amount.typ ]
>>>>>>> c43a6688
<|MERGE_RESOLUTION|>--- conflicted
+++ resolved
@@ -9,13 +9,8 @@
            , 'consensus_transition
            , 'sok_digest
            , 'amount
-<<<<<<< HEAD
-           , 'state_body_hash
            , 'proposer_pk
            , 'state_hash )
-=======
-           , 'proposer_pk )
->>>>>>> c43a6688
            t =
         { blockchain_state: 'blockchain_state
         ; consensus_transition: 'consensus_transition
@@ -23,13 +18,8 @@
         ; supply_increase: 'amount
         ; ledger_proof: Proof.Stable.V1.t option
         ; proposer: 'proposer_pk
-<<<<<<< HEAD
         ; coinbase_amount: 'amount
-        ; coinbase_state_body_hash: 'state_body_hash
         ; genesis_protocol_state_hash: 'state_hash }
-=======
-        ; coinbase_amount: 'amount }
->>>>>>> c43a6688
       [@@deriving bin_io, to_yojson, sexp, fields, version]
     end
   end]
@@ -38,25 +28,15 @@
        , 'consensus_transition
        , 'sok_digest
        , 'amount
-<<<<<<< HEAD
-       , 'state_body_hash
        , 'proposer_pk
        , 'state_hash )
-=======
-       , 'proposer_pk )
->>>>>>> c43a6688
        t =
         ( 'blockchain_state
         , 'consensus_transition
         , 'sok_digest
         , 'amount
-<<<<<<< HEAD
-        , 'state_body_hash
         , 'proposer_pk
         , 'state_hash )
-=======
-        , 'proposer_pk )
->>>>>>> c43a6688
         Stable.Latest.t =
     { blockchain_state: 'blockchain_state
     ; consensus_transition: 'consensus_transition
@@ -64,13 +44,8 @@
     ; supply_increase: 'amount
     ; ledger_proof: Proof.Stable.V1.t option
     ; proposer: 'proposer_pk
-<<<<<<< HEAD
     ; coinbase_amount: 'amount
-    ; coinbase_state_body_hash: 'state_body_hash
     ; genesis_protocol_state_hash: 'state_hash }
-=======
-    ; coinbase_amount: 'amount }
->>>>>>> c43a6688
   [@@deriving sexp, to_yojson, fields]
 end
 
@@ -83,13 +58,8 @@
         , Consensus.Data.Consensus_transition.Value.Stable.V1.t
         , Sok_message.Digest.Stable.V1.t
         , Currency.Amount.Stable.V1.t
-<<<<<<< HEAD
-        , State_body_hash.Stable.V1.t
         , Signature_lib.Public_key.Compressed.Stable.V1.t
         , State_hash.Stable.V1.t )
-=======
-        , Signature_lib.Public_key.Compressed.Stable.V1.t )
->>>>>>> c43a6688
         Poly.Stable.V1.t
       [@@deriving sexp, to_yojson]
 
@@ -108,13 +78,8 @@
   , sok_digest
   , supply_increase
   , proposer
-<<<<<<< HEAD
   , coinbase_amount
-  , coinbase_state_body_hash
   , genesis_protocol_state_hash )]
-=======
-  , coinbase_amount )]
->>>>>>> c43a6688
 
 type value = Value.t
 
@@ -123,32 +88,20 @@
   , Consensus.Data.Consensus_transition.var
   , Sok_message.Digest.Checked.t
   , Currency.Amount.var
-<<<<<<< HEAD
-  , State_body_hash.var
   , Signature_lib.Public_key.Compressed.var
   , State_hash.var )
-=======
-  , Signature_lib.Public_key.Compressed.var )
->>>>>>> c43a6688
   Poly.t
 
 let create_value ?(sok_digest = Sok_message.Digest.default) ?ledger_proof
     ~supply_increase ~blockchain_state ~consensus_transition ~proposer
-<<<<<<< HEAD
-    ~coinbase_amount ~coinbase_state_body_hash ~genesis_protocol_state_hash ()
-    : Value.t =
-=======
-    ~coinbase_amount () : Value.t =
->>>>>>> c43a6688
+    ~coinbase_amount ~genesis_protocol_state_hash () : Value.t =
   { blockchain_state
   ; consensus_transition
   ; ledger_proof
   ; sok_digest
   ; supply_increase
   ; proposer
-<<<<<<< HEAD
   ; coinbase_amount
-  ; coinbase_state_body_hash
   ; genesis_protocol_state_hash }
 
 let genesis ~genesis_ledger : value lazy_t =
@@ -167,27 +120,8 @@
   ; ledger_proof= None
   ; proposer= Signature_lib.Public_key.Compressed.empty
   ; coinbase_amount= Currency.Amount.zero
-  ; coinbase_state_body_hash= State_body_hash.dummy
   ; genesis_protocol_state_hash=
       State_hash.of_hash Snark_params.Tick.Pedersen.zero_hash }
-=======
-  ; coinbase_amount }
-
-let genesis : value lazy_t =
-  lazy
-    { Poly.blockchain_state= Lazy.force Blockchain_state.genesis
-    ; consensus_transition= Consensus.Data.Consensus_transition.genesis
-    ; supply_increase= Currency.Amount.zero
-    ; sok_digest=
-        Sok_message.digest
-          { fee= Currency.Fee.zero
-          ; prover=
-              Account.public_key
-                (List.hd_exn (Ledger.to_list (Lazy.force Genesis_ledger.t))) }
-    ; ledger_proof= None
-    ; proposer= Signature_lib.Public_key.Compressed.empty
-    ; coinbase_amount= Currency.Amount.zero }
->>>>>>> c43a6688
 
 let to_hlist
     { Poly.blockchain_state
@@ -196,13 +130,8 @@
     ; supply_increase
     ; ledger_proof
     ; proposer
-<<<<<<< HEAD
     ; coinbase_amount
-    ; coinbase_state_body_hash
     ; genesis_protocol_state_hash } =
-=======
-    ; coinbase_amount } =
->>>>>>> c43a6688
   Snarky.H_list.
     [ blockchain_state
     ; consensus_transition
@@ -210,13 +139,8 @@
     ; supply_increase
     ; ledger_proof
     ; proposer
-<<<<<<< HEAD
     ; coinbase_amount
-    ; coinbase_state_body_hash
     ; genesis_protocol_state_hash ]
-=======
-    ; coinbase_amount ]
->>>>>>> c43a6688
 
 let of_hlist
     ([ blockchain_state
@@ -225,13 +149,8 @@
      ; supply_increase
      ; ledger_proof
      ; proposer
-<<<<<<< HEAD
      ; coinbase_amount
-     ; coinbase_state_body_hash
      ; genesis_protocol_state_hash ] :
-=======
-     ; coinbase_amount ] :
->>>>>>> c43a6688
       (unit, _) Snarky.H_list.t) =
   { Poly.blockchain_state
   ; consensus_transition
@@ -239,13 +158,8 @@
   ; supply_increase
   ; ledger_proof
   ; proposer
-<<<<<<< HEAD
   ; coinbase_amount
-  ; coinbase_state_body_hash
   ; genesis_protocol_state_hash }
-=======
-  ; coinbase_amount }
->>>>>>> c43a6688
 
 let typ =
   let open Snark_params.Tick.Typ in
@@ -263,10 +177,5 @@
     ; Currency.Amount.typ
     ; ledger_proof
     ; Signature_lib.Public_key.Compressed.typ
-<<<<<<< HEAD
     ; Currency.Amount.typ
-    ; State_body_hash.typ
-    ; State_hash.typ ]
-=======
-    ; Currency.Amount.typ ]
->>>>>>> c43a6688
+    ; State_hash.typ ]