--- conflicted
+++ resolved
@@ -3,13 +3,9 @@
 
   val create : ?directory_name:string -> depth:int -> unit -> t
 
-<<<<<<< HEAD
   val create_checkpoint : t -> directory_name:string -> unit -> t
 
-  val with_ledger : f:(t -> 'a) -> 'a
-=======
   val with_ledger : depth:int -> f:(t -> 'a) -> 'a
->>>>>>> 191c444b
 
   module For_tests : sig
     val gen_account_location :
