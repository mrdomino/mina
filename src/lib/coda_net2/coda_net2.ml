--- conflicted
+++ resolved
@@ -9,13 +9,11 @@
 type peer_info = {libp2p_port: int; host: string; peer_id: string}
 [@@deriving yojson]
 
-<<<<<<< HEAD
 type validation_result = [`Accept | `Reject | `Ignore]
-=======
+
 type connection_gating =
   {banned_peers: Peer.t list; trusted_peers: Peer.t list; isolate: bool}
 [@@deriving yojson]
->>>>>>> 1ce79696
 
 let peer_of_peer_info peer_info =
   Peer.create
@@ -296,14 +294,10 @@
         ; external_maddr: string
         ; network_id: string
         ; unsafe_no_trust_ip: bool
-<<<<<<< HEAD
         ; flooding: bool
         ; direct_peers: string list
         ; peer_exchange: bool
-=======
-        ; gossip_type: string
         ; gating_config: Set_gater_config.input
->>>>>>> 1ce79696
         ; seed_peers: string list }
       [@@deriving yojson]
 
@@ -1149,11 +1143,8 @@
       []
 
 let configure net ~me ~external_maddr ~maddrs ~network_id ~on_new_peer
-<<<<<<< HEAD
-    ~unsafe_no_trust_ip ~flooding ~direct_peers ~peer_exchange ~seed_peers =
-=======
-    ~unsafe_no_trust_ip ~gossip_type ~seed_peers ~initial_gating_config =
->>>>>>> 1ce79696
+    ~unsafe_no_trust_ip ~flooding ~direct_peers ~peer_exchange ~seed_peers
+    ~initial_gating_config =
   match%map
     Helper.do_rpc net
       (module Helper.Rpcs.Configure)
@@ -1166,20 +1157,9 @@
       ; flooding
       ; direct_peers= List.map ~f:Multiaddr.to_string direct_peers
       ; seed_peers= List.map ~f:Multiaddr.to_string seed_peers
-<<<<<<< HEAD
-      ; peer_exchange }
-=======
+      ; peer_exchange
       ; gating_config=
-          Helper.gating_config_to_helper_format initial_gating_config
-      ; gossip_type=
-          ( match gossip_type with
-          | `Gossipsub ->
-              "gossipsub"
-          | `Flood ->
-              "flood"
-          | `Random ->
-              "random" ) }
->>>>>>> 1ce79696
+          Helper.gating_config_to_helper_format initial_gating_config }
   with
   | Ok "configure success" ->
       Ivar.fill net.me_keypair me ;
@@ -1496,29 +1476,18 @@
       let%bind kp_b = Keypair.random a in
       let maddrs = ["/ip4/127.0.0.1/tcp/0"] in
       let%bind () =
-<<<<<<< HEAD
         configure a ~external_maddr:(List.hd_exn maddrs) ~me:kp_a ~maddrs
           ~network_id ~peer_exchange:true ~direct_peers:[] ~seed_peers:[]
           ~on_new_peer:Fn.ignore ~flooding:false ~unsafe_no_trust_ip:true
+          ~initial_gating_config:
+            {trusted_peers= []; banned_peers= []; isolate= false}
         >>| Or_error.ok_exn
       and () =
         configure b ~external_maddr:(List.hd_exn maddrs) ~me:kp_b ~maddrs
           ~network_id ~peer_exchange:true ~direct_peers:[] ~seed_peers:[]
           ~on_new_peer:Fn.ignore ~flooding:false ~unsafe_no_trust_ip:true
-=======
-        configure a ~gossip_type:`Gossipsub
-          ~external_maddr:(List.hd_exn maddrs) ~me:kp_a ~maddrs ~network_id
-          ~seed_peers:[] ~on_new_peer:Fn.ignore ~unsafe_no_trust_ip:true
           ~initial_gating_config:
             {trusted_peers= []; banned_peers= []; isolate= false}
-        >>| Or_error.ok_exn
-      and () =
-        configure b ~gossip_type:`Gossipsub
-          ~external_maddr:(List.hd_exn maddrs) ~me:kp_b ~maddrs ~network_id
-          ~seed_peers:[] ~on_new_peer:Fn.ignore ~unsafe_no_trust_ip:true
-          ~initial_gating_config:
-            {trusted_peers= []; banned_peers= []; isolate= false}
->>>>>>> 1ce79696
         >>| Or_error.ok_exn
       in
       let%bind a_advert = begin_advertising a
