open Core
open Integration_test_lib
open Currency

module Make (Inputs : Intf.Test.Inputs_intf) = struct
  open Inputs
  open Engine
  open Dsl

  (* TODO: find a way to avoid this type alias (first class module signatures restrictions make this tricky) *)
  type network = Network.t

  type node = Network.Node.t

  type dsl = Dsl.t

  let config =
    let open Test_config in
    let open Test_config.Block_producer in
    let timing : Mina_base.Account_timing.t =
      Timed
        { initial_minimum_balance= Balance.of_int 1000
        ; cliff_time= Mina_numbers.Global_slot.of_int 4
        ; cliff_amount= Amount.zero
        ; vesting_period= Mina_numbers.Global_slot.of_int 2
        ; vesting_increment= Amount.of_int 50_000_000_000 }
    in
    { default with
      block_producers=
        [ {balance= "1000"; timing}
        ; {balance= "1000"; timing}
        ; {balance= "1000"; timing} ]
    ; num_snark_workers= 0 }

  let expected_error_event_reprs = []

  let rec to_string_query_results query_results str =
    match query_results with
    | element :: tail ->
        let node_id, peer_list = element in
        to_string_query_results tail
          ( str
          ^ Printf.sprintf "( %s, [%s]) " node_id
              (String.concat ~sep:", " peer_list) )
    | [] ->
        str

<<<<<<< HEAD
  open Graph_algorithms

  module X = struct
    include String

    type display = string [@@deriving yojson]

    let display = Fn.id

    let name = Fn.id
  end

  module G = Visualization.Make_ocamlgraph (X)

  let graph_of_adjacency_list adj =
    List.fold adj ~init:G.empty ~f:(fun acc (x, xs) ->
        let acc = G.add_vertex acc x in
        List.fold xs ~init:acc ~f:(fun acc y ->
            let acc = G.add_vertex acc y in
            G.add_edge acc x y ) )

  let run network log_engine =
=======
  let run network t =
>>>>>>> 5493fe34
    let open Network in
    let open Malleable_error.Let_syntax in
    let logger = Logger.create () in
    [%log info] "mina_peers_test: started" ;
    let peer_list = Network.block_producers network in
    let%bind () =
      Malleable_error.List.iter peer_list ~f:(fun node ->
          wait_for t (Wait_condition.node_to_initialize node) )
    in
    [%log info] "mina_peers_test: done waiting for initialization" ;
<<<<<<< HEAD
    let peer_list = network.block_producers in
    [%log info] "peers_list"
      ~metadata:[("peers", `List (List.map peer_list ~f:Node.to_yojson))] ;
=======
    (* [%log info] "peers_list"
      ~metadata:
      [("namespace", `String t.namespace); ("pod_id", `String t.pod_id)] ; *)
>>>>>>> 5493fe34
    let get_peer_id_partial = Node.get_peer_id ~logger in
    (* each element in query_results represents the data of a single node relevant to this test. ( peer_id of node * [list of peer_ids of node's peers] ) *)
    let%bind (query_results : (string * string list) list) =
      Malleable_error.List.map peer_list ~f:get_peer_id_partial
    in
    [%log info]
      "mina_peers_test: successfully made graphql query.  query_results: %s"
      (to_string_query_results query_results "") ;
    let () =
      Out_channel.with_file "/tmp/network-graph.dot" ~f:(fun c ->
          G.output_graph c (graph_of_adjacency_list query_results) )
    in
    let expected_peers, _ = List.unzip query_results in
    let test_compare_func (node_peer_id, visible_peers_of_node) =
      let expected_peers_of_node : string list =
        List.filter
          ~f:(fun p -> not (String.equal p node_peer_id))
          expected_peers
        (* expected_peers_of_node is just expected_peers but with the peer_id of the given node removed from the list *)
      in
      [%log info] "node_peer_id: %s" node_peer_id ;
      [%log info] "expected_peers_of_node: %s"
        (String.concat ~sep:" " expected_peers_of_node) ;
      [%log info] "visible_peers_of_node: %s"
        (String.concat ~sep:" " visible_peers_of_node) ;
      List.iter expected_peers_of_node ~f:(fun p ->
          assert (List.exists visible_peers_of_node ~f:(String.equal p)) )
      (* loop through expected_peers_of_node and make sure everything in that list is also in visible_peers_of_node  *)
    in
    [%log info] "mina_peers_test: making assertions" ;
    let result = return (List.iter query_results ~f:test_compare_func) in
    ( (* Check that the network cannot be disconnected by removing 0 or 1 nodes. *)
    match Nat.take (connectivity (module String) query_results) 2 with
    | `Failed_after n ->
        failwithf "The network could be disconnected by removing %d node(s)" n
          ()
    | `Ok ->
        () ) ;
    [%log info]
      "mina_peers_test: assertions passed, peers test successfully ran!!!" ;
    result
end<|MERGE_RESOLUTION|>--- conflicted
+++ resolved
@@ -45,7 +45,6 @@
     | [] ->
         str
 
-<<<<<<< HEAD
   open Graph_algorithms
 
   module X = struct
@@ -67,10 +66,7 @@
             let acc = G.add_vertex acc y in
             G.add_edge acc x y ) )
 
-  let run network log_engine =
-=======
   let run network t =
->>>>>>> 5493fe34
     let open Network in
     let open Malleable_error.Let_syntax in
     let logger = Logger.create () in
@@ -81,15 +77,6 @@
           wait_for t (Wait_condition.node_to_initialize node) )
     in
     [%log info] "mina_peers_test: done waiting for initialization" ;
-<<<<<<< HEAD
-    let peer_list = network.block_producers in
-    [%log info] "peers_list"
-      ~metadata:[("peers", `List (List.map peer_list ~f:Node.to_yojson))] ;
-=======
-    (* [%log info] "peers_list"
-      ~metadata:
-      [("namespace", `String t.namespace); ("pod_id", `String t.pod_id)] ; *)
->>>>>>> 5493fe34
     let get_peer_id_partial = Node.get_peer_id ~logger in
     (* each element in query_results represents the data of a single node relevant to this test. ( peer_id of node * [list of peer_ids of node's peers] ) *)
     let%bind (query_results : (string * string list) list) =
