--- conflicted
+++ resolved
@@ -1225,11 +1225,7 @@
       (required Cli_lib.Arg_type.public_key_compressed)
   in
   Command.async ~summary:"Unlock a tracked account"
-<<<<<<< HEAD
-    (Cli_lib.Background_daemon.graphql_init public_key ~f:(fun port pk_str ->
-=======
-    (Cli_lib.Background_daemon.init ~rest:true pk_flag ~f:(fun port pk ->
->>>>>>> c62cd497
+    (Cli_lib.Background_daemon.graphql_init pk_flag ~f:(fun port pk_str ->
          let args =
            let open Deferred.Or_error.Let_syntax in
            let%map password =
@@ -1243,7 +1239,7 @@
              let%map response =
                Client.query
                  (Graphql_queries.Unlock_wallet.make
-                    ~public_key:(Graphql_client_lib.Encoders.public_key pk)
+                    ~public_key:(Graphql_client_lib.Encoders.public_key pk_str)
                     ~password:(Bytes.to_string password_bytes)
                     ())
                  port
@@ -1265,30 +1261,9 @@
       (required Cli_lib.Arg_type.public_key_compressed)
   in
   Command.async ~summary:"Lock a tracked account"
-<<<<<<< HEAD
-    (Cli_lib.Background_daemon.graphql_init public_key ~f:(fun port pk_str ->
-         match Public_key.Compressed.of_base58_check pk_str with
-         | Ok pk ->
-             let%map response =
-               Client.query
-                 (Graphql_queries.Lock_wallet.make
-                    ~public_key:(Graphql_client_lib.Encoders.public_key pk)
-                    ())
-                 port
-             in
-             let pk_string =
-               Public_key.Compressed.to_base58_check
-                 (response#lockWallet)#public_key
-             in
-             printf "🔒 Locked account!\nPublic key: %s\n" pk_string
-         | Error e ->
-             Deferred.return
-               (printf "❌ Error locking account: %s" (Error.to_string_hum e))
-     ))
-=======
-    (Cli_lib.Background_daemon.init ~rest:true pk_flag ~f:(fun port pk ->
+    (Cli_lib.Background_daemon.graphql_init pk_flag ~f:(fun port pk ->
          let%map response =
-           Graphql_client.query
+           Client.query
              (Graphql_queries.Lock_wallet.make
                 ~public_key:(Graphql_client.Encoders.public_key pk)
                 ())
@@ -1299,7 +1274,6 @@
              (response#lockWallet)#public_key
          in
          printf "🔒 Locked account!\nPublic key: %s\n" pk_string ))
->>>>>>> c62cd497
 
 let generate_libp2p_keypair =
   Command.async
