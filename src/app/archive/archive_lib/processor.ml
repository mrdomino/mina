--- conflicted
+++ resolved
@@ -440,13 +440,8 @@
       (block_id, internal_command_id, sequence_no, secondary_sequence_no)
 end
 
-<<<<<<< HEAD
-module Block_and_User_command = struct
+module Block_and_signed_command = struct
   let add (module Conn : CONNECTION) ~block_id ~user_command_id ~sequence_no =
-=======
-module Block_and_signed_command = struct
-  let add (module Conn : CONNECTION) ~block_id ~user_command_id =
->>>>>>> 4858a8c1
     Conn.exec
       (Caqti_request.exec
          Caqti_type.(tup3 int int int)
@@ -572,7 +567,6 @@
         let transactions =
           External_transition.transactions ~constraint_constants t
         in
-<<<<<<< HEAD
         let%bind (_ : int) =
           deferred_result_list_fold transactions ~init:0 ~f:(fun sequence_no ->
             function
@@ -591,27 +585,16 @@
                     user_command.data user_command.status
                 in
                 let%map () =
-                  Block_and_User_command.add
+                  Block_and_signed_command.add
                     (module Conn)
                     ~block_id ~user_command_id:id ~sequence_no
                   >>| ignore
                 in
                 sequence_no + 1
-=======
-        let commands, fee_transfers, coinbases =
-          Core.List.fold transactions ~init:([], [], [])
-            ~f:(fun (acc_commands, acc_fee_transfers, acc_coinbases) ->
-            function
-            | { Coda_base.With_status.status
-              ; data= Coda_base.Transaction.Command command } ->
-                let command = {Coda_base.With_status.status; data= command} in
-                (command :: acc_commands, acc_fee_transfers, acc_coinbases)
->>>>>>> 4858a8c1
             | {data= Fee_transfer fee_transfer_bundled; status= _} ->
                 let fee_transfers =
                   Coda_base.Fee_transfer.to_numbered_list fee_transfer_bundled
                 in
-<<<<<<< HEAD
                 let%bind fee_transfer_ids =
                   deferred_result_list_fold fee_transfers ~init:[]
                     ~f:(fun acc (secondary_sequence_no, fee_transfer) ->
@@ -664,95 +647,6 @@
                   >>| ignore
                 in
                 sequence_no + 1 )
-=======
-                (acc_commands, fee_transfers @ acc_fee_transfers, acc_coinbases)
-            | {data= Coinbase coinbase; status= _} -> (
-              match Coda_base.Coinbase.fee_transfer coinbase with
-              | None ->
-                  (acc_commands, acc_fee_transfers, coinbase :: acc_coinbases)
-              | Some {receiver_pk; fee} ->
-                  ( acc_commands
-                  , ( `Via_coinbase
-                    , Coda_base.Fee_transfer.Single.create ~receiver_pk ~fee
-                        ~fee_token:Token_id.default )
-                    :: acc_fee_transfers
-                  , coinbase :: acc_coinbases ) ) )
-        in
-        let%bind command_ids =
-          deferred_result_list_fold commands ~init:[] ~f:(fun acc command ->
-              let%map id =
-                User_command.add_with_status
-                  (module Conn)
-                  command.data command.status
-              in
-              id :: acc )
-        in
-        let%bind () =
-          deferred_result_list_fold command_ids ~init:()
-            ~f:(fun () user_command_id ->
-              Block_and_signed_command.add
-                (module Conn)
-                ~block_id ~user_command_id
-              >>| ignore )
-        in
-        let%bind fee_transfer_ids =
-          deferred_result_list_fold fee_transfers ~init:[]
-            ~f:(fun acc (kind, fee_transfer) ->
-              let%map id =
-                Fee_transfer.add_if_doesn't_exist
-                  (module Conn)
-                  fee_transfer kind
-              in
-              id :: acc )
-        in
-        let%bind () =
-          deferred_result_list_fold fee_transfer_ids ~init:()
-            ~f:(fun () fee_transfer_id ->
-              Block_and_Internal_command.add
-                (module Conn)
-                ~block_id ~internal_command_id:fee_transfer_id
-              >>| ignore )
-        in
-        (* For technical reasons, each block might have up to 2 coinbases.
-         I would combine the coinbases if there are 2 of them.
-      *)
-        let%bind () =
-          if List.length coinbases = 0 then return ()
-          else
-            let%bind combined_coinbase =
-              match coinbases with
-              | [coinbase] ->
-                  return coinbase
-              | [coinbase1; coinbase2] ->
-                  let open Coda_base in
-                  Coinbase.create
-                    ~amount:
-                      ( Currency.Amount.add
-                          (Coinbase.amount coinbase1)
-                          (Coinbase.amount coinbase2)
-                      |> Core.Option.value_exn )
-                    ~receiver:(Coinbase.receiver_pk coinbase1)
-                    ~fee_transfer:None
-                  |> Core.Result.map_error ~f:(fun _ ->
-                         failwith "Coinbase_combination_failed" )
-                  |> Deferred.return
-              | _ ->
-                  failwith "There_can't_be_more_than_2_coinbases"
-            in
-            let%bind coinbase_id =
-              Coinbase.add_if_doesn't_exist (module Conn) combined_coinbase
-            in
-            let%bind () =
-              Block_and_Internal_command.add
-                (module Conn)
-                ~block_id ~internal_command_id:coinbase_id
-            in
-            Conn.exec
-              (Caqti_request.exec
-                 Caqti_type.(tup2 int int)
-                 "UPDATE blocks SET coinbase_id = ? WHERE id = ?")
-              (coinbase_id, block_id)
->>>>>>> 4858a8c1
         in
         return block_id
 
